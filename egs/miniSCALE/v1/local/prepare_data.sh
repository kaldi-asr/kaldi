--- conflicted
+++ resolved
@@ -34,12 +34,6 @@
 fi
 
 mkdir -p data/{train,test,val}
-<<<<<<< HEAD
-if [ $stage -le 0 ]; then
-  local/process_data.py $download_dir data/train --dataset train || exit 1
-  local/process_data.py $download_dir data/test --dataset test || exit 1
-  local/process_data.py $download_dir data/val --dataset validation || exit 1
-=======
 mkdir -p $download_dir/lines
 if [ $stage -le 1 ]; then
   local/create_line_image_from_page_image.py $download_dir
@@ -47,7 +41,6 @@
   local/process_data.py $download_dir data/train || exit 1
   local/process_data.py $download_dir data/test || exit 1
   local/process_data.py $download_dir data/val || exit 1
->>>>>>> c30dc5e2
 
   utils/utt2spk_to_spk2utt.pl data/train/utt2spk > data/train/spk2utt
   utils/utt2spk_to_spk2utt.pl data/test/utt2spk > data/test/spk2utt
