#!/bin/bash

# copyright 2017 Johns Hopkins University (Ashish Arora)
# Apache 2.0

# This script loads the IAM handwritten dataset

stage=0

. ./cmd.sh
if [ -f path.sh ]; then . ./path.sh; fi
. parse_options.sh || exit 1;

#download dir
dl_dir=data/download
lines=$dl_dir/lines
xml=$dl_dir/xml
dataSplitInfo=$dl_dir/dataSplit
lines_url=http://www.fki.inf.unibe.ch/DBs/iamDB/data/lines/lines.tgz
xml_url=http://www.fki.inf.unibe.ch/DBs/iamDB/data/xml/xml.tgz
dataSplitInfo_url=http://www.fki.inf.unibe.ch/DBs/iamDB/tasks/largeWriterIndependentTextLineRecognitionTask.zip

mkdir -p $dl_dir
#download and extact images and transcription
if [ -d $lines ]; then
  echo Not downloading lines images as it is already there.
else
  if [ ! -f $dl_dir/lines.tgz ]; then
    echo Downloading lines images...
    wget -P $dl_dir --user userjh --password password $lines_url || exit 1;
  fi
  mkdir -p $lines
  tar -xvzf $dl_dir/lines.tgz -C $lines || exit 1;
  echo Done downloading and extracting lines images
fi

if [ -d $xml ]; then
  echo Not downloading transcription as it is already there.
else
  if [ ! -f $dl_dir/xml.tgz ]; then
    echo Downloading transcription ...
    wget -P $dl_dir --user userjh --password password $xml_url || exit 1;
  fi
  mkdir -p $xml
  tar -xvzf $dl_dir/xml.tgz -C $xml || exit 1;
  echo Done downloading and extracting transcription
fi

<<<<<<< HEAD
if [ $stage -le 0 ]; then
  local/process_data.py $dl_dir data/train --dataset trainset|| exit 1
=======
if [ -d $dataSplitInfo ]; then
  echo Not downloading data split, training and testing split, information as it is already there.
else
  if [ ! -f $dl_dir/largeWriterIndependentTextLineRecognitionTask.zip ]; then
    echo Downloading training and testing data Split Information ...
    wget -P $dl_dir --user userjh --password password $dataSplitInfo_url || exit 1;
  fi
  mkdir -p $dataSplitInfo
  unzip $dl_dir/largeWriterIndependentTextLineRecognitionTask.zip -d $dataSplitInfo || exit 1;
  echo Done downloading and extracting training and testing data Split Information
>>>>>>> b787cfe6
fi

mkdir -p data/{train,val_1,val_2,test}
if [ $stage -le 0 ]; then
  local/process_data.py $dl_dir $dataSplitInfo/trainset.txt data/train || exit 1
  local/process_data.py $dl_dir $dataSplitInfo/validationset1.txt data/val_1 || exit 1
  local/process_data.py $dl_dir $dataSplitInfo/validationset2.txt data/val_2 || exit 1
  local/process_data.py $dl_dir $dataSplitInfo/testset.txt data/test || exit 1

  utils/utt2spk_to_spk2utt.pl data/train/utt2spk > data/train/spk2utt
  utils/utt2spk_to_spk2utt.pl data/val_1/utt2spk > data/val_1/spk2utt
  utils/utt2spk_to_spk2utt.pl data/val_2/utt2spk > data/val_2/spk2utt
  utils/utt2spk_to_spk2utt.pl data/test/utt2spk > data/test/spk2utt
fi

numsplit=5
mkdir -p data/{train,val_1,val_2,test}/data

if [ $stage -le 1 ]; then
  local/process_feature_vect.py data/train --scale-size 40 | \
  copy-feats --compress=true --compression-method=7 \
  ark:- ark,scp:data/train/data/images.ark,data/train/feats.scp || exit 1
fi

if [ $stage -le 2 ]; then
  mkdir -p data/train/log
  image/split_ocr_dir.sh data/train/ $numsplit
  $cmd JOB=1:$numsplit data/train/log/make_feature_vect.JOB.log \
    local/process_feature_vect.py data/train/split${numsplit}/JOB/ --scale-size 40 \| \
    copy-feats --compress=true --compression-method=7 \
    ark:- ark,scp:data/train/split${numsplit}/JOB/data/images.ark,data/train/split${numsplit}/JOB/feats.scp \
    || exit 1
fi<|MERGE_RESOLUTION|>--- conflicted
+++ resolved
@@ -15,7 +15,7 @@
 dl_dir=data/download
 lines=$dl_dir/lines
 xml=$dl_dir/xml
-dataSplitInfo=$dl_dir/dataSplit
+dataSplitInfo=$dl_dir/largeWriterIndependentTextLineRecognitionTask
 lines_url=http://www.fki.inf.unibe.ch/DBs/iamDB/data/lines/lines.tgz
 xml_url=http://www.fki.inf.unibe.ch/DBs/iamDB/data/xml/xml.tgz
 dataSplitInfo_url=http://www.fki.inf.unibe.ch/DBs/iamDB/tasks/largeWriterIndependentTextLineRecognitionTask.zip
@@ -46,10 +46,6 @@
   echo Done downloading and extracting transcription
 fi
 
-<<<<<<< HEAD
-if [ $stage -le 0 ]; then
-  local/process_data.py $dl_dir data/train --dataset trainset|| exit 1
-=======
 if [ -d $dataSplitInfo ]; then
   echo Not downloading data split, training and testing split, information as it is already there.
 else
@@ -60,15 +56,14 @@
   mkdir -p $dataSplitInfo
   unzip $dl_dir/largeWriterIndependentTextLineRecognitionTask.zip -d $dataSplitInfo || exit 1;
   echo Done downloading and extracting training and testing data Split Information
->>>>>>> b787cfe6
 fi
 
 mkdir -p data/{train,val_1,val_2,test}
 if [ $stage -le 0 ]; then
-  local/process_data.py $dl_dir $dataSplitInfo/trainset.txt data/train || exit 1
-  local/process_data.py $dl_dir $dataSplitInfo/validationset1.txt data/val_1 || exit 1
-  local/process_data.py $dl_dir $dataSplitInfo/validationset2.txt data/val_2 || exit 1
-  local/process_data.py $dl_dir $dataSplitInfo/testset.txt data/test || exit 1
+  local/process_data.py $dl_dir data/train --dataset trainset || exit 1
+  local/process_data.py $dl_dir data/val_1 --dataset validationset1 || exit 1
+  local/process_data.py $dl_dir data/val_2 --dataset validationset2 || exit 1
+  local/process_data.py $dl_dir data/test --dataset testset || exit 1
 
   utils/utt2spk_to_spk2utt.pl data/train/utt2spk > data/train/spk2utt
   utils/utt2spk_to_spk2utt.pl data/val_1/utt2spk > data/val_1/spk2utt
@@ -83,6 +78,18 @@
   local/process_feature_vect.py data/train --scale-size 40 | \
   copy-feats --compress=true --compression-method=7 \
   ark:- ark,scp:data/train/data/images.ark,data/train/feats.scp || exit 1
+
+  local/process_feature_vect.py data/val_1 --scale-size 40 | \
+  copy-feats --compress=true --compression-method=7 \
+  ark:- ark,scp:data/val_1/data/images.ark,data/val_1/feats.scp || exit 1
+
+  local/process_feature_vect.py data/val_2 --scale-size 40 | \
+  copy-feats --compress=true --compression-method=7 \
+  ark:- ark,scp:data/val_2/data/images.ark,data/val_2/feats.scp || exit 1
+
+  local/process_feature_vect.py data/test --scale-size 40 | \
+  copy-feats --compress=true --compression-method=7 \
+  ark:- ark,scp:data/test/data/images.ark,data/test/feats.scp || exit 1
 fi
 
 if [ $stage -le 2 ]; then
