#!/bin/bash

. ./cmd.sh
. ./path.sh

stage=0

# the location of the LDC corpus; this location works for the CLSP grid.
datadir=/export/corpora5/LDC/LDC2006S37

# The corpus and lexicon are on openslr.org
speech="http://www.openslr.org/resources/39/LDC2006S37.tar.gz"
lexicon="http://www.openslr.org/resources/34/santiago.tar.gz"

# Location of the Movie subtitles text corpus
subs_src="http://opus.lingfil.uu.se/download.php?f=OpenSubtitles2018/en-es.txt.zip"

. utils/parse_options.sh

set -e
set -o pipefail
set -u

<<<<<<< HEAD
# the location of the LDC corpus; this location works for the CLSP grid.
#datadir=/export/corpora5/LDC/LDC2006S37
# The corpus and lexicon are on openslr.org
speech="http://www.openslr.org/resources/39/LDC2006S37.tar.gz"
lexicon="http://www.openslr.org/resources/34/santiago.tar.gz"

# Location of the Movie subtitles text corpus
subs_src="http://opus.lingfil.uu.se/download.php?f=OpenSubtitles2018/en-es.txt.zip"
=======
>>>>>>> 69cd7170

# don't change tmpdir, the location is used explicitly in scripts in local/.
tmpdir=data/local/tmp

<<<<<<< HEAD
if [ $stage -le -1 ]; then
=======
if [ $stage -le 0 ]; then
>>>>>>> 69cd7170
  # download the corpus from openslr
  local/heroico_download.sh $speech $lexicon
  # Get data for lm training
  local/subs_download.sh $subs_src
fi

if [ $stage -le 1 ]; then
  echo "Makin lists for building models."
<<<<<<< HEAD
  local/prepare_data.sh
=======
  local/prepare_data.sh $datadir
>>>>>>> 69cd7170
fi

if [ $stage -le 2 ]; then
  mkdir -p data/local/dict $tmpdir/dict
  local/prepare_dict.sh
fi

if [ $stage -le 3 ]; then
  utils/prepare_lang.sh \
    data/local/dict "<UNK>" \
    data/local/lang data/lang
fi

if [ $stage -le 4 ]; then
  mkdir -p $tmpdir/subs/lm
  local/subs_prepare_data.pl
fi

if [ $stage -le 5 ]; then
  echo "point 1"
  local/prepare_lm.sh  $tmpdir/subs/lm/in_vocabulary.txt
fi

if [ $stage -le 6 ]; then
  echo "point 2"
  utils/format_lm.sh \
    data/lang data/local/lm/trigram.arpa.gz data/local/dict/lexicon.txt \
    data/lang_test
fi

if [ $stage -le 7 ]; then
  echo "$0: extracting acoustic features."
  mkdir -p exp

  for fld in native nonnative test devtest train; do
    if [ -e data/$fld/cmvn.scp ]; then
      rm data/$fld/cmvn.scp
    fi

    steps/make_mfcc.sh --cmd "$train_cmd" --nj 4 data/$fld
    utils/fix_data_dir.sh data/$fld
    steps/compute_cmvn_stats.sh data/$fld
    utils/fix_data_dir.sh data/$fld
  done
fi

if [ $stage -le 8 ]; then
  echo "$0 monophone training"
  steps/train_mono.sh --nj 8 --cmd "$train_cmd" data/train data/lang exp/mono || exit 1;

  # evaluation
  (
    # make decoding graph for monophones
    utils/mkgraph.sh data/lang_test exp/mono exp/mono/graph || exit 1;

    # test monophones
    for x in native nonnative devtest test; do
      steps/decode.sh --nj 8 exp/mono/graph data/$x exp/mono/decode_${x} || exit 1;
    done
  ) &
fi

if [ $stage -le 9 ]; then
  # align with monophones
  steps/align_si.sh --nj 8 --cmd "$train_cmd" \
    data/train data/lang exp/mono exp/mono_ali

  echo "$0 Starting  triphone training in exp/tri1"
  steps/train_deltas.sh  --cmd "$train_cmd" --cluster-thresh 100 \
    1500 25000 data/train data/lang exp/mono_ali exp/tri1

  wait  # wait for the previous decoding jobs to finish in case there's just one
        # machine.
  (
    utils/mkgraph.sh \
    data/lang_test exp/tri1 exp/tri1/graph || exit 1;

    for x in native nonnative devtest test; do
      steps/decode.sh --nj 8 exp/tri1/graph data/$x exp/tri1/decode_${x} || exit 1;
    done
  ) &

fi

if [ $stage -le 10 ]; then
  echo "$0: Starting delta system alignment"
  steps/align_si.sh \
    --nj 8 --cmd "$train_cmd" data/train data/lang exp/tri1 exp/tri1_ali

  echo "$0: starting lda+mllt triphone training in exp/tri2b"

  steps/train_lda_mllt.sh \
    --splice-opts "--left-context=3 --right-context=3" \
    2000 30000 data/train data/lang exp/tri1_ali exp/tri2b

  wait  # wait for the previous decoding jobs to finish in case there's just one
        # machine.

  (
    utils/mkgraph.sh data/lang_test exp/tri2b exp/tri2b/graph || exit 1;

    for x in native nonnative devtest test; do
      steps/decode.sh --nj 8 exp/tri2b/graph data/$x exp/tri2b/decode_${x} || exit 1;
    done
  ) &
fi

if  [ $stage -le 11 ]; then
  echo "$0: Starting LDA+MLLT system alignment"

  steps/align_si.sh \
    --use-graphs true --nj 8 --cmd "$train_cmd" \
    data/train data/lang exp/tri2b exp/tri2b_ali

  echo "$0 Starting (SAT) triphone training in exp/tri3b"
  steps/train_sat.sh \
    --cmd "$train_cmd" \
    3100 50000 data/train data/lang exp/tri2b_ali exp/tri3b

  echo "$0 Starting exp/tri3b_ali"
  steps/align_fmllr.sh \
    --nj 8 --cmd "$train_cmd" \
    data/train data/lang exp/tri3b exp/tri3b_ali

  wait  # wait for the previous decoding jobs to finish in case there's just one
        # machine.
  (
    # make decoding graphs for SAT models
    utils/mkgraph.sh \
      data/lang_test exp/tri3b exp/tri3b/graph ||  exit 1;

    for x in native nonnative devtest test; do
      echo "$0: decoding $x with tri3b models."
      steps/decode_fmllr.sh \
        --nj 8 --cmd "$decode_cmd"  exp/tri3b/graph data/$x exp/tri3b/decode_${x}
    done
  ) &
fi

if [ $stage -le 12 ]; then
  echo "$0: train and test chain models."
  local/chain/run_tdnn.sh
fi

if [ $stage -le 13 ]; then
    local/grammar/simple_demo.sh
fi

wait<|MERGE_RESOLUTION|>--- conflicted
+++ resolved
@@ -21,26 +21,11 @@
 set -o pipefail
 set -u
 
-<<<<<<< HEAD
-# the location of the LDC corpus; this location works for the CLSP grid.
-#datadir=/export/corpora5/LDC/LDC2006S37
-# The corpus and lexicon are on openslr.org
-speech="http://www.openslr.org/resources/39/LDC2006S37.tar.gz"
-lexicon="http://www.openslr.org/resources/34/santiago.tar.gz"
-
-# Location of the Movie subtitles text corpus
-subs_src="http://opus.lingfil.uu.se/download.php?f=OpenSubtitles2018/en-es.txt.zip"
-=======
->>>>>>> 69cd7170
 
 # don't change tmpdir, the location is used explicitly in scripts in local/.
 tmpdir=data/local/tmp
 
-<<<<<<< HEAD
-if [ $stage -le -1 ]; then
-=======
 if [ $stage -le 0 ]; then
->>>>>>> 69cd7170
   # download the corpus from openslr
   local/heroico_download.sh $speech $lexicon
   # Get data for lm training
@@ -49,11 +34,7 @@
 
 if [ $stage -le 1 ]; then
   echo "Makin lists for building models."
-<<<<<<< HEAD
-  local/prepare_data.sh
-=======
   local/prepare_data.sh $datadir
->>>>>>> 69cd7170
 fi
 
 if [ $stage -le 2 ]; then
