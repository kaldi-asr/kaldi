#!/bin/bash

# Copyright 2017  Vimal Manohar

lang_dirs=

utils/lang/make_unk_lm.sh data/local/dict exp/unk_lang_model || exit 1

utils/prepare_lang.sh \
  --unk-fst exp/unk_lang_model/unk_fst.txt \
  data/local/dict "<unk>" data/local/lang data/lang_unk

# note: it's important that the LM we built in data/lang/G.fst was created using
# pocolm with the option --limit-unk-history=true (see ted_train_lm.sh).  This
# keeps the graph compact after adding the unk model (we only have to add one
# copy of it).

for lang_dir in $lang_dirs; do
  rm -r ${lang_dir}_unk 2>/dev/null || true
  mkdir -p ${lang_dir}_unk
  cp -r data/lang_unk ${lang_dir}_unk
  if [ -f ${lang_dir}/G.fst ]; then cp ${lang_dir}/G.fst ${lang_dir}_unk/G.fst; fi
  if [ -f ${lang_dir}/G.carpa ]; then cp ${lang_dir}/G.carpa ${lang_dir}_unk/G.carpa; fi
done

exit 0

<<<<<<< HEAD
# utils/mkgraph.sh data/lang_unk exp/tri3 exp/tri3/graph_unk
=======
## Caution: if you use this unk-model stuff, be sure that the scoring script
## does not use lattice-align-words-lexicon, because it's not compatible with
## the unk-model.  Instead you should use lattice-align-words (of course, this
## only works if you have position-dependent phones).
>>>>>>> 37bb8976
<|MERGE_RESOLUTION|>--- conflicted
+++ resolved
@@ -25,11 +25,7 @@
 
 exit 0
 
-<<<<<<< HEAD
-# utils/mkgraph.sh data/lang_unk exp/tri3 exp/tri3/graph_unk
-=======
 ## Caution: if you use this unk-model stuff, be sure that the scoring script
 ## does not use lattice-align-words-lexicon, because it's not compatible with
 ## the unk-model.  Instead you should use lattice-align-words (of course, this
-## only works if you have position-dependent phones).
->>>>>>> 37bb8976
+## only works if you have position-dependent phones).