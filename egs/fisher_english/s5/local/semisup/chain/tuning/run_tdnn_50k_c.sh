#!/bin/bash
set -e

# This is fisher chain recipe for training a model on a subset of around 50 hours.
# This is similar to _b, but uses biphone tree with upto 7000 leaves.

# configs for 'chain'
stage=0
tdnn_affix=7c
train_stage=-10
get_egs_stage=-10
decode_iter=
train_set=train_sup50k
unsup_train_set=train_unsup100k_250k
semisup_train_set=semisup50k_100k_250k
tree_affix=bi_c
nnet3_affix=_semi50k_250k
chain_affix=_semi50k_250k
exp=exp/semisup_50k
gmm=tri4a
xent_regularize=0.1
hidden_dim=500

# training options
num_epochs=8
remove_egs=false
common_egs_dir=
minibatch_size=128

# End configuration section.
echo "$0 $@"  # Print the command line for logging

. ./cmd.sh
. ./path.sh
. ./utils/parse_options.sh

if ! cuda-compiled; then
  cat <<EOF && exit 1
This script is intended to be used with GPUs but you have not compiled Kaldi with CUDA
If you want to use GPUs (and have them), go to src/, and configure and make on a machine
where "nvcc" is installed.
EOF
fi

gmm_dir=$exp/$gmm   # used to get training lattices (for chain supervision)
treedir=$exp/chain${chain_affix}/tree_${tree_affix}
lat_dir=$exp/chain${chain_affix}/$(basename $gmm_dir)_${train_set}_sp_lats  # training lattices directory
dir=$exp/chain${chain_affix}/tdnn${tdnn_affix}_sp
train_data_dir=data/${train_set}_sp_hires
train_ivector_dir=$exp/nnet3${nnet3_affix}/ivectors_${train_set}_sp_hires
lang=data/lang_chain

# The iVector-extraction and feature-dumping parts are the same as the standard
# nnet3 setup, and you can skip them by setting "--stage 8" if you have already
# run those things.

<<<<<<< HEAD
local/nnet3/run_ivector_common.sh --stage $stage --exp $exp \
=======
local/semisup/nnet3/run_ivector_common_pca.sh --stage $stage --exp $exp \
>>>>>>> 47ab45a9
                                  --speed-perturb true \
                                  --train-set $train_set \
                                  --unsup-train-set $unsup_train_set \
                                  --semisup-train-set $semisup_train_set \
                                  --nnet3-affix $nnet3_affix || exit 1

if [ $stage -le 9 ]; then
  # Get the alignments as lattices (gives the chain training more freedom).
  # use the same num-jobs as the alignments
  steps/align_fmllr_lats.sh --nj 30 --cmd "$train_cmd" data/${train_set}_sp \
    data/lang $gmm_dir $lat_dir || exit 1;
  rm $lat_dir/fsts.*.gz # save space
fi

if [ $stage -le 10 ]; then
  utils/data/modify_speaker_info.sh --utts-per-spk-max 2 \
    ${train_data_dir} ${train_data_dir}_max2

  steps/online/nnet2/extract_ivectors_online.sh --cmd "$train_cmd" --nj 30 \
    ${train_data_dir}_max2 $exp/nnet3${nnet3_affix}/extractor \
    $exp/nnet3${nnet3_affix}/ivectors_${train_set}_sp_hires
fi

if [ $stage -le 10 ]; then
  # Create a version of the lang/ directory that has one state per phone in the
  # topo file. [note, it really has two states.. the first one is only repeated
  # once, the second one has zero or more repeats.]
  rm -rf $lang
  cp -r data/lang $lang
  silphonelist=$(cat $lang/phones/silence.csl) || exit 1;
  nonsilphonelist=$(cat $lang/phones/nonsilence.csl) || exit 1;
  # Use our special topology... note that later on may have to tune this
  # topology.
  steps/nnet3/chain/gen_topo.py $nonsilphonelist $silphonelist >$lang/topo
fi

if [ $stage -le 11 ]; then
  # Build a tree using our new topology.
  steps/nnet3/chain/build_tree.sh --frame-subsampling-factor 3 \
      --leftmost-questions-truncate -1 \
      --context-opts "--context-width=2 --central-position=1" \
      --cmd "$train_cmd" 7000 data/${train_set} $lang $gmm_dir $treedir || exit 1
fi

if [ $stage -le 12 ]; then
  echo "$0: creating neural net configs using the xconfig parser";

  num_targets=$(tree-info $treedir/tree |grep num-pdfs|awk '{print $2}')
  learning_rate_factor=$(echo "print 0.5/$xent_regularize" | python)

  mkdir -p $dir/configs
  cat <<EOF > $dir/configs/network.xconfig
  input dim=100 name=ivector
  input dim=40 name=input

  # please note that it is important to have input layer with the name=input
  # as the layer immediately preceding the fixed-affine-layer to enable
  # the use of short notation for the descriptor
  fixed-affine-layer name=lda input=Append(-1,0,1,ReplaceIndex(ivector, t, 0)) affine-transform-file=$dir/configs/lda.mat

  # the first splicing is moved before the lda layer, so no splicing here
  relu-batchnorm-layer name=tdnn1 dim=$hidden_dim
  relu-batchnorm-layer name=tdnn2 input=Append(-1,0,1,2) dim=$hidden_dim
  relu-batchnorm-layer name=tdnn3 input=Append(-3,0,3) dim=$hidden_dim
  relu-batchnorm-layer name=tdnn4 input=Append(-3,0,3) dim=$hidden_dim
  relu-batchnorm-layer name=tdnn5 input=Append(-3,0,3) dim=$hidden_dim
  relu-batchnorm-layer name=tdnn6 input=Append(-6,-3,0) dim=$hidden_dim

  ## adding the layers for chain branch
  relu-batchnorm-layer name=prefinal-chain input=tdnn6 dim=$hidden_dim target-rms=0.5
  output-layer name=output include-log-softmax=false dim=$num_targets max-change=1.5

  # adding the layers for xent branch
  # This block prints the configs for a separate output that will be
  # trained with a cross-entropy objective in the 'chain' models... this
  # has the effect of regularizing the hidden parts of the model.  we use
  # 0.5 / args.xent_regularize as the learning rate factor- the factor of
  # 0.5 / args.xent_regularize is suitable as it means the xent
  # final-layer learns at a rate independent of the regularization
  # constant; and the 0.5 was tuned so as to make the relative progress
  # similar in the xent and regular final layers.
  relu-batchnorm-layer name=prefinal-xent input=tdnn6 dim=$hidden_dim target-rms=0.5
  output-layer name=output-xent dim=$num_targets learning-rate-factor=$learning_rate_factor max-change=1.5

EOF
  steps/nnet3/xconfig_to_configs.py --xconfig-file $dir/configs/network.xconfig --config-dir $dir/configs/
fi

if [ $stage -le 13 ]; then
  if [[ $(hostname -f) == *.clsp.jhu.edu ]] && [ ! -d $dir/egs/storage ]; then
    utils/create_split_dir.pl \
     /export/b0{5,6,7,8}/$USER/kaldi-data/egs/fisher_english-$(date +'%m_%d_%H_%M')/s5c/$dir/egs/storage $dir/egs/storage
  fi

  mkdir -p $dir/egs
  touch $dir/egs/.nodelete # keep egs around when that run dies.

  steps/nnet3/chain/train.py --stage $train_stage \
    --egs.dir "$common_egs_dir" \
    --cmd "$decode_cmd" \
    --feat.online-ivector-dir $train_ivector_dir \
    --feat.cmvn-opts "--norm-means=false --norm-vars=false" \
    --chain.xent-regularize 0.1 \
    --chain.leaky-hmm-coefficient 0.1 \
    --chain.l2-regularize 0.00005 \
    --chain.apply-deriv-weights false \
    --chain.lm-opts="--num-extra-lm-states=2000" \
    --egs.stage $get_egs_stage \
    --egs.opts "--frames-overlap-per-eg 0 --generate-egs-scp true" \
    --egs.chunk-width 160,140,110,80 \
    --trainer.num-chunk-per-minibatch $minibatch_size \
    --trainer.frames-per-iter 1500000 \
    --trainer.num-epochs $num_epochs \
    --trainer.optimization.num-jobs-initial 3 \
    --trainer.optimization.num-jobs-final 16 \
    --trainer.optimization.initial-effective-lrate 0.001 \
    --trainer.optimization.final-effective-lrate 0.0001 \
    --trainer.max-param-change 2.0 \
    --cleanup.remove-egs $remove_egs \
    --feat-dir $train_data_dir \
    --tree-dir $treedir \
    --lat-dir $lat_dir \
    --dir $dir  || exit 1;
fi

graph_dir=$dir/graph
if [ $stage -le 14 ]; then
  # Note: it might appear that this $lang directory is mismatched, and it is as
  # far as the 'topo' is concerned, but this script doesn't read the 'topo' from
  # the lang directory.
  utils/mkgraph.sh --self-loop-scale 1.0 data/lang_test $dir $graph_dir
fi

decode_suff=
if [ $stage -le 15 ]; then
  iter_opts=
  if [ ! -z $decode_iter ]; then
    iter_opts=" --iter $decode_iter "
  fi
  for decode_set in dev test; do
      (
      num_jobs=`cat data/${decode_set}_hires/utt2spk|cut -d' ' -f2|sort -u|wc -l`
      steps/nnet3/decode.sh --acwt 1.0 --post-decode-acwt 10.0 \
          --nj $num_jobs --cmd "$decode_cmd" $iter_opts \
          --online-ivector-dir $exp/nnet3${nnet3_affix}/ivectors_${decode_set}_hires \
          $graph_dir data/${decode_set}_hires $dir/decode_${decode_set}${decode_iter:+_$decode_iter}${decode_suff} || exit 1;
      ) &
  done
fi
wait;
exit 0;<|MERGE_RESOLUTION|>--- conflicted
+++ resolved
@@ -54,11 +54,7 @@
 # nnet3 setup, and you can skip them by setting "--stage 8" if you have already
 # run those things.
 
-<<<<<<< HEAD
-local/nnet3/run_ivector_common.sh --stage $stage --exp $exp \
-=======
-local/semisup/nnet3/run_ivector_common_pca.sh --stage $stage --exp $exp \
->>>>>>> 47ab45a9
+local/semisup/nnet3/run_ivector_common.sh --stage $stage --exp $exp \
                                   --speed-perturb true \
                                   --train-set $train_set \
                                   --unsup-train-set $unsup_train_set \
