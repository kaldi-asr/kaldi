  
#!/bin/bash
#
# Chime-6 Track 2 baseline. Based mostly on the Chime-5 recipe, with the exception
# that we are required to perform speech activity detection and speaker
# diarization before ASR, since we do not have access to the oracle SAD and 
# diarization labels.
#
# Copyright  2017  Johns Hopkins University (Author: Shinji Watanabe and Yenda Trmal)
#            2019  Desh Raj, David Snyder, Ashish Arora
# Apache 2.0

# Begin configuration section.
nj=50
decode_nj=20
stage=0
chain_stage=0
sad_stage=0
diarizer_stage=0
decode_stage=0
enhancement=beamformit # for a new enhancement method,
                       # change this variable and decode stage
decode_only=false
# End configuration section
. ./utils/parse_options.sh

. ./cmd.sh
. ./path.sh

if [ $decode_only == "true" ]; then
  stage=17
fi

set -e # exit on error

# chime6 data is same as chime5 data
# chime5 main directory path
# please change the path accordingly
chime5_corpus=/export/corpora4/CHiME5
json_dir=${chime5_corpus}/transcriptions
audio_dir=${chime5_corpus}/audio

# training and test data
train_set=train_worn_simu_u400k
test_sets="dev_${enhancement}_dereverb_ref eval_${enhancement}_dereverb_ref"

# This script also needs the phonetisaurus g2p, srilm, beamformit
./local/check_tools.sh || exit 1

###########################################################################
# We prepare dict and lang in stages 1 to 3.
###########################################################################

if [ $stage -le 1 ]; then
  # skip u03 as they are missing
  for mictype in worn u01 u02 u04 u05 u06; do
    local/prepare_data.sh --mictype ${mictype} --train true \
        ${audio_dir}/train ${json_dir}/train data/train_${mictype}
  done
  for dataset in dev; do
    for mictype in worn; do
      local/prepare_data.sh --mictype ${mictype} --train true \
          ${audio_dir}/${dataset} ${json_dir}/${dataset} \
          data/${dataset}_${mictype}
    done
  done
fi

if [ $stage -le 2 ]; then
  local/prepare_dict.sh

  utils/prepare_lang.sh \
    data/local/dict "<unk>" data/local/lang data/lang

  local/train_lms_srilm.sh \
    --train-text data/train_worn/text --dev-text data/dev_worn/text \
    --oov-symbol "<unk>" --words-file data/lang/words.txt \
    data/ data/srilm
fi

LM=data/srilm/best_3gram.gz
if [ $stage -le 3 ]; then
  # Compiles G for chime5 trigram LM
  utils/format_lm.sh \
    data/lang $LM data/local/dict/lexicon.txt data/lang

fi

#########################################################################################
# In stages 4 to 6, we modify train and dev data for our training purpose. Here we
# use 400k utterances from array microphones and all the worn set utterances in train.
#########################################################################################

if [ $stage -le 4 ]; then
  # remove possibly bad sessions (P11_S03, P52_S19, P53_S24, P54_S24)
  # see http://spandh.dcs.shef.ac.uk/chime_challenge/data.html for more details
  utils/copy_data_dir.sh data/train_worn data/train_worn_org # back up
  grep -v -e "^P11_S03" -e "^P52_S19" -e "^P53_S24" -e "^P54_S24" data/train_worn_org/text > data/train_worn/text
  utils/fix_data_dir.sh data/train_worn
fi

if [ $stage -le 5 ]; then
  # combine mix array and worn mics
  # randomly extract first 400k utterances from all mics
  # if you want to include more training data, you can increase the number of array mic utterances
  utils/combine_data.sh data/train_uall data/train_u01 data/train_u02 data/train_u04 data/train_u05 data/train_u06
  utils/subset_data_dir.sh data/train_uall 400000 data/train_u400k
  utils/combine_data.sh data/${train_set} data/train_worn data/train_u400k

  # only use left channel for worn mic recognition
  # you can use both left and right channels for training
  for dset in train dev; do
    utils/copy_data_dir.sh data/${dset}_worn data/${dset}_worn_stereo
    grep "\.L-" data/${dset}_worn_stereo/text > data/${dset}_worn/text
    utils/fix_data_dir.sh data/${dset}_worn
  done
fi

if [ $stage -le 6 ]; then
  # Split speakers up into 3-minute chunks.  This doesn't hurt adaptation, and
  # lets us use more jobs for decoding etc.
  for dset in ${train_set}; do
    utils/copy_data_dir.sh data/${dset} data/${dset}_nosplit
    utils/data/modify_speaker_info.sh --seconds-per-spk-max 180 data/${dset}_nosplit data/${dset}
  done
fi

##################################################################################
# Now make MFCC features. We use 40-dim "hires" MFCCs for all our systems.
##################################################################################

if [ $stage -le 7 ]; then
  # mfccdir should be some place with a largish disk where you
  # want to store MFCC features.
  mfccdir=mfcc
  for x in ${train_set}; do
    steps/make_mfcc.sh --nj $nj --cmd "$train_cmd" \
      --mfcc-config conf/mfcc_hires.conf \
<<<<<<< HEAD
      data/$x exp/make_mfcc/$x $mfccdir
=======
		  data/$x exp/make_mfcc/$x $mfccdir
    steps/compute_cmvn_stats.sh data/$x exp/make_mfcc/$x $mfccdir
    utils/fix_data_dir.sh data/$x
>>>>>>> 197a2112
  done
fi

###################################################################################
# Stages 8 to 13 train monophone and triphone models. They will be used for 
# generating lattices for training the chain model and for obtaining targets
# for training the SAD system.
###################################################################################

if [ $stage -le 8 ]; then
  # make a subset for monophone training
  utils/subset_data_dir.sh --shortest data/${train_set} 100000 data/${train_set}_100kshort
  utils/subset_data_dir.sh data/${train_set}_100kshort 30000 data/${train_set}_30kshort
fi

if [ $stage -le 9 ]; then
  # Starting basic training on MFCC features
  steps/train_mono.sh --nj $nj --cmd "$train_cmd" \
          data/${train_set}_30kshort data/lang exp/mono
fi

if [ $stage -le 10 ]; then
  steps/align_si.sh --nj $nj --cmd "$train_cmd" \
        data/${train_set} data/lang exp/mono exp/mono_ali

  steps/train_deltas.sh --cmd "$train_cmd" \
      2500 30000 data/${train_set} data/lang exp/mono_ali exp/tri1
fi

if [ $stage -le 11 ]; then
  steps/align_si.sh --nj $nj --cmd "$train_cmd" \
        data/${train_set} data/lang exp/tri1 exp/tri1_ali

  steps/train_lda_mllt.sh --cmd "$train_cmd" \
        4000 50000 data/${train_set} data/lang exp/tri1_ali exp/tri2
fi

if [ $stage -le 12 ]; then
  steps/align_si.sh --nj $nj --cmd "$train_cmd" \
        data/${train_set} data/lang exp/tri2 exp/tri2_ali

  steps/train_sat.sh --cmd "$train_cmd" \
         5000 100000 data/${train_set} data/lang exp/tri2_ali exp/tri3
fi

if [ $stage -le 13 ]; then
  steps/align_fmllr.sh --nj $nj --cmd "$train_cmd" \
    data/${train_set} data/lang exp/tri3 exp/tri3_ali
fi

##########################################################################
# CHAIN MODEL TRAINING
##########################################################################
if [ $stage -le 14 ]; then
  local/chain/run_tdnn.sh --stage $chain_stage
fi

##########################################################################
# SAD MODEL TRAINING
##########################################################################
# Now run the SAD script. This contains stages 15 to 19.
# If you just want to perform SAD decoding (without
# training), run from stage 19.
if [ $stage -le 15 ]; then
  local/train_sad.sh --stage $sad_stage \
    --data-dir data/${train_set} --test-sets "${test_sets}" \
    --sat-model-dir exp/tri3 \
    --model-dir exp/tri2
fi

##########################################################################
# DIARIZATION MODEL TRAINING
##########################################################################
if [ $stage -le 16 ]; then
  local/train_diarizer.sh --stage $diarizer_stage \
    --data-dir data/${train_set} \
    --model-dir exp/xvector_nnet_1a
fi

##########################################################################
# DECODING: In track 2, we are given raw utterances without segment
# or speaker information, so we have to decode the whole pipeline, i.e.,
# SAD -> Diarization -> ASR. This is done in the local/decode.sh
# script.
##########################################################################
if [ $stage -le 17 ]; then
  local/decode.sh --stage $decode_stage \
    --enhancement $enhancement \
    --test-sets "$test_sets"
fi

exit 0;
<|MERGE_RESOLUTION|>--- conflicted
+++ resolved
@@ -136,13 +136,9 @@
   for x in ${train_set}; do
     steps/make_mfcc.sh --nj $nj --cmd "$train_cmd" \
       --mfcc-config conf/mfcc_hires.conf \
-<<<<<<< HEAD
       data/$x exp/make_mfcc/$x $mfccdir
-=======
-		  data/$x exp/make_mfcc/$x $mfccdir
     steps/compute_cmvn_stats.sh data/$x exp/make_mfcc/$x $mfccdir
     utils/fix_data_dir.sh data/$x
->>>>>>> 197a2112
   done
 fi
 
