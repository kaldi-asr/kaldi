--- conflicted
+++ resolved
@@ -1,4 +1,3 @@
-  
 #!/bin/bash
 #
 # Chime-6 Track 2 baseline. Based mostly on the Chime-5 recipe, with the exception
@@ -185,21 +184,11 @@
   # want to store MFCC features.
   echo "$0:  make features..."
   mfccdir=mfcc
-<<<<<<< HEAD
-  for x in ${train_set}; do
-    steps/make_mfcc.sh --nj $nj --cmd "$train_cmd" \
-      --mfcc-config conf/mfcc_hires.conf \
-      data/$x exp/make_mfcc/$x $mfccdir
-    steps/compute_cmvn_stats.sh data/$x exp/make_mfcc/$x $mfccdir
-    utils/fix_data_dir.sh data/$x
-  done
-=======
   steps/make_mfcc.sh --nj 20 --cmd "$train_cmd" \
              --mfcc-config conf/mfcc_hires.conf \
              data/${train_set} exp/make_mfcc/${train_set} $mfccdir
   steps/compute_cmvn_stats.sh data/${train_set} exp/make_mfcc/${train_set} $mfccdir
   utils/fix_data_dir.sh data/${train_set}
->>>>>>> da525286
 fi
 
 ###################################################################################
