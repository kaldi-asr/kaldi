<<<<<<< HEAD
#!/bin/bash
# Copyright   2019   David Snyder
#             2020   Desh Raj
=======
#!/usr/bin/env bash
# Copyright   2019   David Snder
>>>>>>> 0e031c20
# Apache 2.0.
#
# This script takes an input directory that has a segments file (and
# a feats.scp file), and performs diarization on it.  The output directory
# contains an RTTM file which can be used to resegment the input data.

stage=0
nj=10
cmd="run.pl"
array_ids=
session_ids=
ref_rttm=

echo "$0 $@"  # Print the command line for logging
if [ -f path.sh ]; then . ./path.sh; fi
. parse_options.sh || exit 1;
if [ $# != 3 ]; then
  echo "Usage: $0 <model-dir> <in-data-dir> <out-dir>"
  echo "e.g.: $0 exp/xvector_nnet_1a  data/dev exp/dev_diarization"
  echo "Options: "
  echo "  --nj <nj>                                        # number of parallel jobs."
  echo "  --cmd (utils/run.pl|utils/queue.pl <queue opts>) # how to run jobs."
  exit 1;
fi

model_dir=$1
data_in=$2
out_dir=$3

name=`basename $data_in`

for f in $data_in/feats.scp $data_in/segments $model_dir/plda \
  $model_dir/final.raw $model_dir/extract.config; do
  [ ! -f $f ] && echo "$0: No such file $f" && exit 1;
done

if [ $stage -le 0 ]; then
  echo "$0: keeping only data corresponding to array U06 "
  echo "$0: we can skip this stage, to perform diarization on all arrays "
  # to perform diarization ond scoring on all array please skip this step and
  # pass all_array = true in local/multispeaker_score.sh
  cp -r data/$name data/${name}.bak
  mv data/$name/wav.scp data/$name/wav.scp.bak
  grep 'U06' data/$name/wav.scp.bak > data/$name/wav.scp
  utils/fix_data_dir.sh data/$name
  nj=2 # since we have reduced number of "speakers" now
fi

if [ $stage -le 1 ]; then
  echo "$0: computing features for x-vector extractor"
  utils/fix_data_dir.sh data/${name}
  rm -rf data/${name}_cmn
  local/nnet3/xvector/prepare_feats.sh --nj $nj --cmd "$cmd" \
    data/$name data/${name}_cmn exp/${name}_cmn
  cp data/$name/segments exp/${name}_cmn/
  utils/fix_data_dir.sh data/${name}_cmn
fi

if [ $stage -le 2 ]; then
  echo "$0: extracting x-vectors for all segments"
  diarization/nnet3/xvector/extract_xvectors.sh --cmd "$cmd" \
    --nj $nj --window 1.5 --period 0.75 --apply-cmn false \
    --min-segment 0.5 $model_dir \
    data/${name}_cmn $out_dir/xvectors_${name}
fi

# Perform PLDA scoring
if [ $stage -le 3 ]; then
  # Perform PLDA scoring on all pairs of segments for each recording.
  echo "$0: performing PLDA scoring between all pairs of x-vectors"
  diarization/nnet3/xvector/score_plda.sh --cmd "$cmd" \
    --target-energy 0.5 \
    --nj $nj $model_dir/ $out_dir/xvectors_${name} \
    $out_dir/xvectors_${name}/plda_scores
fi

if [ $stage -le 4 ]; then
  echo "$0: performing clustering using PLDA scores (we assume 4 speakers per recording)"
  awk '{print $1, "4"}' data/$name/wav.scp > data/$name/reco2num_spk
  diarization/cluster.sh --cmd "$cmd" --nj $nj \
    --reco2num-spk data/$name/reco2num_spk \
    --rttm-channel 1 \
    $out_dir/xvectors_${name}/plda_scores $out_dir
  echo "$0: wrote RTTM to output directory ${out_dir}"
fi

# For scoring the diarization system, we use the same tool that was
# used in the DIHARD II challenge. This is available at:
# https://github.com/nryant/dscore
if [ $stage -le 5 ]; then
  # If a reference RTTM file is not provided, we create one using the backed up
  # segments and utt2spk files in the original data directory.
  echo "Diarization results for "${name}
  if ! [ -d dscore ]; then
    git clone https://github.com/nryant/dscore.git || exit 1;
    cd dscore
    python -m pip install --user -r requirements.txt
    cd ..
  fi
  mkdir -p $out_dir/scoring
  for session in ${session_ids}; do
    ref_rttm_path=$out_dir/scoring/rttm_ref.$session
    grep "$session" $ref_rttm > $ref_rttm_path
    if ! [ -s $ref_rttm_path ]; then
      rm $ref_rttm_path
      continue
    fi
    for array in ${array_ids}; do
      hyp_rttm_path=$out_dir/scoring/rttm_hyp.${session}_${array}
      grep ${session}_${array} ${out_dir}/rttm > $hyp_rttm_path
      if ! [ -s $hyp_rttm_path ]; then
        rm $hyp_rttm_path
        continue
      fi
      echo "${session}_${array}"
      sed 's/_U0[1-6]//g' $ref_rttm_path > $ref_rttm_path.scoring
      sed 's/_U0[1-6]//g' $hyp_rttm_path > $hyp_rttm_path.scoring
      ref_rttm_full=$(readlink -f ${ref_rttm_path}.scoring)
      hyp_rttm_full=$(readlink -f ${hyp_rttm_path}.scoring)
      cd dscore && python score.py -r $ref_rttm_full -s $hyp_rttm_full && cd .. || exit 1;
    done
  done
fi
<|MERGE_RESOLUTION|>--- conflicted
+++ resolved
@@ -1,11 +1,7 @@
-<<<<<<< HEAD
 #!/bin/bash
 # Copyright   2019   David Snyder
 #             2020   Desh Raj
-=======
-#!/usr/bin/env bash
-# Copyright   2019   David Snder
->>>>>>> 0e031c20
+
 # Apache 2.0.
 #
 # This script takes an input directory that has a segments file (and
