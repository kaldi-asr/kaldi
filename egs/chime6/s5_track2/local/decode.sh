#!/bin/bash
#
# This script decodes raw utterances through the entire pipeline:
# Feature extraction -> SAD -> Diarization -> ASR
#
# Copyright  2017  Johns Hopkins University (Author: Shinji Watanabe and Yenda Trmal)
#            2019  Desh Raj, David Snyder, Ashish Arora
# Apache 2.0

# Begin configuration section.
<<<<<<< HEAD
nj=10
decode_nj=20
=======
nj=50
decode_nj=10
>>>>>>> 197a2112
stage=0
sad_stage=0
diarizer_stage=0
decode_diarize_stage=0
score_stage=0
enhancement=beamformit
test_sets="dev_${enhancement}_dereverb_ref eval_${enhancement}_dereverb_ref"
skip_scoring=false
chime5_corpus=/export/corpora4/CHiME5
json_dir=${chime5_corpus}/transcriptions
audio_dir=${chime5_corpus}/audio
train_set=train_worn_simu_u400k
# End configuration section
. ./utils/parse_options.sh

. ./cmd.sh
. ./path.sh
. ./conf/sad.conf

#######################################################################
# Prepare the dev and eval data with dereverberation (WPE) and
# beamforming.
#######################################################################
if [ $stage -le 0 ]; then
  # Beamforming using reference arrays
  # enhanced WAV directory
  enhandir=enhan
  dereverb_dir=${PWD}/wav/wpe/

  for dset in dev eval; do
    for mictype in u01 u02 u03 u04 u06; do
      local/run_wpe.sh --nj 4 --cmd "$train_cmd --mem 120G" \
            ${audio_dir}/${dset} \
            ${dereverb_dir}/${dset} \
            ${mictype}
    done
  done

  for dset in dev eval; do
    for mictype in u01 u02 u03 u04 u06; do
      local/run_beamformit.sh --cmd "$train_cmd" \
    		              ${dereverb_dir}/${dset} \
    		              ${enhandir}/${dset}_${enhancement}_${mictype} \
    		              ${mictype}
    done
  done

  for dset in dev eval; do
    local/prepare_data.sh --mictype ref --train false \
      "$PWD/${enhandir}/${dset}_${enhancement}_u0*" \
			${json_dir}/${dset} data/${dset}_${enhancement}_dereverb_ref
  done
fi

if [ $stage -le 1 ]; then
  # mfccdir should be some place with a largish disk where you
  # want to store MFCC features.
  mfccdir=mfcc
  for x in ${test_sets}; do
    steps/make_mfcc.sh --nj $decode_nj --cmd "$train_cmd" \
      --mfcc-config conf/mfcc_hires.conf \
		  data/$x exp/make_mfcc/$x $mfccdir
  done
fi

#######################################################################
# Perform SAD on the dev/eval data
#######################################################################
dir=exp/segmentation${affix}
sad_work_dir=exp/sad${affix}_${nnet_type}/
sad_nnet_dir=$dir/tdnn_${nnet_type}_sad_1a

if [ $stage -le 2 ]; then
  for datadir in ${test_sets}; do
    test_set=data/${datadir}
    if [ ! -f ${test_set}/wav.scp ]; then
      echo "$0: Not performing SAD on ${test_set}"
      exit 0
    fi
    # Perform segmentation
    local/segmentation/detect_speech_activity.sh --nj $decode_nj --stage $sad_stage \
      $test_set $sad_nnet_dir mfcc $sad_work_dir \
      data/${datadir} || exit 1

    mv data/${datadir}_seg data/${datadir}_${nnet_type}_seg
    # Generate RTTM file from segmentation performed by SAD. This can
    # be used to evaluate the performance of the SAD as an intermediate
    # step.
    steps/segmentation/convert_utt2spk_and_segments_to_rttm.py \
      data/${datadir}_${nnet_type}_seg/utt2spk data/${datadir}_${nnet_type}_seg/segments \
      data/${datadir}_${nnet_type}_seg/rttm
  done
fi

#######################################################################
# Perform diarization on the dev/eval data
#######################################################################
if [ $stage -le 3 ]; then
  for datadir in ${test_sets}; do
    local/diarize.sh --nj 10 --cmd "$train_cmd" --stage $diarizer_stage \
      exp/xvector_nnet_1a \
      data/${datadir}_${nnet_type}_seg \
      exp/${datadir}_${nnet_type}_seg_diarization
  done
fi

#######################################################################
# Decode diarized output using trained chain model
#######################################################################
if [ $stage -le 4 ]; then
  for datadir in ${test_sets}; do
    local/decode_diarized.sh --nj 40 --cmd "$decode_cmd" --stage $decode_diarize_stage \
      exp/${datadir}_${nnet_type}_seg_diarization data/$datadir data/lang_chain \
      exp/chain_${train_set}_cleaned_rvb exp/nnet3_${train_set}_cleaned_rvb \
      data/${datadir}_diarized
  done
fi

#######################################################################
# Score decoded dev/eval sets
#######################################################################
if [ $stage -le 5 ]; then
  for datadir in ${test_sets}; do
    local/multispeaker_score.sh --cmd "$score_cmd" --stage $score_stage \
      data/${datadir}_diarized/text \
      exp/chain_${train_set}_cleaned_rvb/tdnn1b_sp/decode_${datadir}_diarized_2stage/scoring_kaldi/penalty_1.0/10.txt \
      exp/chain_${train_set}_cleaned_rvb/tdnn1b_sp/decode_${datadir}_diarized_2stage/scoring_kaldi_multispeaker
  done
fi
exit 0;<|MERGE_RESOLUTION|>--- conflicted
+++ resolved
@@ -8,13 +8,8 @@
 # Apache 2.0
 
 # Begin configuration section.
-<<<<<<< HEAD
-nj=10
-decode_nj=20
-=======
 nj=50
 decode_nj=10
->>>>>>> 197a2112
 stage=0
 sad_stage=0
 diarizer_stage=0
