#!/bin/bash 
set -e
set -o pipefail

. conf/common_vars.sh || exit 1;
. ./lang.conf || exit 1;


dir=dev10h.pem
kind=
data_only=false
fast_path=true
skip_kws=false
skip_stt=false
skip_scoring=false
max_states=150000
extra_kws=true
vocab_kws=false
tri5_only=false
wip=0.5

echo "run-4-test.sh $@"

. utils/parse_options.sh

if [ $# -ne 0 ]; then
  echo "Usage: $(basename $0) --type (dev10h|dev2h|eval|shadow)"
  exit 1
fi

#This seems to be the only functioning way how to ensure the comple
#set of scripts will exit when sourcing several of them together
#Otherwise, the CTRL-C just terminates the deepest sourced script ?
# Let shell functions inherit ERR trap.  Same as `set -E'.
set -o errtrace 
trap "echo Exited!; exit;" SIGINT SIGTERM

# Set proxy search parameters for the extended lexicon case.
if [ -f data/.extlex ]; then
  proxy_phone_beam=$extlex_proxy_phone_beam
  proxy_phone_nbest=$extlex_proxy_phone_nbest
  proxy_beam=$extlex_proxy_beam
  proxy_nbest=$extlex_proxy_nbest
fi

dataset_segments=${dir##*.}
dataset_dir=data/$dir
dataset_id=$dir
dataset_type=${dir%%.*}
#By default, we want the script to accept how the dataset should be handled,
#i.e. of  what kind is the dataset
if [ -z ${kind} ] ; then
  if [ "$dataset_type" == "dev2h" ] || [ "$dataset_type" == "dev10h" ] ; then
    dataset_kind=supervised
  else
    dataset_kind=unsupervised
  fi
else
  dataset_kind=$kind
fi

if [ -z $dataset_segments ]; then
  echo "You have to specify the segmentation type as well"
  echo "If you are trying to decode the PEM segmentation dir"
  echo "such as data/dev10h, specify dev10h.pem"
  echo "The valid segmentations types are:"
  echo "\tpem   #PEM segmentation"
  echo "\tuem   #UEM segmentation in the CMU database format"
  echo "\tseg   #UEM segmentation (kaldi-native)"
fi

if [ "$dataset_kind" == "unsupervised" ]; then
  skip_scoring=true
fi

#The $dataset_type value will be the dataset name without any extrension
eval my_data_dir=( "\${${dataset_type}_data_dir[@]}" )
eval my_data_list=( "\${${dataset_type}_data_list[@]}" )
if [ -z $my_data_dir ] || [ -z $my_data_list ] ; then
  echo "Error: The dir you specified ($dataset_id) does not have existing config";
  exit 1
fi

eval my_stm_file=\$${dataset_type}_stm_file
eval my_ecf_file=\$${dataset_type}_ecf_file 
eval my_kwlist_file=\$${dataset_type}_kwlist_file 
eval my_rttm_file=\$${dataset_type}_rttm_file
eval my_nj=\$${dataset_type}_nj  #for shadow, this will be re-set when appropriate

my_subset_ecf=false
eval ind=\${${dataset_type}_subset_ecf+x}
if [ "$ind" == "x" ] ; then
  eval my_subset_ecf=\$${dataset_type}_subset_ecf
fi

declare -A my_more_kwlists
eval my_more_kwlist_keys="\${!${dataset_type}_more_kwlists[@]}"
for key in $my_more_kwlist_keys  # make sure you include the quotes there
do
  eval my_more_kwlist_val="\${${dataset_type}_more_kwlists[$key]}"
  my_more_kwlists["$key"]="${my_more_kwlist_val}"
done

#Just a minor safety precaution to prevent using incorrect settings
#The dataset_* variables should be used.
set -e
set -o pipefail
set -u
unset dir
unset kind

function make_plp {
  target=$1
  logdir=$2
  output=$3
  if $use_pitch; then
    steps/make_plp_pitch.sh --cmd "$decode_cmd" --nj $my_nj $target $logdir $output
  else
    steps/make_plp.sh --cmd "$decode_cmd" --nj $my_nj $target $logdir $output
  fi
  utils/fix_data_dir.sh $target
  steps/compute_cmvn_stats.sh $target $logdir $output
  utils/fix_data_dir.sh $target
}

function check_variables_are_set {
  for variable in $mandatory_variables ; do
    eval my_variable=\$${variable}
    if [ -z $my_variable ] ; then
      echo "Mandatory variable ${variable/my/$dataset_type} is not set! " \
           "You should probably set the variable in the config file "
      exit 1
    else
      echo "$variable=$my_variable"
    fi
  done

  if [ ! -z ${optional_variables+x} ] ; then
    for variable in $optional_variables ; do
      eval my_variable=\$${variable}
      echo "$variable=$my_variable"
    done
  fi
}

if [ ! -f data/raw_${dataset_type}_data/.done ]; then
  echo ---------------------------------------------------------------------
  echo "Subsetting the ${dataset_type} set"
  echo ---------------------------------------------------------------------

  l1=${#my_data_dir[*]}
  l2=${#my_data_list[*]}
  if [ "$l1" -ne "$l2" ]; then
    echo "Error, the number of source files lists is not the same as the number of source dirs!"
    exit 1
  fi

  resource_string=""
  if [ "$dataset_kind" == "unsupervised" ]; then
    resource_string+=" --ignore-missing-txt true"
  fi

  for i in `seq 0 $(($l1 - 1))`; do
    resource_string+=" ${my_data_dir[$i]} "
    resource_string+=" ${my_data_list[$i]} "
  done
  local/make_corpus_subset.sh $resource_string ./data/raw_${dataset_type}_data
  touch data/raw_${dataset_type}_data/.done
fi
my_data_dir=`readlink -f ./data/raw_${dataset_type}_data`
[ -f $my_data_dir/filelist.list ] && my_data_list=$my_data_dir/filelist.list
nj_max=`cat $my_data_list | wc -l` || nj_max=`ls $my_data_dir/audio | wc -l`

if [ "$nj_max" -lt "$my_nj" ] ; then
  echo "Number of jobs ($my_nj) is too big!"
  echo "The maximum reasonable number of jobs is $nj_max"
  my_nj=$nj_max
fi

#####################################################################
#
# Audio data directory preparation
#
#####################################################################
echo ---------------------------------------------------------------------
echo "Preparing ${dataset_kind} data files in ${dataset_dir} on" `date`
echo ---------------------------------------------------------------------
if [ ! -f  $dataset_dir/.done ] ; then
  if [ "$dataset_kind" == "supervised" ]; then
    if [ "$dataset_segments" == "seg" ]; then
      . ./local/datasets/supervised_seg.sh || exit 1
    elif [ "$dataset_segments" == "uem" ]; then
      . ./local/datasets/supervised_uem.sh || exit 1
    elif [ "$dataset_segments" == "pem" ]; then
<<<<<<< HEAD
      . ./local/datasets/supervised_pem.sh || exist 1
=======
      . ./local/datasets/supervised_pem.sh || exit 1
>>>>>>> 5d56564a
    else
      echo "Unknown type of the dataset: \"$dataset_segments\"!";
      echo "Valid dataset types are: seg, uem, pem";
      exit 1
    fi
  elif [ "$dataset_kind" == "unsupervised" ] ; then
    if [ "$dataset_segments" == "seg" ] ; then
      . ./local/datasets/unsupervised_seg.sh 
    elif [ "$dataset_segments" == "uem" ] ; then
      . ./local/datasets/unsupervised_uem.sh
    elif [ "$dataset_segments" == "pem" ] ; then
      ##This combination does not really makes sense,
      ##Because the PEM is that we get the segmentation 
      ##and because of the format of the segment files
      ##the transcript as well
      echo "ERROR: $dataset_segments combined with $dataset_type"
      echo "does not really make any sense!"
      exit 1
      #. ./local/datasets/unsupervised_pem.sh
    else
      echo "Unknown type of the dataset: \"$dataset_segments\"!";
      echo "Valid dataset types are: seg, uem, pem";
      exit 1
    fi
  else
    echo "Unknown kind of the dataset: \"$dataset_kind\"!";
    echo "Valid dataset kinds are: supervised, unsupervised, shadow";
    exit 1
  fi

  if [ ! -f ${dataset_dir}/.plp.done ]; then
    echo ---------------------------------------------------------------------
    echo "Preparing ${dataset_kind} parametrization files in ${dataset_dir} on" `date`
    echo ---------------------------------------------------------------------
    make_plp ${dataset_dir} exp/make_plp/${dataset_id} plp
    touch ${dataset_dir}/.plp.done
  fi
  touch $dataset_dir/.done 
fi
#####################################################################
#
# KWS data directory preparation
#
#####################################################################
echo ---------------------------------------------------------------------
echo "Preparing kws data files in ${dataset_dir} on" `date`
echo ---------------------------------------------------------------------
if ! $skip_kws ; then
  . ./local/datasets/basic_kws.sh || exit 1
  if  $extra_kws ; then 
    . ./local/datasets/extra_kws.sh || exit 1
  fi
  if  $vocab_kws ; then 
    . ./local/datasets/vocab_kws.sh || exit 1
  fi
fi

if $data_only ; then
  echo "Exiting, as data-only was requested..."
  exit 0;
fi

####################################################################
##
## FMLLR decoding 
##
####################################################################
decode=exp/tri5/decode_${dataset_id}
if [ ! -f ${decode}/.done ]; then
  echo ---------------------------------------------------------------------
  echo "Spawning decoding with SAT models  on" `date`
  echo ---------------------------------------------------------------------
  utils/mkgraph.sh \
    data/lang exp/tri5 exp/tri5/graph |tee exp/tri5/mkgraph.log

  mkdir -p $decode
  #By default, we do not care about the lattices for this step -- we just want the transforms
  #Therefore, we will reduce the beam sizes, to reduce the decoding times
  steps/decode_fmllr_extra.sh --skip-scoring true --beam 10 --lattice-beam 4\
    --nj $my_nj --cmd "$decode_cmd" "${decode_extra_opts[@]}"\
    exp/tri5/graph ${dataset_dir} ${decode} |tee ${decode}/decode.log
  touch ${decode}/.done
fi

if ! $fast_path ; then
  local/run_kws_stt_task.sh --cer $cer --max-states $max_states \
    --skip-scoring $skip_scoring --extra-kws $extra_kws --wip $wip \
    --cmd "$decode_cmd" --skip-kws $skip_kws --skip-stt $skip_stt \
    "${lmwt_plp_extra_opts[@]}" \
    ${dataset_dir} data/lang ${decode}

  local/run_kws_stt_task.sh --cer $cer --max-states $max_states \
    --skip-scoring $skip_scoring --extra-kws $extra_kws --wip $wip \
    --cmd "$decode_cmd" --skip-kws $skip_kws --skip-stt $skip_stt  \
    "${lmwt_plp_extra_opts[@]}" \
    ${dataset_dir} data/lang ${decode}.si
fi

if $tri5_only; then
  echo "--tri5-only is true. So exiting."
  exit 0
fi

####################################################################
## SGMM2 decoding 
## We Include the SGMM_MMI inside this, as we might only have the DNN systems
## trained and not PLP system. The DNN systems build only on the top of tri5 stage
####################################################################
if [ -f exp/sgmm5/.done ]; then
  decode=exp/sgmm5/decode_fmllr_${dataset_id}
  if [ ! -f $decode/.done ]; then
    echo ---------------------------------------------------------------------
    echo "Spawning $decode on" `date`
    echo ---------------------------------------------------------------------
    utils/mkgraph.sh \
      data/lang exp/sgmm5 exp/sgmm5/graph |tee exp/sgmm5/mkgraph.log

    mkdir -p $decode
    steps/decode_sgmm2.sh --skip-scoring true --use-fmllr true --nj $my_nj \
      --cmd "$decode_cmd" --transform-dir exp/tri5/decode_${dataset_id} "${decode_extra_opts[@]}"\
      exp/sgmm5/graph ${dataset_dir} $decode |tee $decode/decode.log
    touch $decode/.done

    if ! $fast_path ; then
      local/run_kws_stt_task.sh --cer $cer --max-states $max_states \
        --skip-scoring $skip_scoring --extra-kws $extra_kws --wip $wip \
        --cmd "$decode_cmd" --skip-kws $skip_kws --skip-stt $skip_stt  \
        "${lmwt_plp_extra_opts[@]}" \
        ${dataset_dir} data/lang  exp/sgmm5/decode_fmllr_${dataset_id}
    fi
  fi

  ####################################################################
  ##
  ## SGMM_MMI rescoring
  ##
  ####################################################################

  for iter in 1 2 3 4; do
      # Decode SGMM+MMI (via rescoring).
    decode=exp/sgmm5_mmi_b0.1/decode_fmllr_${dataset_id}_it$iter
    if [ ! -f $decode/.done ]; then

      mkdir -p $decode
      steps/decode_sgmm2_rescore.sh  --skip-scoring true \
        --cmd "$decode_cmd" --iter $iter --transform-dir exp/tri5/decode_${dataset_id} \
        data/lang ${dataset_dir} exp/sgmm5/decode_fmllr_${dataset_id} $decode | tee ${decode}/decode.log

      touch $decode/.done
    fi
  done

  #We are done -- all lattices has been generated. We have to
  #a)Run MBR decoding
  #b)Run KW search
  for iter in 1 2 3 4; do
    # Decode SGMM+MMI (via rescoring).
    decode=exp/sgmm5_mmi_b0.1/decode_fmllr_${dataset_id}_it$iter
      local/run_kws_stt_task.sh --cer $cer --max-states $max_states \
        --skip-scoring $skip_scoring --extra-kws $extra_kws --wip $wip \
        --cmd "$decode_cmd" --skip-kws $skip_kws --skip-stt $skip_stt  \
      "${lmwt_plp_extra_opts[@]}" \
      ${dataset_dir} data/lang $decode
  done
fi

####################################################################
##
## DNN ("compatibility") decoding -- also, just decode the "default" net
##
####################################################################
if [ -f exp/tri6_nnet/.done ]; then
  decode=exp/tri6_nnet/decode_${dataset_id}
  if [ ! -f $decode/.done ]; then
    mkdir -p $decode
    steps/nnet2/decode.sh \
      --minimize $minimize --cmd "$decode_cmd" --nj $my_nj \
      --beam $dnn_beam --lattice-beam $dnn_lat_beam \
      --skip-scoring true "${decode_extra_opts[@]}" \
      --transform-dir exp/tri5/decode_${dataset_id} \
      exp/tri5/graph ${dataset_dir} $decode | tee $decode/decode.log

    touch $decode/.done
  fi
  local/run_kws_stt_task.sh --cer $cer --max-states $max_states \
    --skip-scoring $skip_scoring --extra-kws $extra_kws --wip $wip \
    --cmd "$decode_cmd" --skip-kws $skip_kws --skip-stt $skip_stt  \
    "${lmwt_dnn_extra_opts[@]}" \
    ${dataset_dir} data/lang $decode
fi


####################################################################
##
## DNN (nextgen DNN) decoding
##
####################################################################
if [ -f exp/tri6a_nnet/.done ]; then
  decode=exp/tri6a_nnet/decode_${dataset_id}
  if [ ! -f $decode/.done ]; then
    mkdir -p $decode
    steps/nnet2/decode.sh \
      --minimize $minimize --cmd "$decode_cmd" --nj $my_nj \
      --beam $dnn_beam --lattice-beam $dnn_lat_beam \
      --skip-scoring true "${decode_extra_opts[@]}" \
      --transform-dir exp/tri5/decode_${dataset_id} \
      exp/tri5/graph ${dataset_dir} $decode | tee $decode/decode.log

    touch $decode/.done
  fi

  local/run_kws_stt_task.sh --cer $cer --max-states $max_states \
    --skip-scoring $skip_scoring --extra-kws $extra_kws --wip $wip \
    --cmd "$decode_cmd" --skip-kws $skip_kws --skip-stt $skip_stt  \
    "${lmwt_dnn_extra_opts[@]}" \
    ${dataset_dir} data/lang $decode
fi


####################################################################
##
## DNN (ensemble) decoding
##
####################################################################
if [ -f exp/tri6b_nnet/.done ]; then
  decode=exp/tri6b_nnet/decode_${dataset_id}
  if [ ! -f $decode/.done ]; then
    mkdir -p $decode
    steps/nnet2/decode.sh \
      --minimize $minimize --cmd "$decode_cmd" --nj $my_nj \
      --beam $dnn_beam --lattice-beam $dnn_lat_beam \
      --skip-scoring true "${decode_extra_opts[@]}" \
      --transform-dir exp/tri5/decode_${dataset_id} \
      exp/tri5/graph ${dataset_dir} $decode | tee $decode/decode.log

    touch $decode/.done
  fi

  local/run_kws_stt_task.sh --cer $cer --max-states $max_states \
    --skip-scoring $skip_scoring --extra-kws $extra_kws --wip $wip \
    --cmd "$decode_cmd" --skip-kws $skip_kws --skip-stt $skip_stt  \
    "${lmwt_dnn_extra_opts[@]}" \
    ${dataset_dir} data/lang $decode
fi
####################################################################
##
## DNN_MPE decoding
##
####################################################################
if [ -f exp/tri6_nnet_mpe/.done ]; then
  for epoch in 1 2 3 4; do
    decode=exp/tri6_nnet_mpe/decode_${dataset_id}_epoch$epoch
    if [ ! -f $decode/.done ]; then
      mkdir -p $decode
      steps/nnet2/decode.sh --minimize $minimize \
        --cmd "$decode_cmd" --nj $my_nj --iter epoch$epoch \
        --beam $dnn_beam --lattice-beam $dnn_lat_beam \
        --skip-scoring true "${decode_extra_opts[@]}" \
        --transform-dir exp/tri5/decode_${dataset_id} \
        exp/tri5/graph ${dataset_dir} $decode | tee $decode/decode.log

      touch $decode/.done
    fi

    local/run_kws_stt_task.sh --cer $cer --max-states $max_states \
      --skip-scoring $skip_scoring --extra-kws $extra_kws --wip $wip \
      --cmd "$decode_cmd" --skip-kws $skip_kws --skip-stt $skip_stt  \
      "${lmwt_dnn_extra_opts[@]}" \
      ${dataset_dir} data/lang $decode
  done
fi

####################################################################
##
## DNN semi-supervised training decoding
##
####################################################################
for dnn in tri6_nnet_semi_supervised tri6_nnet_semi_supervised2 \
          tri6_nnet_supervised_tuning tri6_nnet_supervised_tuning2 ; do
  if [ -f exp/$dnn/.done ]; then
    decode=exp/$dnn/decode_${dataset_id}
    if [ ! -f $decode/.done ]; then
      mkdir -p $decode
      steps/nnet2/decode.sh \
        --minimize $minimize --cmd "$decode_cmd" --nj $my_nj \
        --beam $dnn_beam --lattice-beam $dnn_lat_beam \
        --skip-scoring true "${decode_extra_opts[@]}" \
        --transform-dir exp/tri5/decode_${dataset_id} \
        exp/tri5/graph ${dataset_dir} $decode | tee $decode/decode.log

      touch $decode/.done
    fi

    local/run_kws_stt_task.sh --cer $cer --max-states $max_states \
      --skip-scoring $skip_scoring --extra-kws $extra_kws --wip $wip \
      --cmd "$decode_cmd" --skip-kws $skip_kws --skip-stt $skip_stt  \
      "${lmwt_dnn_extra_opts[@]}" \
      ${dataset_dir} data/lang $decode
  fi
done
echo "Everything looking good...." 
exit 0<|MERGE_RESOLUTION|>--- conflicted
+++ resolved
@@ -192,11 +192,7 @@
     elif [ "$dataset_segments" == "uem" ]; then
       . ./local/datasets/supervised_uem.sh || exit 1
     elif [ "$dataset_segments" == "pem" ]; then
-<<<<<<< HEAD
-      . ./local/datasets/supervised_pem.sh || exist 1
-=======
       . ./local/datasets/supervised_pem.sh || exit 1
->>>>>>> 5d56564a
     else
       echo "Unknown type of the dataset: \"$dataset_segments\"!";
       echo "Valid dataset types are: seg, uem, pem";
