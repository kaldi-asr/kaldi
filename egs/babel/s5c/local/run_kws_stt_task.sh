#!/bin/bash
# Copyright 2013  Johns Hopkins University (authors: Yenda Trmal)

# Licensed under the Apache License, Version 2.0 (the "License");
# you may not use this file except in compliance with the License.
# You may obtain a copy of the License at
#
#  http://www.apache.org/licenses/LICENSE-2.0
#
# THIS CODE IS PROVIDED *AS IS* BASIS, WITHOUT WARRANTIES OR CONDITIONS OF ANY
# KIND, EITHER EXPRESS OR IMPLIED, INCLUDING WITHOUT LIMITATION ANY IMPLIED
# WARRANTIES OR CONDITIONS OF TITLE, FITNESS FOR A PARTICULAR PURPOSE,
# MERCHANTABLITY OR NON-INFRINGEMENT.
# See the Apache 2 License for the specific language governing permissions and
# limitations under the License.

#Simple BABEL-only script to be run on generated lattices (to produce the
#files for scoring and for NIST submission

set -e
set -o pipefail
set -u

#Begin options
min_lmwt=8
max_lmwt=12
cer=0
skip_kws=false
skip_stt=false
skip_scoring=false
extra_kws=false
cmd=run.pl
max_states=150000
wip=0.5 #Word insertion penalty
#End of options

if [ $(basename $0) == score.sh ]; then
  skip_kws=true
fi

echo $0 "$@"
. utils/parse_options.sh

if [ $# -ne 3 ]; then
  echo "Usage: $0 [options] <data-dir> <lang-dir> <decode-dir>"
  echo " e.g.: $0 data/dev10h data/lang exp/tri6/decode_dev10h"
  exit 1;
fi

data_dir=$1;
lang_dir=$2;
decode_dir=$3;

##NB: The first ".done" files are used for backward compatibility only
##NB: should be removed in a near future...
<<<<<<< HEAD
if  [ ! -f $decode_dir/.score.done ] && [ ! -f $decode_dir/.done.score ]; then
  local/lattice_to_ctm.sh --cmd "$cmd" --word-ins-penalty $wip \
    --min-lmwt ${min_lmwt} --max-lmwt ${max_lmwt} \
    $data_dir $lang_dir $decode_dir

  if ! $skip_scoring ; then
    local/score_stm.sh --cmd "$cmd"  --cer $cer \
      --min-lmwt ${min_lmwt} --max-lmwt ${max_lmwt}\
=======
if ! $skip_stt ; then
  if  [ ! -f $decode_dir/.score.done ] && [ ! -f $decode_dir/.done.score ]; then
    local/lattice_to_ctm.sh --cmd "$cmd" --word-ins-penalty $wip \
      --min-lmwt ${min_lmwt} --max-lmwt ${max_lmwt} \
>>>>>>> dc454cc0
      $data_dir $lang_dir $decode_dir

    if ! $skip_scoring ; then
      local/score_stm.sh --cmd "$cmd"  --cer $cer \
        --min-lmwt ${min_lmwt} --max-lmwt ${max_lmwt}\
        $data_dir $lang_dir $decode_dir
    fi
    touch $decode_dir/.done.score
  fi
fi

if ! $skip_kws ; then
  if [ ! -f $decode_dir/.kws.done ] && [ ! -f $decode_dir/.done.kws ]; then
    local/kws_search.sh --cmd "$cmd" --max-states ${max_states} \
      --min-lmwt ${min_lmwt} --max-lmwt ${max_lmwt} --skip-scoring $skip_scoring\
      --indices-dir $decode_dir/kws_indices $lang_dir $data_dir $decode_dir
    touch $decode_dir/.done.kws
  fi
  if $extra_kws && [ -f $data_dir/extra_kws_tasks ]; then
    for extraid in `cat $data_dir/extra_kws_tasks` ; do
      [ -f $decode_dir/.done.kws.$extraid ] && continue;
      local/kws_search.sh --cmd "$cmd" --extraid $extraid  \
        --max-states ${max_states} --min-lmwt ${min_lmwt} --skip-scoring $skip_scoring\
         --max-lmwt ${max_lmwt} --indices-dir $decode_dir/kws_indices \
        $lang_dir $data_dir $decode_dir
      touch $decode_dir/.done.kws.$extraid
    done
  fi
fi<|MERGE_RESOLUTION|>--- conflicted
+++ resolved
@@ -53,21 +53,10 @@
 
 ##NB: The first ".done" files are used for backward compatibility only
 ##NB: should be removed in a near future...
-<<<<<<< HEAD
-if  [ ! -f $decode_dir/.score.done ] && [ ! -f $decode_dir/.done.score ]; then
-  local/lattice_to_ctm.sh --cmd "$cmd" --word-ins-penalty $wip \
-    --min-lmwt ${min_lmwt} --max-lmwt ${max_lmwt} \
-    $data_dir $lang_dir $decode_dir
-
-  if ! $skip_scoring ; then
-    local/score_stm.sh --cmd "$cmd"  --cer $cer \
-      --min-lmwt ${min_lmwt} --max-lmwt ${max_lmwt}\
-=======
 if ! $skip_stt ; then
   if  [ ! -f $decode_dir/.score.done ] && [ ! -f $decode_dir/.done.score ]; then
     local/lattice_to_ctm.sh --cmd "$cmd" --word-ins-penalty $wip \
       --min-lmwt ${min_lmwt} --max-lmwt ${max_lmwt} \
->>>>>>> dc454cc0
       $data_dir $lang_dir $decode_dir
 
     if ! $skip_scoring ; then
