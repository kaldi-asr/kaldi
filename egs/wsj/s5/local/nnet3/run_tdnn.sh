<<<<<<< HEAD
#!/bin/bash

# this is the standard "tdnn" system, built in nnet3; it's what we use to
# call multi-splice.

. cmd.sh


# At this script level we don't support not running on GPU, as it would be painfully slow.
# If you want to run without GPU you'd have to call train_tdnn.sh with --gpu false,
# --num-threads 16 and --minibatch-size 128.

stage=0
train_stage=-10
ivector_feat_type=pca
dir=exp/nnet3/nnet_tdnn_a
. cmd.sh
. ./path.sh
. ./utils/parse_options.sh


if ! cuda-compiled; then
  cat <<EOF && exit 1
This script is intended to be used with GPUs but you have not compiled Kaldi with CUDA
If you want to use GPUs (and have them), go to src/, and configure and make on a machine
where "nvcc" is installed.
EOF
fi

local/nnet3/run_ivector_common.sh --stage $stage \
  --feat-type "$ivector_feat_type" || exit 1;

if [ $stage -le 8 ]; then
  if [[ $(hostname -f) == *.clsp.jhu.edu ]] && [ ! -d $dir/egs/storage ]; then
    utils/create_split_dir.pl \
     /export/b0{3,4,5,6}/$USER/kaldi-data/egs/wsj-$(date +'%m_%d_%H_%M')/s5/$dir/egs/storage $dir/egs/storage
  fi

  steps/nnet3/train_tdnn.sh --stage $train_stage \
    --num-epochs 8 --num-jobs-initial 2 --num-jobs-final 14 \
    --splice-indexes "-4,-3,-2,-1,0,1,2,3,4  0  -2,2  0  -4,4 0" \
    --feat-type raw \
    --online-ivector-dir exp/nnet3/ivectors_train_si284 \
    --cmvn-opts "--norm-means=false --norm-vars=false" \
    --initial-effective-lrate 0.005 --final-effective-lrate 0.0005 \
    --cmd "$decode_cmd" \
    --pnorm-input-dim 2000 \
    --pnorm-output-dim 250 \
    data/train_si284_hires data/lang exp/tri4b_ali_si284 $dir  || exit 1;
fi


if [ $stage -le 9 ]; then
  # this does offline decoding that should give the same results as the real
  # online decoding.
  for lm_suffix in tgpr bd_tgpr; do
    graph_dir=exp/tri4b/graph_${lm_suffix}
    # use already-built graphs.
    for year in eval92 dev93; do
      steps/nnet3/decode.sh --nj 8 --cmd "$decode_cmd" \
          --online-ivector-dir exp/nnet3/ivectors_test_$year \
         $graph_dir data/test_${year}_hires $dir/decode_${lm_suffix}_${year} || exit 1;
    done
  done
fi


exit 0;

# results:
grep WER exp/nnet3/nnet_tdnn_a/decode_{tgpr,bd_tgpr}_{eval92,dev93}/scoring_kaldi/best_wer
exp/nnet3/nnet_tdnn_a/decode_tgpr_eval92/scoring_kaldi/best_wer:%WER 6.03 [ 340 / 5643, 74 ins, 20 del, 246 sub ] exp/nnet3/nnet_tdnn_a/decode_tgpr_eval92/wer_13_1.0
exp/nnet3/nnet_tdnn_a/decode_tgpr_dev93/scoring_kaldi/best_wer:%WER 9.35 [ 770 / 8234, 162 ins, 84 del, 524 sub ] exp/nnet3/nnet_tdnn_a/decode_tgpr_dev93/wer_11_0.5
exp/nnet3/nnet_tdnn_a/decode_bd_tgpr_eval92/scoring_kaldi/best_wer:%WER 3.81 [ 215 / 5643, 30 ins, 18 del, 167 sub ] exp/nnet3/nnet_tdnn_a/decode_bd_tgpr_eval92/wer_10_1.0
exp/nnet3/nnet_tdnn_a/decode_bd_tgpr_dev93/scoring_kaldi/best_wer:%WER 6.74 [ 555 / 8234, 69 ins, 72 del, 414 sub ] exp/nnet3/nnet_tdnn_a/decode_bd_tgpr_dev93/wer_11_0.0
b03:s5:
=======
tuning/run_tdnn_1a.sh
>>>>>>> 0d0316b4
<|MERGE_RESOLUTION|>--- conflicted
+++ resolved
@@ -1,80 +1 @@
-<<<<<<< HEAD
-#!/bin/bash
-
-# this is the standard "tdnn" system, built in nnet3; it's what we use to
-# call multi-splice.
-
-. cmd.sh
-
-
-# At this script level we don't support not running on GPU, as it would be painfully slow.
-# If you want to run without GPU you'd have to call train_tdnn.sh with --gpu false,
-# --num-threads 16 and --minibatch-size 128.
-
-stage=0
-train_stage=-10
-ivector_feat_type=pca
-dir=exp/nnet3/nnet_tdnn_a
-. cmd.sh
-. ./path.sh
-. ./utils/parse_options.sh
-
-
-if ! cuda-compiled; then
-  cat <<EOF && exit 1
-This script is intended to be used with GPUs but you have not compiled Kaldi with CUDA
-If you want to use GPUs (and have them), go to src/, and configure and make on a machine
-where "nvcc" is installed.
-EOF
-fi
-
-local/nnet3/run_ivector_common.sh --stage $stage \
-  --feat-type "$ivector_feat_type" || exit 1;
-
-if [ $stage -le 8 ]; then
-  if [[ $(hostname -f) == *.clsp.jhu.edu ]] && [ ! -d $dir/egs/storage ]; then
-    utils/create_split_dir.pl \
-     /export/b0{3,4,5,6}/$USER/kaldi-data/egs/wsj-$(date +'%m_%d_%H_%M')/s5/$dir/egs/storage $dir/egs/storage
-  fi
-
-  steps/nnet3/train_tdnn.sh --stage $train_stage \
-    --num-epochs 8 --num-jobs-initial 2 --num-jobs-final 14 \
-    --splice-indexes "-4,-3,-2,-1,0,1,2,3,4  0  -2,2  0  -4,4 0" \
-    --feat-type raw \
-    --online-ivector-dir exp/nnet3/ivectors_train_si284 \
-    --cmvn-opts "--norm-means=false --norm-vars=false" \
-    --initial-effective-lrate 0.005 --final-effective-lrate 0.0005 \
-    --cmd "$decode_cmd" \
-    --pnorm-input-dim 2000 \
-    --pnorm-output-dim 250 \
-    data/train_si284_hires data/lang exp/tri4b_ali_si284 $dir  || exit 1;
-fi
-
-
-if [ $stage -le 9 ]; then
-  # this does offline decoding that should give the same results as the real
-  # online decoding.
-  for lm_suffix in tgpr bd_tgpr; do
-    graph_dir=exp/tri4b/graph_${lm_suffix}
-    # use already-built graphs.
-    for year in eval92 dev93; do
-      steps/nnet3/decode.sh --nj 8 --cmd "$decode_cmd" \
-          --online-ivector-dir exp/nnet3/ivectors_test_$year \
-         $graph_dir data/test_${year}_hires $dir/decode_${lm_suffix}_${year} || exit 1;
-    done
-  done
-fi
-
-
-exit 0;
-
-# results:
-grep WER exp/nnet3/nnet_tdnn_a/decode_{tgpr,bd_tgpr}_{eval92,dev93}/scoring_kaldi/best_wer
-exp/nnet3/nnet_tdnn_a/decode_tgpr_eval92/scoring_kaldi/best_wer:%WER 6.03 [ 340 / 5643, 74 ins, 20 del, 246 sub ] exp/nnet3/nnet_tdnn_a/decode_tgpr_eval92/wer_13_1.0
-exp/nnet3/nnet_tdnn_a/decode_tgpr_dev93/scoring_kaldi/best_wer:%WER 9.35 [ 770 / 8234, 162 ins, 84 del, 524 sub ] exp/nnet3/nnet_tdnn_a/decode_tgpr_dev93/wer_11_0.5
-exp/nnet3/nnet_tdnn_a/decode_bd_tgpr_eval92/scoring_kaldi/best_wer:%WER 3.81 [ 215 / 5643, 30 ins, 18 del, 167 sub ] exp/nnet3/nnet_tdnn_a/decode_bd_tgpr_eval92/wer_10_1.0
-exp/nnet3/nnet_tdnn_a/decode_bd_tgpr_dev93/scoring_kaldi/best_wer:%WER 6.74 [ 555 / 8234, 69 ins, 72 del, 414 sub ] exp/nnet3/nnet_tdnn_a/decode_bd_tgpr_dev93/wer_11_0.0
-b03:s5:
-=======
-tuning/run_tdnn_1a.sh
->>>>>>> 0d0316b4
+tuning/run_tdnn_1a.sh