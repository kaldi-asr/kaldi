--- conflicted
+++ resolved
@@ -54,11 +54,6 @@
 num_epochs=4
 regularization_opts=          # Applicable for providing --xent-regularize and --l2-regularize options
 minibatch_size=64
-<<<<<<< HEAD
-adjust_priors=true
-last_layer_factor=0.1
-=======
->>>>>>> 80284fe3
 
 ## Decode options
 decode_start_epoch=1 # can be used to avoid decoding all epochs, e.g. if we decided to run more.
@@ -160,11 +155,6 @@
     --num-epochs $num_epochs --one-silence-class $one_silence_class --minibatch-size $minibatch_size \
     --num-jobs-nnet $num_jobs_nnet --num-threads $num_threads \
     --regularization-opts "$regularization_opts" \
-<<<<<<< HEAD
-    --adjust-priors $adjust_priors \
-    --last-layer-factor $last_layer_factor \
-=======
->>>>>>> 80284fe3
     ${degs_dir} $dir
 fi
 
