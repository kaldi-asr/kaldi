--- conflicted
+++ resolved
@@ -53,7 +53,6 @@
 parser.add_option('--param-stddev-factor', dest='param_stddev_factor',
                    help='Factor to rescale Normal distriburtion for initalizing weight matrices [default: %default]',
                    default=0.1, type='float');
-<<<<<<< HEAD
 parser.add_option('--bottleneck-dim', dest='bottleneck_dim', 
                    help='Make bottleneck network with desired bn-dim (0 = no bottleneck) [default: %default]',
                    default=0, type='int');
@@ -62,12 +61,8 @@
                    help='Put bottleneck before last affine',
                    action='store_true', default=False);
 
-parser.add_option('--no-glorot-scaled-stddev', dest='with_glorot', 
-                   help='Generate normalized weights according to X.Glorot paper, but mapping U->N with same variance (factor sqrt(x/(dim_in+dim_out)))', 
-=======
 parser.add_option('--no-glorot-scaled-stddev', dest='with_glorot',
                    help='Generate normalized weights according to X.Glorot paper, but mapping U->N with same variance (factor sqrt(x/(dim_in+dim_out)))',
->>>>>>> eb49517c
                    action='store_false', default=True);
 parser.add_option('--no-smaller-input-weights', dest='smaller_input_weights',
                    help='Disable 1/12 reduction of stddef in input layer [default: %default]',
@@ -205,44 +200,32 @@
      (num_hid_neurons, o.bottleneck_dim, \
       (o.param_stddev_factor * Glorot(num_hid_neurons, o.bottleneck_dim) * 0.75 ), 0.1)
     # 25% smaller stddev -> smaller gradient in prev. layer, 10x smaller learning rate for weigts & biases
-<<<<<<< HEAD
 
     if o.bottleneck_before_last_affine:
-      print "<AffineTransform> <InputDim> %d <OutputDim> %d <BiasMean> %f <BiasRange> %f <ParamStddev> %f <LearnRateCoef> %f <BiasLearnRateCoef> %f " % \
+      print "<AffineTransform> <InputDim> %d <OutputDim> %d <BiasMean> %f <BiasRange> %f <ParamStddev> %f <LearnRateCoef> %f <BiasLearnRateCoef> %f %s" % \
         (o.bottleneck_dim, num_leaves, 0.0, 0.0, \
-        (o.param_stddev_factor * Glorot(o.bottleneck_dim, num_leaves) ), 0.1, 0.1)
-    else:
-      print "<AffineTransform> <InputDim> %d <OutputDim> %d <BiasMean> %f <BiasRange> %f <ParamStddev> %f <LearnRateCoef> %f <BiasLearnRateCoef> %f <MaxNorm> %f" % \
+         (o.param_stddev_factor * Glorot(o.bottleneck_dim, num_leaves) ), 0.1, 0.1, o.affine_opts)
+    else:
+      print "<AffineTransform> <InputDim> %d <OutputDim> %d <BiasMean> %f <BiasRange> %f <ParamStddev> %f <LearnRateCoef> %f <BiasLearnRateCoef> %f <MaxNorm> %f %s" % \
         (o.bottleneck_dim, num_hid_neurons, o.hid_bias_mean, o.hid_bias_range, \
-        (o.param_stddev_factor * Glorot(o.bottleneck_dim, num_hid_neurons) * 0.75 ), 0.1, 0.1, o.max_norm)
-      print "%s <InputDim> %d <OutputDim> %d" % (o.activation_type, num_hid_neurons, num_hid_neurons)
-=======
-    print "<AffineTransform> <InputDim> %d <OutputDim> %d <BiasMean> %f <BiasRange> %f <ParamStddev> %f <LearnRateCoef> %f <BiasLearnRateCoef> %f <MaxNorm> %f %s" % \
-     (o.bottleneck_dim, num_hid_neurons, o.hid_bias_mean, o.hid_bias_range, \
-      (o.param_stddev_factor * Glorot(o.bottleneck_dim, num_hid_neurons) * 0.75 ), 0.1, 0.1, o.max_norm, o.affine_opts)
->>>>>>> eb49517c
+         (o.param_stddev_factor * Glorot(o.bottleneck_dim, num_hid_neurons) * 0.75 ), 0.1, 0.1, o.max_norm, o.affine_opts)
+      print "%s <InputDim> %d <OutputDim> %d %s" % (o.activation_type, num_hid_neurons, num_hid_neurons, o.activation_opts)
+
   else:
     # Same learninig-rate and stddev-formula everywhere,
     print "<LinearTransform> <InputDim> %d <OutputDim> %d <ParamStddev> %f" % \
      (num_hid_neurons, o.bottleneck_dim, \
       (o.param_stddev_factor * Glorot(num_hid_neurons, o.bottleneck_dim)))
-<<<<<<< HEAD
-=======
-    print "<AffineTransform> <InputDim> %d <OutputDim> %d <BiasMean> %f <BiasRange> %f <ParamStddev> %f <MaxNorm> %f %s" % \
-     (o.bottleneck_dim, num_hid_neurons, o.hid_bias_mean, o.hid_bias_range, \
-      (o.param_stddev_factor * Glorot(o.bottleneck_dim, num_hid_neurons)), o.max_norm, o.affine_opts)
-  print "%s <InputDim> %d <OutputDim> %d %s" % (o.activation_type, num_hid_neurons, num_hid_neurons, o.activation_opts)
->>>>>>> eb49517c
 
     if o.bottleneck_before_last_affine:
-      print "<AffineTransform> <InputDim> %d <OutputDim> %d <BiasMean> %f <BiasRange> %f <ParamStddev> %f <MaxNorm> %f" % \
+      print "<AffineTransform> <InputDim> %d <OutputDim> %d <BiasMean> %f <BiasRange> %f <ParamStddev> %f <MaxNorm> %f %s" % \
           (o.bottleneck_dim, num_leaves, 0.0, 0.0, \
-             (o.param_stddev_factor * Glorot(o.bottleneck_dim, num_leaves)), o.max_norm)
-    else:
-      print "<AffineTransform> <InputDim> %d <OutputDim> %d <BiasMean> %f <BiasRange> %f <ParamStddev> %f <MaxNorm> %f" % \
+             (o.param_stddev_factor * Glorot(o.bottleneck_dim, num_leaves)), o.max_norm, o.affine_opts)
+    else:
+      print "<AffineTransform> <InputDim> %d <OutputDim> %d <BiasMean> %f <BiasRange> %f <ParamStddev> %f <MaxNorm> %f %s" % \
           (o.bottleneck_dim, num_hid_neurons, o.hid_bias_mean, o.hid_bias_range, \
-             (o.param_stddev_factor * Glorot(o.bottleneck_dim, num_hid_neurons)), o.max_norm)
-      print "%s <InputDim> %d <OutputDim> %d" % (o.activation_type, num_hid_neurons, num_hid_neurons)
+             (o.param_stddev_factor * Glorot(o.bottleneck_dim, num_hid_neurons)), o.max_norm, o.affine_opts)
+      print "%s <InputDim> %d <OutputDim> %d %s" % (o.activation_type, num_hid_neurons, num_hid_neurons, o.activation_opts)
 
 
 if (o.bottleneck_before_last_affine == False) or (o.bottleneck_dim == 0):
