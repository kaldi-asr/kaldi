#!/bin/bash

# This script makes sure that only the segments present in 
# all of "feats.scp", "wav.scp" [if present], segments [if present]
# text, and utt2spk are present in any of them.
# It puts the original contents of data-dir into 
# data-dir/.backup

utt_extra_files=
spk_extra_files=

. utils/parse_options.sh

if [ $# != 1 ]; then
  echo "Usage: fix_data_dir.sh data-dir"
  exit 1
fi

data=$1
mkdir -p $data/.backup

[ ! -d $data ] && echo "$0: no such directory $data" && exit 1;

[ ! -f $data/utt2spk ] && echo "$0: no such file $data/utt2spk" && exit 1;

tmpdir=$(mktemp -d /tmp/kaldi.XXXX);
trap 'rm -rf "$tmpdir"' EXIT HUP INT PIPE TERM

export LC_ALL=C


function check_sorted {
  file=$1
  sort -k1,1 -u <$file >$file.tmp
  if ! cmp -s $file $file.tmp; then
    echo "$0: file $1 is not in sorted order or not unique, sorting it"
    mv $file.tmp $file
  else
    rm $file.tmp
  fi
}

<<<<<<< HEAD
for x in utt2spk spk2utt feats.scp text segments wav.scp cmvn.scp vad.scp reco2file_and_channel spk2gender utt2lang $utt_extra_files $spk_extra_files; do
=======
for x in utt2spk spk2utt feats.scp text segments wav.scp cmvn.scp vad.scp reco2file_and_channel spk2gender utt2lang utt2uniq; do
>>>>>>> 084e4f69
  if [ -f $data/$x ]; then
    cp $data/$x $data/.backup/$x
    check_sorted $data/$x
  fi
done


function filter_file {
  filter=$1
  file_to_filter=$2
  cp $file_to_filter ${file_to_filter}.tmp
  utils/filter_scp.pl $filter ${file_to_filter}.tmp > $file_to_filter
  if ! cmp ${file_to_filter}.tmp  $file_to_filter >&/dev/null; then
    length1=`cat ${file_to_filter}.tmp | wc -l`
    length2=`cat ${file_to_filter} | wc -l`
    if [ $length1 -ne $length2 ]; then
      echo "$0: filtered $file_to_filter from $length1 to $length2 lines based on filter $filter."
    fi
  fi
  rm $file_to_filter.tmp
}

function filter_recordings {
  # We call this once before the stage when we filter on utterance-id, and once
  # after.
  
  if [ -f $data/segments ]; then
  # We have a segments file -> we need to filter this and the file wav.scp, and
  # reco2file_and_utt, if it exists, to make sure they have the same list of
  # recording-ids.

    if [ ! -f $data/wav.scp ]; then
      echo "$0: $data/segments exists but not $data/wav.scp"
      exit 1;
    fi
    awk '{print $2}' < $data/segments | sort | uniq > $tmpdir/recordings
    n1=`cat $tmpdir/recordings | wc -l`
    [ ! -s $tmpdir/recordings ] && \
      echo "Empty list of recordings (bad file $data/segments)?" && exit 1;
    utils/filter_scp.pl $data/wav.scp $tmpdir/recordings > $tmpdir/recordings.tmp
    mv $tmpdir/recordings.tmp $tmpdir/recordings

    
    cp $data/segments{,.tmp}; awk '{print $2, $1, $3, $4}' <$data/segments.tmp >$data/segments
    filter_file $tmpdir/recordings $data/segments
    cp $data/segments{,.tmp}; awk '{print $2, $1, $3, $4}' <$data/segments.tmp >$data/segments
    rm $data/segments.tmp

    filter_file $tmpdir/recordings $data/wav.scp
    [ -f $data/reco2file_and_channel ] && filter_file $tmpdir/recordings $data/reco2file_and_channel
    
  fi
}

function filter_speakers {
  # throughout this program, we regard utt2spk as primary and spk2utt as derived, so...
  utils/utt2spk_to_spk2utt.pl $data/utt2spk > $data/spk2utt

  cat $data/spk2utt | awk '{print $1}' > $tmpdir/speakers
  for s in cmvn.scp spk2gender; do
    f=$data/$s
    if [ -f $f ]; then
      filter_file $f $tmpdir/speakers
    fi
  done

  filter_file $tmpdir/speakers $data/spk2utt
  utils/spk2utt_to_utt2spk.pl $data/spk2utt > $data/utt2spk

  for s in cmvn.scp spk2gender $spk_extra_files; do
    f=$data/$s
    if [ -f $f ]; then
      filter_file $tmpdir/speakers $f
    fi
  done
}

function filter_utts {
  cat $data/utt2spk | awk '{print $1}' > $tmpdir/utts

# Do a check.

  ! cat $data/utt2spk | sort | cmp - $data/utt2spk && \
    echo "utt2spk is not in sorted order (fix this yourself)" && exit 1;

  ! cat $data/utt2uniq | sort | cmp - $data/utt2uniq && \
    echo "utt2uniq is not in sorted order (fix this yourself)" && exit 1;

  ! cat $data/utt2spk | sort -k2 | cmp - $data/utt2spk && \
    echo "utt2spk is not in sorted order when sorted first on speaker-id " && \
    echo "(fix this by making speaker-ids prefixes of utt-ids)" && exit 1;

  ! cat $data/spk2utt | sort | cmp - $data/spk2utt && \
    echo "spk2utt is not in sorted order (fix this yourself)" && exit 1;


  maybe_wav=
  [ ! -f $data/segments ] && maybe_wav=wav.scp  # wav indexed by utts only if segments does not exist.
  for x in feats.scp text segments utt2lang $maybe_wav; do
    if [ -f $data/$x ]; then
      utils/filter_scp.pl $data/$x $tmpdir/utts > $tmpdir/utts.tmp
      mv $tmpdir/utts.tmp $tmpdir/utts
    fi
  done
  [ ! -s $tmpdir/utts ] && echo "fix_data_dir.sh: no utterances remained: not proceeding further." && \
    rm $tmpdir/utts && exit 1;


  if [ -f $data/utt2spk ]; then
    new_nutts=$(cat $tmpdir/utts | wc -l)
    old_nutts=$(cat $data/utt2spk | wc -l)
    if [ $new_nutts -ne $old_nutts ]; then
      echo "fix_data_dir.sh: kept $new_nutts utterances out of $old_nutts"
    else
      echo "fix_data_dir.sh: kept all $old_nutts utterances."
    fi
  fi

<<<<<<< HEAD
  for x in utt2spk feats.scp vad.scp text segments utt2lang $maybe_wav $utt_extra_files; do
=======
  for x in utt2spk utt2uniq feats.scp vad.scp text segments utt2lang $maybe_wav; do
>>>>>>> 084e4f69
    if [ -f $data/$x ]; then
      cp $data/$x $data/.backup/$x
      if ! cmp -s $data/$x <( utils/filter_scp.pl $tmpdir/utts $data/$x ) ; then
        utils/filter_scp.pl $tmpdir/utts $data/.backup/$x > $data/$x
      fi
    fi
  done

}

filter_recordings
filter_speakers
filter_utts
filter_speakers
filter_recordings

utils/utt2spk_to_spk2utt.pl $data/utt2spk > $data/spk2utt

echo "fix_data_dir.sh: old files are kept in $data/.backup"<|MERGE_RESOLUTION|>--- conflicted
+++ resolved
@@ -40,11 +40,7 @@
   fi
 }
 
-<<<<<<< HEAD
-for x in utt2spk spk2utt feats.scp text segments wav.scp cmvn.scp vad.scp reco2file_and_channel spk2gender utt2lang $utt_extra_files $spk_extra_files; do
-=======
-for x in utt2spk spk2utt feats.scp text segments wav.scp cmvn.scp vad.scp reco2file_and_channel spk2gender utt2lang utt2uniq; do
->>>>>>> 084e4f69
+for x in utt2spk spk2utt feats.scp text segments wav.scp cmvn.scp vad.scp reco2file_and_channel spk2gender utt2lang utt2uniq $utt_extra_files $spk_extra_files; do
   if [ -f $data/$x ]; then
     cp $data/$x $data/.backup/$x
     check_sorted $data/$x
@@ -163,11 +159,7 @@
     fi
   fi
 
-<<<<<<< HEAD
-  for x in utt2spk feats.scp vad.scp text segments utt2lang $maybe_wav $utt_extra_files; do
-=======
-  for x in utt2spk utt2uniq feats.scp vad.scp text segments utt2lang $maybe_wav; do
->>>>>>> 084e4f69
+  for x in utt2spk utt2uniq feats.scp vad.scp text segments utt2lang $maybe_wav $utt_extra_files; do
     if [ -f $data/$x ]; then
       cp $data/$x $data/.backup/$x
       if ! cmp -s $data/$x <( utils/filter_scp.pl $tmpdir/utts $data/$x ) ; then
