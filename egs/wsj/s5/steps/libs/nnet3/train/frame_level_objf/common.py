

# Copyright 2016    Vijayaditya Peddinti.
#           2016    Vimal Manohar
# Apache 2.0.

""" This is a module with methods which will be used by scripts for training of
deep neural network acoustic model and raw model (i.e., generic neural
network without transition model) with frame-level objectives.
"""

import glob
import logging
import math
import os
import time

import libs.common as common_lib
import libs.nnet3.train.common as common_train_lib

logger = logging.getLogger(__name__)
logger.addHandler(logging.NullHandler())

def train_new_models(dir, iter, srand, num_jobs,
                     num_archives_processed, num_archives,
                     raw_model_string, egs_dir,
                     left_context, right_context,
                     momentum, max_param_change,
                     shuffle_buffer_size, minibatch_size_str,
                     cache_read_opt, run_opts,
                     frames_per_eg=-1,
<<<<<<< HEAD
                     min_deriv_time=None, max_deriv_time=None,
                     use_multitask_egs=False):
=======
                     min_deriv_time=None, max_deriv_time_relative=None):
>>>>>>> 6477decf
    """ Called from train_one_iteration(), this model does one iteration of
    training with 'num_jobs' jobs, and writes files like
    exp/tdnn_a/24.{1,2,3,..<num_jobs>}.raw

    We cannot easily use a single parallel SGE job to do the main training,
    because the computation of which archive and which --frame option
    to use for each job is a little complex, so we spawn each one separately.
    this is no longer true for RNNs as we use do not use the --frame option
    but we use the same script for consistency with FF-DNN code

    Selected args:
        frames_per_eg: The default value -1 implies chunk_level_training, which
            is particularly applicable to RNN training. If it is > 0, then it
            implies frame-level training, which is applicable for DNN training.
            If it is > 0, then each parallel SGE job created, a different frame
            numbered 0..frames_per_eg-1 is used.
<<<<<<< HEAD
        min_deriv_time: Applicable for RNN training. A default value of None
            implies a min_deriv_time of 0 is used. During RNN training, its
            value is set to chunk_width - num_bptt_steps in the training
            script.
        use_multitask_egs : True, if different examples used to train multiple
                            tasks or outputs, e.g.multilingual training.
                            multilingual egs can be generated using get_egs.sh and
                            steps/nnet3/multilingual/allocate_multilingual_examples.py,
                            those are the top-level scripts.
=======
>>>>>>> 6477decf
    """

    chunk_level_training = False if frames_per_eg > 0 else True

    deriv_time_opts = []
    if min_deriv_time is not None:
        deriv_time_opts.append("--optimization.min-deriv-time={0}".format(
                           min_deriv_time))
    if max_deriv_time_relative is not None:
        deriv_time_opts.append("--optimization.max-deriv-time-relative={0}".format(
                           max_deriv_time_relative))

    context_opts = "--left-context={0} --right-context={1}".format(
        left_context, right_context)

    processes = []
    for job in range(1, num_jobs+1):
        # k is a zero-based index that we will derive the other indexes from.
        k = num_archives_processed + job - 1

        # work out the 1-based archive index.
        archive_index = (k % num_archives) + 1

        if not chunk_level_training:
            frame = (k / num_archives + archive_index) % frames_per_eg

        cache_write_opt = ""
        if job == 1:
            # an option for writing cache (storing pairs of nnet-computations
            # and computation-requests) during training.
            cache_write_opt = "--write-cache={dir}/cache.{iter}".format(
                dir=dir, iter=iter+1)
        multitask_egs_opt = common_train_lib.get_multitask_egs_opts(egs_dir, egs_prefix="",
            archive_index=archive_index,
            use_multitask_egs=use_multitask_egs)

        if use_multitask_egs:
            egs_rspecifier = (
                "ark,bg:nnet3-copy-egs {frame_opts} {context_opts} "
                "{multitask_egs_opt} "
                "scp:{egs_dir}/egs.{archive_index}.scp ark:- | "
                "nnet3-merge-egs --minibatch-size={minibatch_size} "
                "--measure-output-frames=false "
                "--discard-partial-minibatches=true ark:- ark:- | "
                "nnet3-shuffle-egs --buffer-size={shuffle_buffer_size} "
                "ark:- ark:- |".format(
                    frame_opts=("" if chunk_level_training
                                else "--frame={0}".format(frame)),
                    context_opts=context_opts,
                    shuffle_buffer_size=shuffle_buffer_size,
                    minibatch_size=minibatch_size,
                    egs_dir=egs_dir, archive_index=archive_index,
                    multitask_egs_opt=multitask_egs_opt))
        else:
            egs_rspecifier = (
                "ark,bg:nnet3-copy-egs {frame_opts} {context_opts} "
                "ark:{egs_dir}/egs.{archive_index}.ark ark:- |"
                "nnet3-shuffle-egs --buffer-size={shuffle_buffer_size} "
                "--srand={srand} ark:- ark:- | "
                "nnet3-merge-egs --minibatch-size={minibatch_size} "
                "--measure-output-frames=false "
                "--discard-partial-minibatches=true ark:- ark:- |".format(
                    frame_opts=("" if chunk_level_training
                                else "--frame={0}".format(frame)),
                    context_opts=context_opts, egs_dir=egs_dir,
                    archive_index=archive_index,
                    shuffle_buffer_size=shuffle_buffer_size,
                    minibatch_size=minibatch_size))

        process_handle = common_lib.run_job(
            """{command} {train_queue_opt} {dir}/log/train.{iter}.{job}.log \
                    nnet3-train {parallel_train_opts} {cache_read_opt} \
                    {cache_write_opt} --print-interval=10 \
                    --momentum={momentum} \
                    --max-param-change={max_param_change} \
                    {deriv_time_opts} "{raw_model}" \
<<<<<<< HEAD
                    "{egs_rspecifier}" \
=======
                    "ark,bg:nnet3-copy-egs {frame_opts} {context_opts} """
            """ark:{egs_dir}/egs.{archive_index}.ark ark:- |"""
            """nnet3-shuffle-egs --buffer-size={shuffle_buffer_size} """
            """--srand={srand} ark:- ark:- | """
            """nnet3-merge-egs --minibatch-size={minibatch_size_str} """
            """--measure-output-frames=false """
            """--discard-partial-minibatches=true ark:- ark:- |" \
>>>>>>> 6477decf
                    {dir}/{next_iter}.{job}.raw""".format(
                        command=run_opts.command,
                        train_queue_opt=run_opts.train_queue_opt,
                        dir=dir, iter=iter, srand=iter + srand,
                        next_iter=iter + 1,
                        job=job,
                        parallel_train_opts=run_opts.parallel_train_opts,
                        cache_read_opt=cache_read_opt,
                        cache_write_opt=cache_write_opt,
                        momentum=momentum, max_param_change=max_param_change,
                        deriv_time_opts=" ".join(deriv_time_opts),
<<<<<<< HEAD
                        raw_model=raw_model_string,
                        egs_rspecifier=egs_rspecifier), wait=False)
=======
                        raw_model=raw_model_string, context_opts=context_opts,
                        egs_dir=egs_dir, archive_index=archive_index,
                        shuffle_buffer_size=shuffle_buffer_size,
                        minibatch_size_str=minibatch_size_str), wait=False)
>>>>>>> 6477decf

        processes.append(process_handle)

    all_success = True
    for process in processes:
        process.wait()
        process.communicate()
        if process.returncode != 0:
            all_success = False

    if not all_success:
        open('{0}/.error'.format(dir), 'w').close()
        raise Exception("There was error during training "
                        "iteration {0}".format(iter))


def train_one_iteration(dir, iter, srand, egs_dir,
                        num_jobs, num_archives_processed, num_archives,
                        learning_rate, minibatch_size_str,
                        num_hidden_layers, add_layers_period,
                        left_context, right_context,
                        momentum, max_param_change, shuffle_buffer_size,
                        run_opts, frames_per_eg=-1,
                        min_deriv_time=None, max_deriv_time_relative=None,
                        shrinkage_value=1.0, dropout_edit_string="",
                        get_raw_nnet_from_am=True,
                        background_process_handler=None,
                        use_multitask_egs=False):
    """ Called from steps/nnet3/train_*.py scripts for one iteration of neural
    network training

    Selected args:
        frames_per_eg: The default value -1 implies chunk_level_training, which
            is particularly applicable to RNN training. If it is > 0, then it
            implies frame-level training, which is applicable for DNN training.
            If it is > 0, then each parallel SGE job created, a different frame
            numbered 0..frames_per_eg-1 is used.
        shrinkage_value: If value is 1.0, no shrinkage is done; otherwise
            parameter values are scaled by this value.
        get_raw_nnet_from_am: If True, then the network is read and stored as
            acoustic model i.e. along with transition model e.g. 10.mdl
            as against a raw network e.g. 10.raw when the value is False.
    """

    # Set off jobs doing some diagnostics, in the background.
    # Use the egs dir from the previous iteration for the diagnostics
    logger.info("Training neural net (pass {0})".format(iter))

    # check if different iterations use the same random seed
    if os.path.exists('{0}/srand'.format(dir)):
        try:
            saved_srand = int(open('{0}/srand'.format(dir)).readline().strip())
        except (IOError, ValueError):
            logger.error("Exception while reading the random seed "
                         "for training")
            raise
        if srand != saved_srand:
            logger.warning("The random seed provided to this iteration "
                           "(srand={0}) is different from the one saved last "
                           "time (srand={1}). Using srand={0}.".format(
                               srand, saved_srand))
    else:
        with open('{0}/srand'.format(dir), 'w') as f:
            f.write(str(srand))

    # Sets off some background jobs to compute train and
    # validation set objectives
    compute_train_cv_probabilities(
        dir=dir, iter=iter, egs_dir=egs_dir,
        left_context=left_context, right_context=right_context,
        run_opts=run_opts,
        get_raw_nnet_from_am=get_raw_nnet_from_am, wait=False,
        background_process_handler=background_process_handler,
        use_multitask_egs=use_multitask_egs)

    if iter > 0:
        # Runs in the background
        compute_progress(dir=dir, iter=iter, egs_dir=egs_dir,
                         left_context=left_context,
                         right_context=right_context,
                         run_opts=run_opts,
                         wait=False,
                         get_raw_nnet_from_am=get_raw_nnet_from_am,
                         background_process_handler=background_process_handler,
                         use_multitask_egs=use_multitask_egs)

    # an option for writing cache (storing pairs of nnet-computations
    # and computation-requests) during training.
    cache_read_opt = ""
    if (iter > 0 and (iter <= (num_hidden_layers-1) * add_layers_period)
            and iter % add_layers_period == 0):

        # if we've just added new hiden layer, don't do averaging but take the
        # best.
        do_average = False

        cur_num_hidden_layers = 1 + iter / add_layers_period
        config_file = "{0}/configs/layer{1}.config".format(
            dir, cur_num_hidden_layers)
        if get_raw_nnet_from_am:
            raw_model_string = ("nnet3-am-copy --raw=true "
                                "--learning-rate={lr} {dir}/{iter}.mdl - | "
                                "nnet3-init --srand={srand} - "
                                "{config} - |".format(
                                    lr=learning_rate, dir=dir, iter=iter,
                                    srand=iter + srand, config=config_file))
        else:
            raw_model_string = ("nnet3-copy --learning-rate={lr} "
                                "{dir}/{iter}.raw - | "
                                "nnet3-init --srand={srand} - "
                                "{config} - |".format(
                                    lr=learning_rate, dir=dir, iter=iter,
                                    srand=iter + srand, config=config_file))
    else:
        do_average = True
        if iter == 0:
            # on iteration 0, pick the best, don't average.
            do_average = False
        else:
            cache_read_opt = "--read-cache={dir}/cache.{iter}".format(
                dir=dir, iter=iter)
        if get_raw_nnet_from_am:
            raw_model_string = ("nnet3-am-copy --raw=true --learning-rate={0} "
                                "{1}/{2}.mdl - |".format(learning_rate,
                                                         dir, iter))
        else:
            raw_model_string = ("nnet3-copy --learning-rate={lr} "
                                "{dir}/{iter}.raw - |".format(
                                    lr=learning_rate, dir=dir, iter=iter))

    raw_model_string = raw_model_string + dropout_edit_string

    if do_average:
        cur_minibatch_size_str = minibatch_size_str
        cur_max_param_change = max_param_change
    else:
        # on iteration zero or when we just added a layer, use a smaller
        # minibatch size (and we will later choose the output of just one of
        # the jobs): the model-averaging isn't always helpful when the model is
        # changing too fast (i.e. it can worsen the objective function), and
        # the smaller minibatch size will help to keep the update stable.
        cur_minibatch_size_str = common_train_lib.halve_minibatch_size_str(minibatch_size_str)
        cur_max_param_change = float(max_param_change) / math.sqrt(2)

    try:
        os.remove("{0}/.error".format(dir))
    except OSError:
        pass

    shrink_info_str = ''
    if shrinkage_value != 1.0:
        shrink_info_str = ' and shrink value is {0}'.format(shrinkage_value)

    logger.info("On iteration {0}, learning rate is {1}"
                "{shrink_info}.".format(
                    iter, learning_rate,
                    shrink_info=shrink_info_str))

    train_new_models(dir=dir, iter=iter, srand=srand, num_jobs=num_jobs,
                     num_archives_processed=num_archives_processed,
                     num_archives=num_archives,
                     raw_model_string=raw_model_string, egs_dir=egs_dir,
                     left_context=left_context, right_context=right_context,
                     momentum=momentum, max_param_change=cur_max_param_change,
                     shuffle_buffer_size=shuffle_buffer_size,
                     minibatch_size_str=cur_minibatch_size_str,
                     cache_read_opt=cache_read_opt, run_opts=run_opts,
                     frames_per_eg=frames_per_eg,
                     min_deriv_time=min_deriv_time,
<<<<<<< HEAD
                     max_deriv_time=max_deriv_time,
                     use_multitask_egs=use_multitask_egs)
=======
                     max_deriv_time_relative=max_deriv_time_relative)
>>>>>>> 6477decf

    [models_to_average, best_model] = common_train_lib.get_successful_models(
         num_jobs, '{0}/log/train.{1}.%.log'.format(dir, iter))
    nnets_list = []
    for n in models_to_average:
        nnets_list.append("{0}/{1}.{2}.raw".format(dir, iter + 1, n))

    if do_average:
        # average the output of the different jobs.
        common_train_lib.get_average_nnet_model(
            dir=dir, iter=iter,
            nnets_list=" ".join(nnets_list),
            run_opts=run_opts,
            get_raw_nnet_from_am=get_raw_nnet_from_am,
            shrink=shrinkage_value)

    else:
        # choose the best model from different jobs
        common_train_lib.get_best_nnet_model(
            dir=dir, iter=iter,
            best_model_index=best_model,
            run_opts=run_opts,
            get_raw_nnet_from_am=get_raw_nnet_from_am,
            shrink=shrinkage_value)

    try:
        for i in range(1, num_jobs + 1):
            os.remove("{0}/{1}.{2}.raw".format(dir, iter + 1, i))
    except OSError:
        logger.error("Error while trying to delete the raw models")
        raise

    if get_raw_nnet_from_am:
        new_model = "{0}/{1}.mdl".format(dir, iter + 1)
    else:
        new_model = "{0}/{1}.raw".format(dir, iter + 1)

    if not os.path.isfile(new_model):
        raise Exception("Could not find {0}, at the end of "
                        "iteration {1}".format(new_model, iter))
    elif os.stat(new_model).st_size == 0:
        raise Exception("{0} has size 0. Something went wrong in "
                        "iteration {1}".format(new_model, iter))
    if cache_read_opt and os.path.exists("{0}/cache.{1}".format(dir, iter)):
        os.remove("{0}/cache.{1}".format(dir, iter))


def compute_preconditioning_matrix(dir, egs_dir, num_lda_jobs, run_opts,
                                   max_lda_jobs=None, rand_prune=4.0,
                                   lda_opts=None):
    if max_lda_jobs is not None:
        if num_lda_jobs > max_lda_jobs:
            num_lda_jobs = max_lda_jobs

    # Write stats with the same format as stats for LDA.
    common_lib.run_job(
        """{command} JOB=1:{num_lda_jobs} {dir}/log/get_lda_stats.JOB.log \
                nnet3-acc-lda-stats --rand-prune={rand_prune} \
                {dir}/init.raw "ark:{egs_dir}/egs.JOB.ark" \
                {dir}/JOB.lda_stats""".format(
                    command=run_opts.command,
                    num_lda_jobs=num_lda_jobs,
                    dir=dir,
                    egs_dir=egs_dir,
                    rand_prune=rand_prune))

    # the above command would have generated dir/{1..num_lda_jobs}.lda_stats
    lda_stat_files = map(lambda x: '{0}/{1}.lda_stats'.format(dir, x),
                         range(1, num_lda_jobs + 1))

    common_lib.run_job(
        """{command} {dir}/log/sum_transform_stats.log \
                sum-lda-accs {dir}/lda_stats {lda_stat_files}""".format(
                    command=run_opts.command,
                    dir=dir, lda_stat_files=" ".join(lda_stat_files)))

    for file in lda_stat_files:
        try:
            os.remove(file)
        except OSError:
            logger.error("There was error while trying to remove "
                         "lda stat files.")
            raise
    # this computes a fixed affine transform computed in the way we described
    # in Appendix C.6 of http://arxiv.org/pdf/1410.7455v6.pdf; it's a scaled
    # variant of an LDA transform but without dimensionality reduction.

    common_lib.run_job(
        """{command} {dir}/log/get_transform.log \
                nnet-get-feature-transform {lda_opts} {dir}/lda.mat \
                {dir}/lda_stats""".format(
                    command=run_opts.command, dir=dir,
                    lda_opts=lda_opts if lda_opts is not None else ""))

    common_lib.force_symlink("../lda.mat", "{0}/configs/lda.mat".format(dir))


def compute_train_cv_probabilities(dir, iter, egs_dir, left_context,
                                   right_context, run_opts,
                                   wait=False, background_process_handler=None,
                                   get_raw_nnet_from_am=True,
                                   use_multitask_egs=False):
    if get_raw_nnet_from_am:
        model = "nnet3-am-copy --raw=true {dir}/{iter}.mdl - |".format(
                    dir=dir, iter=iter)
    else:
        model = "{dir}/{iter}.raw".format(dir=dir, iter=iter)

    context_opts = "--left-context={lc} --right-context={rc}".format(
        lc=left_context, rc=right_context)

    if use_multitask_egs:
        valid_diagnostic_egs = "scp:{0}/valid_diagnostic.egs.1.scp".format(
                    egs_dir)
    else:
        valid_diagnostic_egs = "ark:{0}/valid_diagnostic.egs".format(egs_dir)

    multitask_egs_opts = common_train_lib.get_multitask_egs_opts(
                             egs_dir,
                             egs_prefix="valid_diagnostic.",
                             use_multitask_egs=use_multitask_egs)
    common_lib.run_job(
        """ {command} {dir}/log/compute_prob_valid.{iter}.log \
                nnet3-compute-prob "{model}" \
<<<<<<< HEAD
                "ark,bg:nnet3-copy-egs {context_opts} {multitaks_egs_opts} \
                    {egs_rspecifier} ark:- | \
                    nnet3-merge-egs --minibatch-size={mb_size} ark:- \
=======
                "ark,bg:nnet3-copy-egs {context_opts} \
                    ark:{egs_dir}/valid_diagnostic.egs ark:- | \
                    nnet3-merge-egs --minibatch-size=1:64 ark:- \
>>>>>>> 6477decf
                    ark:- |" """.format(command=run_opts.command,
                                        dir=dir,
                                        iter=iter,
                                        egs_rspecifier=valid_diagnostic_egs,
                                        context_opts=context_opts,
                                        model=model,
                                        egs_dir=egs_dir,
                                        multitaks_egs_opts=multitask_egs_opts),
        wait=wait, background_process_handler=background_process_handler)

    if use_multitask_egs:
        train_diagnostic_egs = "scp:{0}/train_diagnostic.egs.1.scp".format(
                                    egs_dir)
    else:
        train_diagnostic_egs = "ark:{0}/train_diagnostic.egs".format(egs_dir)

    multitask_egs_opts = common_train_lib.get_multitask_egs_opts(
                             egs_dir,
                             egs_prefix="train_diagnostic.",
                             use_multitask_egs=use_multitask_egs)
    common_lib.run_job(
        """{command} {dir}/log/compute_prob_train.{iter}.log \
                nnet3-compute-prob "{model}" \
<<<<<<< HEAD
                "ark,bg:nnet3-copy-egs {context_opts} {multitask_egs_opts} \
                    {egs_rspecifier} ark:- | \
                    nnet3-merge-egs --minibatch-size={mb_size} ark:- \
=======
                "ark,bg:nnet3-copy-egs {context_opts} \
                    ark:{egs_dir}/train_diagnostic.egs ark:- | \
                    nnet3-merge-egs --minibatch-size=1:64 ark:- \
>>>>>>> 6477decf
                    ark:- |" """.format(command=run_opts.command,
                                        dir=dir,
                                        iter=iter,
                                        egs_rspecifier=train_diagnostic_egs,
                                        context_opts=context_opts,
                                        model=model,
                                        egs_dir=egs_dir,
                                        multitask_egs_opts=multitask_egs_opts),
        wait=wait, background_process_handler=background_process_handler)


def compute_progress(dir, iter, egs_dir, left_context, right_context,
<<<<<<< HEAD
                     run_opts, mb_size=256,
                     background_process_handler=None, wait=False,
                     get_raw_nnet_from_am=True,
                     use_multitask_egs=False):
=======
                     run_opts, background_process_handler=None, wait=False,
                     get_raw_nnet_from_am=True):
>>>>>>> 6477decf
    if get_raw_nnet_from_am:
        prev_model = "nnet3-am-copy --raw=true {0}/{1}.mdl - |".format(
                        dir, iter - 1)
        model = "nnet3-am-copy --raw=true {0}/{1}.mdl - |".format(dir, iter)
    else:
        prev_model = '{0}/{1}.raw'.format(dir, iter - 1)
        model = '{0}/{1}.raw'.format(dir, iter)

    context_opts = "--left-context={lc} --right-context={rc}".format(
        lc=left_context, rc=right_context)

    if use_multitask_egs:
        train_diagnostic_egs = "scp:{0}/train_diagnostic.egs.1.scp".format(
            egs_dir)
    else:
        train_diagnostic_egs = "ark:{0}/train_diagnostic.egs".format(egs_dir)

    multitask_egs_opts = common_train_lib.get_multitask_egs_opts(
                             egs_dir,
                             egs_prefix="train_diagnostic.",
                             use_multitask_egs=use_multitask_egs)
    common_lib.run_job(
            """{command} {dir}/log/progress.{iter}.log \
                    nnet3-info "{model}" '&&' \
                    nnet3-show-progress --use-gpu=no "{prev_model}" "{model}" \
<<<<<<< HEAD
                    "ark,bg:nnet3-copy-egs {context_opts} {multitask_egs_opts} \
                        {egs_rspecifier} ark:- | \
                        nnet3-merge-egs --minibatch-size={mb_size} ark:- \
=======
                    "ark,bg:nnet3-copy-egs {context_opts} \
                        ark:{egs_dir}/train_diagnostic.egs ark:- | \
                        nnet3-merge-egs --minibatch-size=1:64 ark:- \
>>>>>>> 6477decf
                        ark:- |" """.format(command=run_opts.command,
                                            dir=dir,
                                            iter=iter,
                                            egs_rspecifier=train_diagnostic_egs,
                                            model=model,
                                            context_opts=context_opts,
                                            prev_model=prev_model,
                                            egs_dir=egs_dir,
                                            multitask_egs_opts=multitask_egs_opts),
            wait=wait, background_process_handler=background_process_handler)


def combine_models(dir, num_iters, models_to_combine, egs_dir,
                   left_context, right_context,
                   minibatch_size_str,
                   run_opts, background_process_handler=None,
                   chunk_width=None, get_raw_nnet_from_am=True,
<<<<<<< HEAD
                   use_multitask_egs=False):
=======
                   sum_to_one_penalty=0.0):
>>>>>>> 6477decf
    """ Function to do model combination

    In the nnet3 setup, the logic
    for doing averaging of subsets of the models in the case where
    there are too many models to reliably esetimate interpolation
    factors (max_models_combine) is moved into the nnet3-combine.
    """
    raw_model_strings = []
    logger.info("Combining {0} models.".format(models_to_combine))

    models_to_combine.add(num_iters)

    for iter in sorted(models_to_combine):
        if get_raw_nnet_from_am:
            model_file = '{0}/{1}.mdl'.format(dir, iter)
            if not os.path.exists(model_file):
                raise Exception('Model file {0} missing'.format(model_file))
            raw_model_strings.append(
                '"nnet3-am-copy --raw=true {0} -|"'.format(model_file))
        else:
            model_file = '{0}/{1}.raw'.format(dir, iter)
            if not os.path.exists(model_file):
                raise Exception('Model file {0} missing'.format(model_file))
            raw_model_strings.append(model_file)

    if get_raw_nnet_from_am:
        out_model = ("| nnet3-am-copy --set-raw-nnet=- {dir}/{num_iters}.mdl "
                     "{dir}/combined.mdl".format(dir=dir, num_iters=num_iters))
    else:
        out_model = '{dir}/final.raw'.format(dir=dir)

    context_opts = "--left-context={lc} --right-context={rc}".format(
        lc=left_context, rc=right_context)

    if use_multitask_egs:
        combine_egs = "scp:{0}/combine.egs.1.scp".format(egs_dir)
    else:
        combine_egs = "ark:{0}/combine.egs".format(egs_dir)

    multitask_egs_opts = common_train_lib.get_multitask_egs_opts(
                             egs_dir,
                             egs_prefix="combine.",
                             use_multitask_egs=use_multitask_egs)
    common_lib.run_job(
        """{command} {combine_queue_opt} {dir}/log/combine.log \
                nnet3-combine --num-iters=80 \
                --enforce-sum-to-one={hard_enforce} \
                --sum-to-one-penalty={penalty} \
                --enforce-positive-weights=true \
                --verbose=3 {raw_models} \
                "ark,bg:nnet3-copy-egs {context_opts} {multitask_egs_opts} \
                {egs_rspecifier} ark:- | \
                        nnet3-merge-egs --measure-output-frames=false \
                        --minibatch-size={mbsize} ark:- ark:- |" \
                "{out_model}"
        """.format(command=run_opts.command,
                   combine_queue_opt=run_opts.combine_queue_opt,
                   dir=dir, raw_models=" ".join(raw_model_strings),
<<<<<<< HEAD
                   egs_rspecifier=combine_egs,
=======
                   hard_enforce=(sum_to_one_penalty <= 0),
                   penalty=sum_to_one_penalty,
>>>>>>> 6477decf
                   context_opts=context_opts,
                   mbsize=minibatch_size_str,
                   out_model=out_model,
                   egs_dir=egs_dir,
                   multitask_egs_opts=multitask_egs_opts))

    # Compute the probability of the final, combined model with
    # the same subset we used for the previous compute_probs, as the
    # different subsets will lead to different probs.
    if get_raw_nnet_from_am:
        compute_train_cv_probabilities(
            dir=dir, iter='combined', egs_dir=egs_dir,
            left_context=left_context, right_context=right_context,
            run_opts=run_opts, wait=False,
            background_process_handler=background_process_handler,
            use_multitask_egs=use_multitask_egs)
    else:
        compute_train_cv_probabilities(
            dir=dir, iter='final', egs_dir=egs_dir,
            left_context=left_context, right_context=right_context,
            run_opts=run_opts, wait=False,
            background_process_handler=background_process_handler,
            get_raw_nnet_from_am=False,
            use_multitask_egs=use_multitask_egs)


def get_realign_iters(realign_times, num_iters,
                      num_jobs_initial, num_jobs_final):
    """ Takes the realign_times string and identifies the approximate
        iterations at which realignments have to be done.

    realign_times is a space seperated string of values between 0 and 1
    """

    realign_iters = []
    for realign_time in realign_times.split():
        realign_time = float(realign_time)
        assert(realign_time > 0 and realign_time < 1)
        if num_jobs_initial == num_jobs_final:
            realign_iter = int(0.5 + num_iters * realign_time)
        else:
            realign_iter = math.sqrt((1 - realign_time)
                                     * math.pow(num_jobs_initial, 2)
                                     + realign_time * math.pow(num_jobs_final,
                                                               2))
            realign_iter = realign_iter - num_jobs_initial
            realign_iter = realign_iter / (num_jobs_final - num_jobs_initial)
            realign_iter = realign_iter * num_iters
        realign_iters.append(int(realign_iter))

    return realign_iters


def align(dir, data, lang, run_opts, iter=None, transform_dir=None,
          online_ivector_dir=None):

    alidir = '{dir}/ali{ali_suffix}'.format(
            dir=dir,
            ali_suffix="_iter_{0}".format(iter) if iter is not None else "")

    logger.info("Aligning the data{gpu}with {num_jobs} jobs.".format(
        gpu=" using gpu " if run_opts.realign_use_gpu else " ",
        num_jobs=run_opts.realign_num_jobs))
    common_lib.run_job(
        """steps/nnet3/align.sh --nj {num_jobs_align} \
                --cmd "{align_cmd} {align_queue_opt}" \
                --use-gpu {align_use_gpu} \
                --transform-dir "{transform_dir}" \
                --online-ivector-dir "{online_ivector_dir}" \
                --iter "{iter}" {data} {lang} {dir} {alidir}""".format(
                    dir=dir, align_use_gpu=("yes"
                                            if run_opts.realign_use_gpu
                                            else "no"),
                    align_cmd=run_opts.realign_command,
                    align_queue_opt=run_opts.realign_queue_opt,
                    num_jobs_align=run_opts.realign_num_jobs,
                    transform_dir=(transform_dir
                                   if transform_dir is not None
                                   else ""),
                    online_ivector_dir=(online_ivector_dir
                                        if online_ivector_dir is not None
                                        else ""),
                    iter=iter if iter is not None else "",
                    alidir=alidir,
                    lang=lang, data=data))
    return alidir


def realign(dir, iter, feat_dir, lang, prev_egs_dir, cur_egs_dir,
            prior_subset_size, num_archives, left_context, right_context,
            run_opts, transform_dir=None, online_ivector_dir=None):
    raise Exception("Realignment stage has not been implemented in nnet3")
    logger.info("Getting average posterior for purposes of adjusting "
                "the priors.")
    # Note: this just uses CPUs, using a smallish subset of data.
    # always use the first egs archive, which makes the script simpler;
    # we're using different random subsets of it.

    avg_post_vec_file = compute_average_posterior(
            dir=dir, iter=iter, egs_dir=prev_egs_dir,
            num_archives=num_archives, prior_subset_size=prior_subset_size,
            left_context=left_context, right_context=right_context,
            run_opts=run_opts)

    avg_post_vec_file = "{dir}/post.{iter}.vec".format(dir=dir, iter=iter)
    logger.info("Re-adjusting priors based on computed posteriors")
    model = '{0}/{1}.mdl'.format(dir, iter)
    adjust_am_priors(dir, model, avg_post_vec_file, model, run_opts)

    alidir = align(dir, feat_dir, lang, run_opts, iter,
                   transform_dir, online_ivector_dir)
    common_lib.run_job(
        """steps/nnet3/relabel_egs.sh --cmd "{command}" --iter {iter} \
                {alidir} {prev_egs_dir} {cur_egs_dir}""".format(
                    command=run_opts.command,
                    iter=iter,
                    dir=dir,
                    alidir=alidir,
                    prev_egs_dir=prev_egs_dir,
                    cur_egs_dir=cur_egs_dir))


def adjust_am_priors(dir, input_model, avg_posterior_vector, output_model,
                     run_opts):
    common_lib.run_job(
        """{command} {dir}/log/adjust_priors.final.log \
                nnet3-am-adjust-priors "{input_model}" {avg_posterior_vector} \
                "{output_model}" """.format(
                    command=run_opts.command,
                    dir=dir, input_model=input_model,
                    avg_posterior_vector=avg_posterior_vector,
                    output_model=output_model))

def compute_average_posterior(dir, iter, egs_dir, num_archives,
                              prior_subset_size, left_context, right_context,
                              run_opts, get_raw_nnet_from_am=True,
                              use_multitask_egs=False):
    """ Computes the average posterior of the network
    Note: this just uses CPUs, using a smallish subset of data.
    """
    for file in glob.glob('{0}/post.{1}.*.vec'.format(dir, iter)):
        os.remove(file)

    if run_opts.num_jobs_compute_prior > num_archives:
        egs_part = 1
    else:
        egs_part = 'JOB'

    if get_raw_nnet_from_am:
        model = "nnet3-am-copy --raw=true {0}/{1}.mdl -|".format(dir, iter)
    else:
        model = "{dir}/{iter}.raw".format(dir=dir, iter=iter)

    context_opts = "--left-context={lc} --right-context={rc}".format(
        lc=left_context, rc=right_context)

    multitask_egs_opt = common_train_lib.get_multitask_egs_opts(
        egs_dir, egs_prefix="",
        archive_index=egs_part,
        use_multitask_egs=use_multitask_egs)

    if use_multitask_egs:
        compute_prior_egs = "scp:{egs_dir}/egs.{egs_part}.scp".format(
            egs_dir=egs_dir,
            egs_part=egs_part)
    else:
        compute_prior_egs = "ark:{egs_dir}/egs.{egs_part}.ark".format(
            egs_dir=egs_dir,
            egs_part=egs_part)

    common_lib.run_job(
        """{command} JOB=1:{num_jobs_compute_prior} {prior_queue_opt} \
                {dir}/log/get_post.{iter}.JOB.log \
                nnet3-copy-egs {context_opts} {multitask_egs_opt} \
                {compute_prior_egs} ark:- \| \
                nnet3-subset-egs --srand=JOB --n={prior_subset_size} \
                ark:- ark:- \| \
                nnet3-merge-egs --measure-output-frames=true \
                --minibatch-size=128 ark:- ark:- \| \
                nnet3-compute-from-egs {prior_gpu_opt} --apply-exp=true \
                "{model}" ark:- ark:- \| \
                matrix-sum-rows ark:- ark:- \| vector-sum ark:- \
                {dir}/post.{iter}.JOB.vec""".format(
                    command=run_opts.command,
                    dir=dir, model=model,
                    num_jobs_compute_prior=run_opts.num_jobs_compute_prior,
                    prior_queue_opt=run_opts.prior_queue_opt,
                    iter=iter, prior_subset_size=prior_subset_size,
                    context_opts=context_opts,
                    prior_gpu_opt=run_opts.prior_gpu_opt,
                    compute_prior_egs=compute_prior_egs,
                    multitask_egs_opt=multitask_egs_opt))

    # make sure there is time for $dir/post.{iter}.*.vec to appear.
    time.sleep(5)
    avg_post_vec_file = "{dir}/post.{iter}.vec".format(dir=dir, iter=iter)
    common_lib.run_job(
        """{command} {dir}/log/vector_sum.{iter}.log \
                vector-sum {dir}/post.{iter}.*.vec {output_file}
        """.format(command=run_opts.command,
                   dir=dir, iter=iter, output_file=avg_post_vec_file))

    for file in glob.glob('{0}/post.{1}.*.vec'.format(dir, iter)):
        os.remove(file)
    return avg_post_vec_file<|MERGE_RESOLUTION|>--- conflicted
+++ resolved
@@ -29,12 +29,8 @@
                      shuffle_buffer_size, minibatch_size_str,
                      cache_read_opt, run_opts,
                      frames_per_eg=-1,
-<<<<<<< HEAD
-                     min_deriv_time=None, max_deriv_time=None,
+                     min_deriv_time=None, max_deriv_time_relative=None,
                      use_multitask_egs=False):
-=======
-                     min_deriv_time=None, max_deriv_time_relative=None):
->>>>>>> 6477decf
     """ Called from train_one_iteration(), this model does one iteration of
     training with 'num_jobs' jobs, and writes files like
     exp/tdnn_a/24.{1,2,3,..<num_jobs>}.raw
@@ -51,18 +47,11 @@
             implies frame-level training, which is applicable for DNN training.
             If it is > 0, then each parallel SGE job created, a different frame
             numbered 0..frames_per_eg-1 is used.
-<<<<<<< HEAD
-        min_deriv_time: Applicable for RNN training. A default value of None
-            implies a min_deriv_time of 0 is used. During RNN training, its
-            value is set to chunk_width - num_bptt_steps in the training
-            script.
         use_multitask_egs : True, if different examples used to train multiple
                             tasks or outputs, e.g.multilingual training.
                             multilingual egs can be generated using get_egs.sh and
                             steps/nnet3/multilingual/allocate_multilingual_examples.py,
                             those are the top-level scripts.
-=======
->>>>>>> 6477decf
     """
 
     chunk_level_training = False if frames_per_eg > 0 else True
@@ -130,7 +119,7 @@
                     context_opts=context_opts, egs_dir=egs_dir,
                     archive_index=archive_index,
                     shuffle_buffer_size=shuffle_buffer_size,
-                    minibatch_size=minibatch_size))
+                    minibatch_size=minibatch_size_str))
 
         process_handle = common_lib.run_job(
             """{command} {train_queue_opt} {dir}/log/train.{iter}.{job}.log \
@@ -139,17 +128,7 @@
                     --momentum={momentum} \
                     --max-param-change={max_param_change} \
                     {deriv_time_opts} "{raw_model}" \
-<<<<<<< HEAD
                     "{egs_rspecifier}" \
-=======
-                    "ark,bg:nnet3-copy-egs {frame_opts} {context_opts} """
-            """ark:{egs_dir}/egs.{archive_index}.ark ark:- |"""
-            """nnet3-shuffle-egs --buffer-size={shuffle_buffer_size} """
-            """--srand={srand} ark:- ark:- | """
-            """nnet3-merge-egs --minibatch-size={minibatch_size_str} """
-            """--measure-output-frames=false """
-            """--discard-partial-minibatches=true ark:- ark:- |" \
->>>>>>> 6477decf
                     {dir}/{next_iter}.{job}.raw""".format(
                         command=run_opts.command,
                         train_queue_opt=run_opts.train_queue_opt,
@@ -161,15 +140,8 @@
                         cache_write_opt=cache_write_opt,
                         momentum=momentum, max_param_change=max_param_change,
                         deriv_time_opts=" ".join(deriv_time_opts),
-<<<<<<< HEAD
                         raw_model=raw_model_string,
                         egs_rspecifier=egs_rspecifier), wait=False)
-=======
-                        raw_model=raw_model_string, context_opts=context_opts,
-                        egs_dir=egs_dir, archive_index=archive_index,
-                        shuffle_buffer_size=shuffle_buffer_size,
-                        minibatch_size_str=minibatch_size_str), wait=False)
->>>>>>> 6477decf
 
         processes.append(process_handle)
 
@@ -339,12 +311,8 @@
                      cache_read_opt=cache_read_opt, run_opts=run_opts,
                      frames_per_eg=frames_per_eg,
                      min_deriv_time=min_deriv_time,
-<<<<<<< HEAD
-                     max_deriv_time=max_deriv_time,
+                     max_deriv_time_relative=max_deriv_time_relative,
                      use_multitask_egs=use_multitask_egs)
-=======
-                     max_deriv_time_relative=max_deriv_time_relative)
->>>>>>> 6477decf
 
     [models_to_average, best_model] = common_train_lib.get_successful_models(
          num_jobs, '{0}/log/train.{1}.%.log'.format(dir, iter))
@@ -469,15 +437,9 @@
     common_lib.run_job(
         """ {command} {dir}/log/compute_prob_valid.{iter}.log \
                 nnet3-compute-prob "{model}" \
-<<<<<<< HEAD
                 "ark,bg:nnet3-copy-egs {context_opts} {multitaks_egs_opts} \
                     {egs_rspecifier} ark:- | \
-                    nnet3-merge-egs --minibatch-size={mb_size} ark:- \
-=======
-                "ark,bg:nnet3-copy-egs {context_opts} \
-                    ark:{egs_dir}/valid_diagnostic.egs ark:- | \
                     nnet3-merge-egs --minibatch-size=1:64 ark:- \
->>>>>>> 6477decf
                     ark:- |" """.format(command=run_opts.command,
                                         dir=dir,
                                         iter=iter,
@@ -501,15 +463,9 @@
     common_lib.run_job(
         """{command} {dir}/log/compute_prob_train.{iter}.log \
                 nnet3-compute-prob "{model}" \
-<<<<<<< HEAD
                 "ark,bg:nnet3-copy-egs {context_opts} {multitask_egs_opts} \
                     {egs_rspecifier} ark:- | \
-                    nnet3-merge-egs --minibatch-size={mb_size} ark:- \
-=======
-                "ark,bg:nnet3-copy-egs {context_opts} \
-                    ark:{egs_dir}/train_diagnostic.egs ark:- | \
                     nnet3-merge-egs --minibatch-size=1:64 ark:- \
->>>>>>> 6477decf
                     ark:- |" """.format(command=run_opts.command,
                                         dir=dir,
                                         iter=iter,
@@ -522,15 +478,9 @@
 
 
 def compute_progress(dir, iter, egs_dir, left_context, right_context,
-<<<<<<< HEAD
-                     run_opts, mb_size=256,
-                     background_process_handler=None, wait=False,
+                     run_opts, background_process_handler=None, wait=False,
                      get_raw_nnet_from_am=True,
                      use_multitask_egs=False):
-=======
-                     run_opts, background_process_handler=None, wait=False,
-                     get_raw_nnet_from_am=True):
->>>>>>> 6477decf
     if get_raw_nnet_from_am:
         prev_model = "nnet3-am-copy --raw=true {0}/{1}.mdl - |".format(
                         dir, iter - 1)
@@ -556,15 +506,9 @@
             """{command} {dir}/log/progress.{iter}.log \
                     nnet3-info "{model}" '&&' \
                     nnet3-show-progress --use-gpu=no "{prev_model}" "{model}" \
-<<<<<<< HEAD
                     "ark,bg:nnet3-copy-egs {context_opts} {multitask_egs_opts} \
                         {egs_rspecifier} ark:- | \
-                        nnet3-merge-egs --minibatch-size={mb_size} ark:- \
-=======
-                    "ark,bg:nnet3-copy-egs {context_opts} \
-                        ark:{egs_dir}/train_diagnostic.egs ark:- | \
                         nnet3-merge-egs --minibatch-size=1:64 ark:- \
->>>>>>> 6477decf
                         ark:- |" """.format(command=run_opts.command,
                                             dir=dir,
                                             iter=iter,
@@ -582,11 +526,8 @@
                    minibatch_size_str,
                    run_opts, background_process_handler=None,
                    chunk_width=None, get_raw_nnet_from_am=True,
-<<<<<<< HEAD
+                   sum_to_one_penalty=0.0,
                    use_multitask_egs=False):
-=======
-                   sum_to_one_penalty=0.0):
->>>>>>> 6477decf
     """ Function to do model combination
 
     In the nnet3 setup, the logic
@@ -645,12 +586,9 @@
         """.format(command=run_opts.command,
                    combine_queue_opt=run_opts.combine_queue_opt,
                    dir=dir, raw_models=" ".join(raw_model_strings),
-<<<<<<< HEAD
                    egs_rspecifier=combine_egs,
-=======
                    hard_enforce=(sum_to_one_penalty <= 0),
                    penalty=sum_to_one_penalty,
->>>>>>> 6477decf
                    context_opts=context_opts,
                    mbsize=minibatch_size_str,
                    out_model=out_model,
