--- conflicted
+++ resolved
@@ -129,11 +129,8 @@
                      momentum, max_param_change,
                      shuffle_buffer_size, num_chunk_per_minibatch_str,
                      frame_subsampling_factor, run_opts,
-<<<<<<< HEAD
+                     backstitch_training_scale=0.0, backstitch_training_interval=1,
                      use_multitask_egs=False):
-=======
-                     backstitch_training_scale=0.0, backstitch_training_interval=1):
->>>>>>> 87b55e10
     """
     Called from train_one_iteration(), this method trains new models
     with 'num_jobs' jobs, and
@@ -248,11 +245,8 @@
                         momentum, max_param_change, shuffle_buffer_size,
                         frame_subsampling_factor,
                         run_opts, dropout_edit_string="",
-<<<<<<< HEAD
+                        backstitch_training_scale=0.0, backstitch_training_interval=1,
                         use_multitask_egs=False):
-=======
-                        backstitch_training_scale=0.0, backstitch_training_interval=1):
->>>>>>> 87b55e10
     """ Called from steps/nnet3/chain/train.py for one iteration for
     neural network training with LF-MMI objective
 
@@ -338,15 +332,12 @@
                      num_chunk_per_minibatch_str=cur_num_chunk_per_minibatch_str,
                      frame_subsampling_factor=frame_subsampling_factor,
                      run_opts=run_opts,
-<<<<<<< HEAD
-                     use_multitask_egs=use_multitask_egs)
-=======
                      # linearly increase backstitch_training_scale during the
                      # first few iterations (hard-coded as 15)
                      backstitch_training_scale=(backstitch_training_scale *
                          iter / 15 if iter < 15 else backstitch_training_scale),
-                     backstitch_training_interval=backstitch_training_interval)
->>>>>>> 87b55e10
+                     backstitch_training_interval=backstitch_training_interval,
+                     use_multitask_egs=use_multitask_egs)
 
     [models_to_average, best_model] = common_train_lib.get_successful_models(
          num_jobs, '{0}/log/train.{1}.%.log'.format(dir, iter))
