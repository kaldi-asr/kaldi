--- conflicted
+++ resolved
@@ -128,15 +128,9 @@
                      l2_regularize, xent_regularize, leaky_hmm_coefficient,
                      momentum, max_param_change,
                      shuffle_buffer_size, num_chunk_per_minibatch_str,
-<<<<<<< HEAD
                      frame_subsampling_factor, run_opts,
                      backstitch_training_scale=0.0, backstitch_training_interval=1,
                      use_multitask_egs=False):
-=======
-                     frame_subsampling_factor, truncate_deriv_weights, run_opts,
-                     backstitch_training_scale=0.0, backstitch_training_interval=1,
-                     use_multitask_egs=False, objective_opts=""):
->>>>>>> 82efedb0
     """
     Called from train_one_iteration(), this method trains new models
     with 'num_jobs' jobs, and
@@ -195,7 +189,7 @@
         thread = common_lib.background_command(
             """{command} {train_queue_opt} {dir}/log/train.{iter}.{job}.log \
                     nnet3-chain-train {parallel_train_opts} {verbose_opt} \
-                    --apply-deriv-weights={app_deriv_wts} {objective_opts} \
+                    --apply-deriv-weights={app_deriv_wts} \
                     --l2-regularize={l2} --leaky-hmm-coefficient={leaky} \
                     {cache_io_opts}  --xent-regularize={xent_reg} \
                     {deriv_time_opts} \
@@ -206,10 +200,6 @@
                     --srand={srand} \
                     "{raw_model}" {dir}/den.fst \
                     "ark,bg:nnet3-chain-copy-egs {multitask_egs_opts} \
-<<<<<<< HEAD
-=======
-                        --truncate-deriv-weights={trunc_deriv} \
->>>>>>> 82efedb0
                         --frame-shift={fr_shft} \
                         {scp_or_ark}:{egs_dir}/cegs.{archive_index}.{scp_or_ark} ark:- | \
                         nnet3-chain-shuffle-egs --buffer-size={buf_size} \
@@ -221,7 +211,6 @@
                         dir=dir, iter=iter, srand=iter + srand,
                         next_iter=iter + 1, job=job,
                         deriv_time_opts=" ".join(deriv_time_opts),
-                        trunc_deriv=truncate_deriv_weights,
                         app_deriv_wts=apply_deriv_weights,
                         fr_shft=frame_shift, l2=l2_regularize,
                         xent_reg=xent_regularize, leaky=leaky_hmm_coefficient,
@@ -236,12 +225,7 @@
                         buf_size=shuffle_buffer_size,
                         num_chunk_per_mb=num_chunk_per_minibatch_str,
                         multitask_egs_opts=multitask_egs_opts,
-<<<<<<< HEAD
                         scp_or_ark=scp_or_ark)
-=======
-                        scp_or_ark=scp_or_ark,
-                        objective_opts=objective_opts),
->>>>>>> 82efedb0
             require_zero_status=True)
 
         threads.append(thread)
@@ -259,15 +243,10 @@
                         l2_regularize, xent_regularize,
                         leaky_hmm_coefficient,
                         momentum, max_param_change, shuffle_buffer_size,
-                        frame_subsampling_factor, truncate_deriv_weights,
+                        frame_subsampling_factor,
                         run_opts, dropout_edit_string="",
                         backstitch_training_scale=0.0, backstitch_training_interval=1,
-<<<<<<< HEAD
                         use_multitask_egs=False):
-=======
-                        use_multitask_egs=False,
-                        objective_opts=""):
->>>>>>> 82efedb0
     """ Called from steps/nnet3/chain/train.py for one iteration for
     neural network training with LF-MMI objective
 
@@ -298,12 +277,7 @@
         dir=dir, iter=iter, egs_dir=egs_dir,
         l2_regularize=l2_regularize, xent_regularize=xent_regularize,
         leaky_hmm_coefficient=leaky_hmm_coefficient, run_opts=run_opts,
-<<<<<<< HEAD
         use_multitask_egs=use_multitask_egs)
-=======
-        use_multitask_egs=use_multitask_egs,
-        objective_opts=objective_opts)
->>>>>>> 82efedb0
 
     if iter > 0:
         # Runs in the background
@@ -329,18 +303,6 @@
         cur_max_param_change = float(max_param_change) / math.sqrt(2)
 
     raw_model_string = raw_model_string + dropout_edit_string
-
-    shrink_info_str = ''
-    if shrinkage_value != 1.0:
-        shrink_info_str = ' and shrink value is {0}'.format(shrinkage_value)
-
-    objf_info = "" if objective_opts == "" else (
-        "and objective_opts=" + objective_opts)
-    logger.info("On iteration {0}, learning rate is {1}"
-                "{shrink_info} {objf_info}.".format(
-                    iter, learning_rate,
-                    shrink_info=shrink_info_str, objf_info=objf_info))
-
     train_new_models(dir=dir, iter=iter, srand=srand, num_jobs=num_jobs,
                      num_archives_processed=num_archives_processed,
                      num_archives=num_archives,
@@ -364,12 +326,7 @@
                      backstitch_training_scale=(backstitch_training_scale *
                          iter / 15 if iter < 15 else backstitch_training_scale),
                      backstitch_training_interval=backstitch_training_interval,
-<<<<<<< HEAD
                      use_multitask_egs=use_multitask_egs)
-=======
-                     use_multitask_egs=use_multitask_egs,
-                     objective_opts=objective_opts)
->>>>>>> 82efedb0
 
     [models_to_average, best_model] = common_train_lib.get_successful_models(
          num_jobs, '{0}/log/train.{1}.%.log'.format(dir, iter))
@@ -516,12 +473,7 @@
 def compute_train_cv_probabilities(dir, iter, egs_dir, l2_regularize,
                                    xent_regularize, leaky_hmm_coefficient,
                                    run_opts,
-<<<<<<< HEAD
                                    use_multitask_egs=False):
-=======
-                                   use_multitask_egs=False,
-                                   objective_opts=""):
->>>>>>> 82efedb0
     model = '{0}/{1}.mdl'.format(dir, iter)
     scp_or_ark = "scp" if use_multitask_egs else "ark"
     egs_suffix = ".scp" if use_multitask_egs else ".cegs"
@@ -534,7 +486,7 @@
 
     common_lib.background_command(
         """{command} {dir}/log/compute_prob_valid.{iter}.log \
-                nnet3-chain-compute-prob --l2-regularize={l2} {objective_opts} \
+                nnet3-chain-compute-prob --l2-regularize={l2} \
                 --leaky-hmm-coefficient={leaky} --xent-regularize={xent_reg} \
                 "nnet3-am-copy --raw=true {model} - |" {dir}/den.fst \
                 "ark,bg:nnet3-chain-copy-egs {multitask_egs_opts} {scp_or_ark}:{egs_dir}/valid_diagnostic{egs_suffix} \
@@ -544,12 +496,7 @@
                    xent_reg=xent_regularize,
                    egs_dir=egs_dir,
                    multitask_egs_opts=multitask_egs_opts,
-<<<<<<< HEAD
                    scp_or_ark=scp_or_ark, egs_suffix=egs_suffix))
-=======
-                   scp_or_ark=scp_or_ark, egs_suffix=egs_suffix,
-                   objective_opts=objective_opts))
->>>>>>> 82efedb0
 
     multitask_egs_opts = common_train_lib.get_multitask_egs_opts(
                              egs_dir,
@@ -558,7 +505,7 @@
 
     common_lib.background_command(
         """{command} {dir}/log/compute_prob_train.{iter}.log \
-                nnet3-chain-compute-prob --l2-regularize={l2} {objective_opts} \
+                nnet3-chain-compute-prob --l2-regularize={l2} \
                 --leaky-hmm-coefficient={leaky} --xent-regularize={xent_reg} \
                 "nnet3-am-copy --raw=true {model} - |" {dir}/den.fst \
                 "ark,bg:nnet3-chain-copy-egs {multitask_egs_opts} {scp_or_ark}:{egs_dir}/train_diagnostic{egs_suffix} \
@@ -568,12 +515,7 @@
                    xent_reg=xent_regularize,
                    egs_dir=egs_dir,
                    multitask_egs_opts=multitask_egs_opts,
-<<<<<<< HEAD
                    scp_or_ark=scp_or_ark, egs_suffix=egs_suffix))
-=======
-                   scp_or_ark=scp_or_ark, egs_suffix=egs_suffix,
-                   objective_opts=objective_opts))
->>>>>>> 82efedb0
 
 
 def compute_progress(dir, iter, run_opts):
@@ -598,12 +540,7 @@
                    egs_dir, leaky_hmm_coefficient, l2_regularize,
                    xent_regularize, run_opts,
                    sum_to_one_penalty=0.0,
-<<<<<<< HEAD
                    use_multitask_egs=False):
-=======
-                   use_multitask_egs=False,
-                   objective_opts=""):
->>>>>>> 82efedb0
     """ Function to do model combination
 
     In the nnet3 setup, the logic
@@ -647,7 +584,7 @@
 
     common_lib.execute_command(
         """{command} {combine_queue_opt} {dir}/log/combine.log \
-                nnet3-chain-combine --num-iters={opt_iters} {objective_opts} \
+                nnet3-chain-combine --num-iters={opt_iters} \
                 --l2-regularize={l2} --leaky-hmm-coefficient={leaky} \
                 --separate-weights-per-component={separate_weights} \
                 --enforce-sum-to-one={hard_enforce} \
@@ -671,12 +608,7 @@
                     num_iters=num_iters,
                     egs_dir=egs_dir,
                     multitask_egs_opts=multitask_egs_opts,
-<<<<<<< HEAD
                     scp_or_ark=scp_or_ark, egs_suffix=egs_suffix))
-=======
-                    scp_or_ark=scp_or_ark, egs_suffix=egs_suffix,
-                    objective_opts=objective_opts))
->>>>>>> 82efedb0
 
     # Compute the probability of the final, combined model with
     # the same subset we used for the previous compute_probs, as the
@@ -686,9 +618,4 @@
         l2_regularize=l2_regularize, xent_regularize=xent_regularize,
         leaky_hmm_coefficient=leaky_hmm_coefficient,
         run_opts=run_opts,
-<<<<<<< HEAD
-        use_multitask_egs=use_multitask_egs)
-=======
-        use_multitask_egs=use_multitask_egs,
-        objective_opts=objective_opts)
->>>>>>> 82efedb0
+        use_multitask_egs=use_multitask_egs)