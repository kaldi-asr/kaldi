

# Copyright 2016    Vijayaditya Peddinti.
#           2016    Vimal Manohar
# Apache 2.0.

""" This is a module with methods which will be used by scripts for training of
deep neural network acoustic model with chain objective.
"""

import logging
import math
import os
import sys

import libs.common as common_lib
import libs.nnet3.train.common as common_train_lib

logger = logging.getLogger(__name__)
logger.addHandler(logging.NullHandler())


def create_phone_lm(dir, tree_dir, run_opts, lm_opts=None):
    """Create a phone LM for chain training

    This method trains a phone LM for chain training using the alignments
    in "tree_dir"
    """
    try:
        f = open(tree_dir + "/num_jobs", 'r')
        num_ali_jobs = int(f.readline())
        assert num_ali_jobs > 0
    except:
        raise Exception("""There was an error getting the number of alignment
                        jobs from {0}/num_jobs""".format(tree_dir))

    alignments=' '.join(['{0}/ali.{1}.gz'.format(tree_dir, job)
                         for job in range(1, num_ali_jobs + 1)])

    common_lib.run_job(
        """{command} {dir}/log/make_phone_lm.log \
    gunzip -c {alignments} \| \
    ali-to-phones {tree_dir}/final.mdl ark:- ark:- \| \
    chain-est-phone-lm {lm_opts} ark:- {dir}/phone_lm.fst""".format(
        command=run_opts.command, dir=dir,
        alignments=alignments,
        lm_opts=lm_opts if lm_opts is not None else '',
        tree_dir=tree_dir))


def create_denominator_fst(dir, tree_dir, run_opts):
    common_lib.run_job(
        """copy-transition-model {tree_dir}/final.mdl \
                {dir}/0.trans_mdl""".format(dir=dir, tree_dir=tree_dir))
    common_lib.run_job(
        """{command} {dir}/log/make_den_fst.log \
                   chain-make-den-fst {dir}/tree {dir}/0.trans_mdl \
                   {dir}/phone_lm.fst \
                   {dir}/den.fst {dir}/normalization.fst""".format(
                       dir=dir, command=run_opts.command))


def generate_chain_egs(dir, data, lat_dir, egs_dir,
                       left_context, right_context,
                       run_opts, stage=0,
                       left_tolerance=None, right_tolerance=None,
                       left_context_initial=-1, right_context_final=-1,
                       frame_subsampling_factor=3,
                       alignment_subsampling_factor=3,
                       feat_type='raw', online_ivector_dir=None,
                       frames_per_iter=20000, frames_per_eg_str="20", srand=0,
                       egs_opts=None, cmvn_opts=None, transform_dir=None):
    """Wrapper for steps/nnet3/chain/get_egs.sh

    See options in that script.
    """

    common_lib.run_job(
        """steps/nnet3/chain/get_egs.sh {egs_opts} \
                --cmd "{command}" \
                --cmvn-opts "{cmvn_opts}" \
                --feat-type {feat_type} \
                --transform-dir "{transform_dir}" \
                --online-ivector-dir "{ivector_dir}" \
                --left-context {left_context} \
                --right-context {right_context} \
                --left-context-initial {left_context_initial} \
                --right-context-final {right_context_final} \
                --left-tolerance '{left_tolerance}' \
                --right-tolerance '{right_tolerance}' \
                --frame-subsampling-factor {frame_subsampling_factor} \
                --alignment-subsampling-factor {alignment_subsampling_factor} \
                --stage {stage} \
                --frames-per-iter {frames_per_iter} \
                --frames-per-eg {frames_per_eg_str} \
                --srand {srand} \
                {data} {dir} {lat_dir} {egs_dir}""".format(
                    command=run_opts.command,
                    cmvn_opts=cmvn_opts if cmvn_opts is not None else '',
                    feat_type=feat_type,
                    transform_dir=(transform_dir
                                   if transform_dir is not None
                                   else ''),
                    ivector_dir=(online_ivector_dir
                                 if online_ivector_dir is not None
                                 else ''),
                    left_context=left_context,
                    right_context=right_context,
                    left_context_initial=left_context_initial,
                    right_context_final=right_context_final,
                    left_tolerance=(left_tolerance
                                    if left_tolerance is not None
                                    else ''),
                    right_tolerance=(right_tolerance
                                     if right_tolerance is not None
                                     else ''),
                    frame_subsampling_factor=frame_subsampling_factor,
                    alignment_subsampling_factor=alignment_subsampling_factor,
                    stage=stage, frames_per_iter=frames_per_iter,
                    frames_per_eg_str=frames_per_eg_str, srand=srand,
                    data=data, lat_dir=lat_dir, dir=dir, egs_dir=egs_dir,
                    egs_opts=egs_opts if egs_opts is not None else ''))


def train_new_models(dir, iter, srand, num_jobs,
                     num_archives_processed, num_archives,
                     raw_model_string, egs_dir, left_context, right_context,
                     apply_deriv_weights,
                     min_deriv_time, max_deriv_time_relative,
                     l2_regularize, xent_regularize, leaky_hmm_coefficient,
                     momentum, max_param_change,
                     shuffle_buffer_size, num_chunk_per_minibatch_str,
                     frame_subsampling_factor,
                     cache_io_opts, run_opts):
    """
    Called from train_one_iteration(), this method trains new models
    with 'num_jobs' jobs, and
    writes files like exp/tdnn_a/24.{1,2,3,..<num_jobs>}.raw

    We cannot easily use a single parallel SGE job to do the main training,
    because the computation of which archive and which --frame option
    to use for each job is a little complex, so we spawn each one separately.
    this is no longer true for RNNs as we use do not use the --frame option
    but we use the same script for consistency with FF-DNN code
    """

    deriv_time_opts = []
    if min_deriv_time is not None:
        deriv_time_opts.append("--optimization.min-deriv-time={0}".format(
                                    min_deriv_time))
    if max_deriv_time_relative is not None:
        deriv_time_opts.append("--optimization.max-deriv-time-relative={0}".format(
                                    int(max_deriv_time_relative)))

    processes = []
    for job in range(1, num_jobs+1):
        # k is a zero-based index that we will derive the other indexes from.
        k = num_archives_processed + job - 1
        # work out the 1-based archive index.
        archive_index = (k % num_archives) + 1
        # previous : frame_shift = (k/num_archives) % frame_subsampling_factor
        frame_shift = ((archive_index + k/num_archives)
                       % frame_subsampling_factor)
        if job == 1:
            cur_cache_io_opts = "{0} --write-cache={1}/cache.{2}".format(
                cache_io_opts, dir, iter + 1)
        else:
            cur_cache_io_opts = cache_io_opts

        process_handle = common_lib.run_job(
            """{command} {train_queue_opt} {dir}/log/train.{iter}.{job}.log \
                    nnet3-chain-train {parallel_train_opts} \
                    --apply-deriv-weights={app_deriv_wts} \
                    --l2-regularize={l2} --leaky-hmm-coefficient={leaky} \
                    {cache_io_opts}  --xent-regularize={xent_reg} \
                    {deriv_time_opts} \
                    --print-interval=10 --momentum={momentum} \
                    --max-param-change={max_param_change} \
                    "{raw_model}" {dir}/den.fst \
                    "ark,bg:nnet3-chain-copy-egs \
                        --left-context={lc} --right-context={rc} \
                        --frame-shift={fr_shft} \
                        ark:{egs_dir}/cegs.{archive_index}.ark ark:- | \
                        nnet3-chain-shuffle-egs --buffer-size={buf_size} \
                        --srand={srand} ark:- ark:- | nnet3-chain-merge-egs \
                        --minibatch-size={num_chunk_per_mb} ark:- ark:- |" \
                    {dir}/{next_iter}.{job}.raw""".format(
                        command=run_opts.command,
                        train_queue_opt=run_opts.train_queue_opt,
                        dir=dir, iter=iter, srand=iter + srand,
                        next_iter=iter + 1, job=job,
                        deriv_time_opts=" ".join(deriv_time_opts),
                        lc=left_context, rc=right_context,
                        app_deriv_wts=apply_deriv_weights,
                        fr_shft=frame_shift, l2=l2_regularize,
                        xent_reg=xent_regularize, leaky=leaky_hmm_coefficient,
                        parallel_train_opts=run_opts.parallel_train_opts,
                        momentum=momentum, max_param_change=max_param_change,
                        raw_model=raw_model_string,
                        egs_dir=egs_dir, archive_index=archive_index,
                        buf_size=shuffle_buffer_size,
                        cache_io_opts=cur_cache_io_opts,
                        num_chunk_per_mb=num_chunk_per_minibatch_str),
            wait=False)

        processes.append(process_handle)

    all_success = True
    for process in processes:
        process.wait()
        process.communicate()
        if process.returncode != 0:
            all_success = False

    if not all_success:
        open('{0}/.error'.format(dir), 'w').close()
        raise Exception("There was error during training "
                        "iteration {0}".format(iter))


def train_one_iteration(dir, iter, srand, egs_dir,
                        num_jobs, num_archives_processed, num_archives,
                        learning_rate, shrinkage_value,
                        num_chunk_per_minibatch_str,
                        num_hidden_layers, add_layers_period,
                        left_context, right_context,
                        apply_deriv_weights, min_deriv_time,
                        max_deriv_time_relative,
                        l2_regularize, xent_regularize,
                        leaky_hmm_coefficient,
                        momentum, max_param_change, shuffle_buffer_size,
<<<<<<< HEAD
                        frame_subsampling_factor, truncate_deriv_weights,
                        run_opts,
                        dropout_proportions=None,
=======
                        frame_subsampling_factor,
                        run_opts, dropout_edit_string="",
>>>>>>> 4a58ab98
                        background_process_handler=None):
    """ Called from steps/nnet3/chain/train.py for one iteration for
    neural network training with LF-MMI objective

    """

    # Set off jobs doing some diagnostics, in the background.
    # Use the egs dir from the previous iteration for the diagnostics
    logger.info("Training neural net (pass {0})".format(iter))

    # check if different iterations use the same random seed
    if os.path.exists('{0}/srand'.format(dir)):
        try:
            saved_srand = int(open('{0}/srand'.format(dir)).readline().strip())
        except (IOError, ValueError):
            logger.error("Exception while reading the random seed "
                         "for training")
            raise
        if srand != saved_srand:
            logger.warning("The random seed provided to this iteration "
                           "(srand={0}) is different from the one saved last "
                           "time (srand={1}). Using srand={0}.".format(
                               srand, saved_srand))
    else:
        with open('{0}/srand'.format(dir), 'w') as f:
            f.write(str(srand))

    # Sets off some background jobs to compute train and
    # validation set objectives
    compute_train_cv_probabilities(
        dir=dir, iter=iter, egs_dir=egs_dir,
        left_context=left_context, right_context=right_context,
        l2_regularize=l2_regularize, xent_regularize=xent_regularize,
        leaky_hmm_coefficient=leaky_hmm_coefficient, run_opts=run_opts,
        background_process_handler=background_process_handler)

    if iter > 0:
        # Runs in the background
        compute_progress(dir, iter, run_opts,
                         background_process_handler=background_process_handler)

    if (iter > 0 and (iter <= (num_hidden_layers-1) * add_layers_period)
            and iter % add_layers_period == 0):

        # if we've just added new hiden layer, don't do averaging but take the
        # best.
        do_average = False

        cur_num_hidden_layers = 1 + iter / add_layers_period
        config_file = "{0}/configs/layer{1}.config".format(
            dir, cur_num_hidden_layers)
        raw_model_string = ("nnet3-am-copy --raw=true --learning-rate={lr} "
                            "{dir}/{iter}.mdl - | nnet3-init --srand={srand} "
                            "- {config} - |".format(lr=learning_rate, dir=dir,
                                                    iter=iter,
                                                    srand=iter + srand,
                                                    config=config_file))
        cache_io_opts = ""
    else:
        do_average = True
        if iter == 0:
            # on iteration 0, pick the best, don't average.
            do_average = False
        raw_model_string = ("nnet3-am-copy --raw=true --learning-rate={0} "
                            "{1}/{2}.mdl - |".format(learning_rate, dir, iter))
        cache_io_opts = "--read-cache={dir}/cache.{iter}".format(dir=dir,
                                                                 iter=iter)

    if do_average:
        cur_num_chunk_per_minibatch_str = num_chunk_per_minibatch_str
        cur_max_param_change = max_param_change
    else:
        # on iteration zero or when we just added a layer, use a smaller
        # minibatch size (and we will later choose the output of just one of
        # the jobs): the model-averaging isn't always helpful when the model is
        # changing too fast (i.e. it can worsen the objective function), and
        # the smaller minibatch size will help to keep the update stable.
        cur_num_chunk_per_minibatch_str = common_train_lib.halve_minibatch_size_str(
            num_chunk_per_minibatch_str)
        cur_max_param_change = float(max_param_change) / math.sqrt(2)

<<<<<<< HEAD
    if dropout_proportions is not None:
        raw_model_string = common_train_lib.apply_dropout(
            dropout_proportions, raw_model_string)
=======
    raw_model_string = raw_model_string + dropout_edit_string

    shrink_info_str = ''
    if shrinkage_value != 1.0:
        shrink_info_str = ' and shrink value is {0}'.format(shrinkage_value)

    logger.info("On iteration {0}, learning rate is {1}"
                "{shrink_info}.".format(
                    iter, learning_rate,
                    shrink_info=shrink_info_str))
>>>>>>> 4a58ab98

    train_new_models(dir=dir, iter=iter, srand=srand, num_jobs=num_jobs,
                     num_archives_processed=num_archives_processed,
                     num_archives=num_archives,
                     raw_model_string=raw_model_string,
                     egs_dir=egs_dir,
                     left_context=left_context, right_context=right_context,
                     apply_deriv_weights=apply_deriv_weights,
                     min_deriv_time=min_deriv_time,
                     max_deriv_time_relative=max_deriv_time_relative,
                     l2_regularize=l2_regularize,
                     xent_regularize=xent_regularize,
                     leaky_hmm_coefficient=leaky_hmm_coefficient,
                     momentum=momentum,
                     max_param_change=cur_max_param_change,
                     shuffle_buffer_size=shuffle_buffer_size,
                     num_chunk_per_minibatch_str=cur_num_chunk_per_minibatch_str,
                     frame_subsampling_factor=frame_subsampling_factor,
                     cache_io_opts=cache_io_opts, run_opts=run_opts)

    [models_to_average, best_model] = common_train_lib.get_successful_models(
         num_jobs, '{0}/log/train.{1}.%.log'.format(dir, iter))
    nnets_list = []
    for n in models_to_average:
        nnets_list.append("{0}/{1}.{2}.raw".format(dir, iter + 1, n))

    if do_average:
        # average the output of the different jobs.
        common_train_lib.get_average_nnet_model(
            dir=dir, iter=iter,
            nnets_list=" ".join(nnets_list),
            run_opts=run_opts,
            shrink=shrinkage_value)

    else:
        # choose the best model from different jobs
        common_train_lib.get_best_nnet_model(
            dir=dir, iter=iter,
            best_model_index=best_model,
            run_opts=run_opts,
            shrink=shrinkage_value)

    try:
        for i in range(1, num_jobs + 1):
            os.remove("{0}/{1}.{2}.raw".format(dir, iter + 1, i))
    except OSError:
        raise Exception("Error while trying to delete the raw models")

    new_model = "{0}/{1}.mdl".format(dir, iter + 1)

    if not os.path.isfile(new_model):
        raise Exception("Could not find {0}, at the end of "
                        "iteration {1}".format(new_model, iter))
    elif os.stat(new_model).st_size == 0:
        raise Exception("{0} has size 0. Something went wrong in "
                        "iteration {1}".format(new_model, iter))
    if os.path.exists("{0}/cache.{1}".format(dir, iter)):
        os.remove("{0}/cache.{1}".format(dir, iter))


def check_for_required_files(feat_dir, tree_dir, lat_dir):
    files = ['{0}/feats.scp'.format(feat_dir), '{0}/ali.1.gz'.format(tree_dir),
             '{0}/final.mdl'.format(tree_dir), '{0}/tree'.format(tree_dir),
             '{0}/lat.1.gz'.format(lat_dir), '{0}/final.mdl'.format(lat_dir),
             '{0}/num_jobs'.format(lat_dir), '{0}/splice_opts'.format(lat_dir)]
    for file in files:
        if not os.path.isfile(file):
            raise Exception('Expected {0} to exist.'.format(file))


def compute_preconditioning_matrix(dir, egs_dir, num_lda_jobs, run_opts,
                                   max_lda_jobs=None, rand_prune=4.0,
                                   lda_opts=None):
    """ Function to estimate and write LDA matrix from cegs

    This function is exactly similar to the version in module
    libs.nnet3.train.frame_level_objf.common except this uses cegs instead of
    egs files.
    """
    if max_lda_jobs is not None:
        if num_lda_jobs > max_lda_jobs:
            num_lda_jobs = max_lda_jobs

    # Write stats with the same format as stats for LDA.
    common_lib.run_job(
        """{command} JOB=1:{num_lda_jobs} {dir}/log/get_lda_stats.JOB.log \
                nnet3-chain-acc-lda-stats --rand-prune={rand_prune} \
                {dir}/init.raw "ark:{egs_dir}/cegs.JOB.ark" \
                {dir}/JOB.lda_stats""".format(
                    command=run_opts.command,
                    num_lda_jobs=num_lda_jobs,
                    dir=dir,
                    egs_dir=egs_dir,
                    rand_prune=rand_prune))

    # the above command would have generated dir/{1..num_lda_jobs}.lda_stats
    lda_stat_files = map(lambda x: '{0}/{1}.lda_stats'.format(dir, x),
                         range(1, num_lda_jobs + 1))

    common_lib.run_job(
        """{command} {dir}/log/sum_transform_stats.log \
                sum-lda-accs {dir}/lda_stats {lda_stat_files}""".format(
                    command=run_opts.command,
                    dir=dir, lda_stat_files=" ".join(lda_stat_files)))

    for file in lda_stat_files:
        try:
            os.remove(file)
        except OSError:
            raise Exception("There was error while trying to remove "
                            "lda stat files.")
    # this computes a fixed affine transform computed in the way we described
    # in Appendix C.6 of http://arxiv.org/pdf/1410.7455v6.pdf; it's a scaled
    # variant of an LDA transform but without dimensionality reduction.

    common_lib.run_job(
        """{command} {dir}/log/get_transform.log \
                nnet-get-feature-transform {lda_opts} {dir}/lda.mat \
                {dir}/lda_stats""".format(
                    command=run_opts.command, dir=dir,
                    lda_opts=lda_opts if lda_opts is not None else ""))

    common_lib.force_symlink("../lda.mat", "{0}/configs/lda.mat".format(dir))


def prepare_initial_acoustic_model(dir, run_opts, srand=-1):
    """ Adds the first layer; this will also add in the lda.mat and
        presoftmax_prior_scale.vec. It will also prepare the acoustic model
        with the transition model."""

    common_train_lib.prepare_initial_network(dir, run_opts,
                                             srand=srand)

    # The model-format for a 'chain' acoustic model is just the transition
    # model and then the raw nnet, so we can use 'cat' to create this, as
    # long as they have the same mode (binary or not binary).
    # We ensure that they have the same mode (even if someone changed the
    # script to make one or both of them text mode) by copying them both
    # before concatenating them.
    common_lib.run_job(
        """{command} {dir}/log/init_mdl.log \
                nnet3-am-init {dir}/0.trans_mdl {dir}/0.raw \
                {dir}/0.mdl""".format(command=run_opts.command, dir=dir))


def compute_train_cv_probabilities(dir, iter, egs_dir, left_context,
                                   right_context, l2_regularize,
                                   xent_regularize, leaky_hmm_coefficient,
                                   run_opts, wait=False,
                                   background_process_handler=None):
    model = '{0}/{1}.mdl'.format(dir, iter)

    common_lib.run_job(
        """{command} {dir}/log/compute_prob_valid.{iter}.log \
                nnet3-chain-compute-prob --l2-regularize={l2} \
                --leaky-hmm-coefficient={leaky} --xent-regularize={xent_reg} \
                "nnet3-am-copy --raw=true {model} - |" {dir}/den.fst \
                "ark,bg:nnet3-chain-copy-egs --left-context={lc} \
                    --right-context={rc} ark:{egs_dir}/valid_diagnostic.cegs \
                    ark:- | nnet3-chain-merge-egs --minibatch-size=1:64 ark:- ark:- |" \
        """.format(command=run_opts.command, dir=dir, iter=iter, model=model,
                   lc=left_context, rc=right_context,
                   l2=l2_regularize, leaky=leaky_hmm_coefficient,
                   xent_reg=xent_regularize,
                   egs_dir=egs_dir), wait=wait,
        background_process_handler=background_process_handler)

    common_lib.run_job(
        """{command} {dir}/log/compute_prob_train.{iter}.log \
                nnet3-chain-compute-prob --l2-regularize={l2} \
                --leaky-hmm-coefficient={leaky} --xent-regularize={xent_reg} \
                "nnet3-am-copy --raw=true {model} - |" {dir}/den.fst \
                "ark,bg:nnet3-chain-copy-egs --left-context={lc} \
                    --right-context={rc} ark:{egs_dir}/train_diagnostic.cegs \
                    ark:- | nnet3-chain-merge-egs --minibatch-size=1:64 ark:- ark:- |" \
        """.format(command=run_opts.command, dir=dir, iter=iter, model=model,
                   lc=left_context, rc=right_context,
                   l2=l2_regularize, leaky=leaky_hmm_coefficient,
                   xent_reg=xent_regularize,
                   egs_dir=egs_dir), wait=wait,
        background_process_handler=background_process_handler)


def compute_progress(dir, iter, run_opts, wait=False,
                     background_process_handler=None):

    prev_model = '{0}/{1}.mdl'.format(dir, iter - 1)
    model = '{0}/{1}.mdl'.format(dir, iter)

    common_lib.run_job(
        """{command} {dir}/log/progress.{iter}.log \
                nnet3-am-info {model} '&&' \
                nnet3-show-progress --use-gpu=no \
                    "nnet3-am-copy --raw=true {prev_model} - |" \
                    "nnet3-am-copy --raw=true {model} - |"
        """.format(command=run_opts.command,
                   dir=dir,
                   iter=iter,
                   model=model,
                   prev_model=prev_model), wait=wait,
        background_process_handler=background_process_handler)


def combine_models(dir, num_iters, models_to_combine, num_chunk_per_minibatch_str,
                   egs_dir, left_context, right_context,
                   leaky_hmm_coefficient, l2_regularize,
                   xent_regularize, run_opts,
                   background_process_handler=None,
                   sum_to_one_penalty=0.0):
    """ Function to do model combination

    In the nnet3 setup, the logic
    for doing averaging of subsets of the models in the case where
    there are too many models to reliably esetimate interpolation
    factors (max_models_combine) is moved into the nnet3-combine.
    """
    raw_model_strings = []
    logger.info("Combining {0} models.".format(models_to_combine))

    models_to_combine.add(num_iters)

    # TODO: if it turns out the sum-to-one-penalty code is not useful,
    # remove support for it.

    for iter in sorted(models_to_combine):
        model_file = '{0}/{1}.mdl'.format(dir, iter)
        if os.path.exists(model_file):
            # we used to copy them with nnet3-am-copy --raw=true, but now
            # the raw-model-reading code discards the other stuff itself.
            raw_model_strings.append(model_file)
        else:
            print("{0}: warning: model file {1} does not exist "
                  "(final combination)".format(sys.argv[0], model_file))

    common_lib.run_job(
        """{command} {combine_queue_opt} {dir}/log/combine.log \
                nnet3-chain-combine --num-iters={opt_iters} \
                --l2-regularize={l2} --leaky-hmm-coefficient={leaky} \
                --separate-weights-per-component={separate_weights} \
                --enforce-sum-to-one={hard_enforce} \
                --sum-to-one-penalty={penalty} \
                --enforce-positive-weights=true \
                --verbose=3 {dir}/den.fst {raw_models} \
                "ark,bg:nnet3-chain-copy-egs --left-context={lc} \
                    --right-context={rc} ark:{egs_dir}/combine.cegs ark:- | \
                    nnet3-chain-merge-egs --minibatch-size={num_chunk_per_mb} \
                    ark:- ark:- |" - \| \
                nnet3-am-copy --set-raw-nnet=- {dir}/{num_iters}.mdl \
                {dir}/final.mdl""".format(
                    command=run_opts.command,
                    combine_queue_opt=run_opts.combine_queue_opt,
                    opt_iters=(20 if sum_to_one_penalty <= 0 else 80),
                    separate_weights=(sum_to_one_penalty > 0),
                    lc=left_context, rc=right_context,
                    l2=l2_regularize, leaky=leaky_hmm_coefficient,
                    dir=dir, raw_models=" ".join(raw_model_strings),
                    hard_enforce=(sum_to_one_penalty <= 0),
                    penalty=sum_to_one_penalty,
                    num_chunk_per_mb=num_chunk_per_minibatch_str,
                    num_iters=num_iters,
                    egs_dir=egs_dir))

    # Compute the probability of the final, combined model with
    # the same subset we used for the previous compute_probs, as the
    # different subsets will lead to different probs.
    compute_train_cv_probabilities(
        dir=dir, iter='final', egs_dir=egs_dir,
        left_context=left_context, right_context=right_context,
        l2_regularize=l2_regularize, xent_regularize=xent_regularize,
        leaky_hmm_coefficient=leaky_hmm_coefficient,
        run_opts=run_opts, wait=False,
        background_process_handler=background_process_handler)<|MERGE_RESOLUTION|>--- conflicted
+++ resolved
@@ -39,13 +39,13 @@
 
     common_lib.run_job(
         """{command} {dir}/log/make_phone_lm.log \
-    gunzip -c {alignments} \| \
-    ali-to-phones {tree_dir}/final.mdl ark:- ark:- \| \
-    chain-est-phone-lm {lm_opts} ark:- {dir}/phone_lm.fst""".format(
-        command=run_opts.command, dir=dir,
-        alignments=alignments,
-        lm_opts=lm_opts if lm_opts is not None else '',
-        tree_dir=tree_dir))
+                gunzip -c {alignments} \| \
+                ali-to-phones {tree_dir}/final.mdl ark:- ark:- \| \
+                chain-est-phone-lm {lm_opts} ark:- {dir}/phone_lm.fst""".format(
+                    command=run_opts.command, dir=dir,
+                    alignments=alignments,
+                    lm_opts=lm_opts if lm_opts is not None else '',
+                    tree_dir=tree_dir))
 
 
 def create_denominator_fst(dir, tree_dir, run_opts):
@@ -229,14 +229,8 @@
                         l2_regularize, xent_regularize,
                         leaky_hmm_coefficient,
                         momentum, max_param_change, shuffle_buffer_size,
-<<<<<<< HEAD
-                        frame_subsampling_factor, truncate_deriv_weights,
-                        run_opts,
-                        dropout_proportions=None,
-=======
                         frame_subsampling_factor,
                         run_opts, dropout_edit_string="",
->>>>>>> 4a58ab98
                         background_process_handler=None):
     """ Called from steps/nnet3/chain/train.py for one iteration for
     neural network training with LF-MMI objective
@@ -318,11 +312,6 @@
             num_chunk_per_minibatch_str)
         cur_max_param_change = float(max_param_change) / math.sqrt(2)
 
-<<<<<<< HEAD
-    if dropout_proportions is not None:
-        raw_model_string = common_train_lib.apply_dropout(
-            dropout_proportions, raw_model_string)
-=======
     raw_model_string = raw_model_string + dropout_edit_string
 
     shrink_info_str = ''
@@ -333,7 +322,6 @@
                 "{shrink_info}.".format(
                     iter, learning_rate,
                     shrink_info=shrink_info_str))
->>>>>>> 4a58ab98
 
     train_new_models(dir=dir, iter=iter, srand=srand, num_jobs=num_jobs,
                      num_archives_processed=num_archives_processed,
