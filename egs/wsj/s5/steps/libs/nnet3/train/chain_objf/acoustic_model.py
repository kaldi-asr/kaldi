

# Copyright 2016    Vijayaditya Peddinti.
#           2016    Vimal Manohar
# Apache 2.0.

""" This is a module with methods which will be used by scripts for training of
deep neural network acoustic model with chain objective.
"""

import logging
import math
import os
import sys

import libs.common as common_lib
import libs.nnet3.train.common as common_train_lib

logger = logging.getLogger(__name__)
logger.addHandler(logging.NullHandler())


def create_phone_lm(dir, tree_dir, run_opts, lm_opts=None):
    """Create a phone LM for chain training

    This method trains a phone LM for chain training using the alignments
    in "tree_dir"
    """
    try:
        f = open(tree_dir + "/num_jobs", 'r')
        num_ali_jobs = int(f.readline())
        assert num_ali_jobs > 0
    except:
        raise Exception("""There was an error getting the number of alignment
                        jobs from {0}/num_jobs""".format(tree_dir))

    alignments=' '.join(['{0}/ali.{1}.gz'.format(tree_dir, job)
                         for job in range(1, num_ali_jobs + 1)])

    common_lib.run_job(
        """{command} {dir}/log/make_phone_lm.log \
    gunzip -c {alignments} \| \
    ali-to-phones {tree_dir}/final.mdl ark:- ark:- \| \
    chain-est-phone-lm {lm_opts} ark:- {dir}/phone_lm.fst""".format(
        command=run_opts.command, dir=dir,
        alignments=alignments,
        lm_opts=lm_opts if lm_opts is not None else '',
        tree_dir=tree_dir))


def create_denominator_fst(dir, tree_dir, run_opts):
    common_lib.run_job(
        """copy-transition-model {tree_dir}/final.mdl \
                {dir}/0.trans_mdl""".format(dir=dir, tree_dir=tree_dir))
    common_lib.run_job(
        """{command} {dir}/log/make_den_fst.log \
                   chain-make-den-fst {dir}/tree {dir}/0.trans_mdl \
                   {dir}/phone_lm.fst \
                   {dir}/den.fst {dir}/normalization.fst""".format(
                       dir=dir, command=run_opts.command))


def generate_chain_egs(dir, data, lat_dir, egs_dir,
                       left_context, right_context,
                       run_opts, stage=0,
                       left_tolerance=None, right_tolerance=None,
                       left_context_initial=-1, right_context_final=-1,
                       frame_subsampling_factor=3,
                       alignment_subsampling_factor=3,
                       feat_type='raw', online_ivector_dir=None,
                       frames_per_iter=20000, frames_per_eg_str="20", srand=0,
                       egs_opts=None, cmvn_opts=None, transform_dir=None):
    """Wrapper for steps/nnet3/chain/get_egs.sh

    See options in that script.
    """

    common_lib.run_job(
        """steps/nnet3/chain/get_egs.sh {egs_opts} \
                --cmd "{command}" \
                --cmvn-opts "{cmvn_opts}" \
                --feat-type {feat_type} \
                --transform-dir "{transform_dir}" \
                --online-ivector-dir "{ivector_dir}" \
                --left-context {left_context} \
                --right-context {right_context} \
                --left-context-initial {left_context_initial} \
                --right-context-final {right_context_final} \
                --left-tolerance '{left_tolerance}' \
                --right-tolerance '{right_tolerance}' \
                --frame-subsampling-factor {frame_subsampling_factor} \
                --alignment-subsampling-factor {alignment_subsampling_factor} \
                --stage {stage} \
                --frames-per-iter {frames_per_iter} \
                --frames-per-eg {frames_per_eg_str} \
                --srand {srand} \
                {data} {dir} {lat_dir} {egs_dir}""".format(
                    command=run_opts.command,
                    cmvn_opts=cmvn_opts if cmvn_opts is not None else '',
                    feat_type=feat_type,
                    transform_dir=(transform_dir
                                   if transform_dir is not None
                                   else ''),
                    ivector_dir=(online_ivector_dir
                                 if online_ivector_dir is not None
                                 else ''),
                    left_context=left_context,
                    right_context=right_context,
                    left_context_initial=left_context_initial,
                    right_context_final=right_context_final,
                    left_tolerance=(left_tolerance
                                    if left_tolerance is not None
                                    else ''),
                    right_tolerance=(right_tolerance
                                     if right_tolerance is not None
                                     else ''),
                    frame_subsampling_factor=frame_subsampling_factor,
                    alignment_subsampling_factor=alignment_subsampling_factor,
                    stage=stage, frames_per_iter=frames_per_iter,
                    frames_per_eg_str=frames_per_eg_str, srand=srand,
                    data=data, lat_dir=lat_dir, dir=dir, egs_dir=egs_dir,
                    egs_opts=egs_opts if egs_opts is not None else ''))


def train_new_models(dir, iter, srand, num_jobs,
                     num_archives_processed, num_archives,
                     raw_model_string, egs_dir, left_context, right_context,
                     apply_deriv_weights,
                     min_deriv_time, max_deriv_time_relative,
                     l2_regularize, xent_regularize, leaky_hmm_coefficient,
                     momentum, max_param_change,
                     shuffle_buffer_size, num_chunk_per_minibatch_str,
                     frame_subsampling_factor,
                     cache_io_opts, run_opts):
    """
    Called from train_one_iteration(), this method trains new models
    with 'num_jobs' jobs, and
    writes files like exp/tdnn_a/24.{1,2,3,..<num_jobs>}.raw

    We cannot easily use a single parallel SGE job to do the main training,
    because the computation of which archive and which --frame option
    to use for each job is a little complex, so we spawn each one separately.
    this is no longer true for RNNs as we use do not use the --frame option
    but we use the same script for consistency with FF-DNN code
    """

    deriv_time_opts = []
    if min_deriv_time is not None:
        deriv_time_opts.append("--optimization.min-deriv-time={0}".format(
                                    min_deriv_time))
    if max_deriv_time_relative is not None:
        deriv_time_opts.append("--optimization.max-deriv-time-relative={0}".format(
                                    int(max_deriv_time_relative)))

    processes = []
    for job in range(1, num_jobs+1):
        # k is a zero-based index that we will derive the other indexes from.
        k = num_archives_processed + job - 1
        # work out the 1-based archive index.
        archive_index = (k % num_archives) + 1
        # previous : frame_shift = (k/num_archives) % frame_subsampling_factor
        frame_shift = ((archive_index + k/num_archives)
                       % frame_subsampling_factor)
        if job == 1:
            cur_cache_io_opts = "{0} --write-cache={1}/cache.{2}".format(
                cache_io_opts, dir, iter + 1)
        else:
            cur_cache_io_opts = cache_io_opts

        process_handle = common_lib.run_job(
            """{command} {train_queue_opt} {dir}/log/train.{iter}.{job}.log \
                    nnet3-chain-train {parallel_train_opts} \
                    --apply-deriv-weights={app_deriv_wts} \
                    --l2-regularize={l2} --leaky-hmm-coefficient={leaky} \
                    {cache_io_opts}  --xent-regularize={xent_reg} \
                    {deriv_time_opts} \
                    --print-interval=10 --momentum={momentum} \
                    --max-param-change={max_param_change} \
                    "{raw_model}" {dir}/den.fst \
                    "ark,bg:nnet3-chain-copy-egs \
                        --left-context={lc} --right-context={rc} \
                        --frame-shift={fr_shft} \
                        ark:{egs_dir}/cegs.{archive_index}.ark ark:- | \
                        nnet3-chain-shuffle-egs --buffer-size={buf_size} \
                        --srand={srand} ark:- ark:- | nnet3-chain-merge-egs \
                        --minibatch-size={num_chunk_per_mb} ark:- ark:- |" \
                    {dir}/{next_iter}.{job}.raw""".format(
                        command=run_opts.command,
                        train_queue_opt=run_opts.train_queue_opt,
                        dir=dir, iter=iter, srand=iter + srand,
                        next_iter=iter + 1, job=job,
                        deriv_time_opts=" ".join(deriv_time_opts),
                        lc=left_context, rc=right_context,
                        app_deriv_wts=apply_deriv_weights,
                        fr_shft=frame_shift, l2=l2_regularize,
                        xent_reg=xent_regularize, leaky=leaky_hmm_coefficient,
                        parallel_train_opts=run_opts.parallel_train_opts,
                        momentum=momentum, max_param_change=max_param_change,
                        raw_model=raw_model_string,
                        egs_dir=egs_dir, archive_index=archive_index,
                        buf_size=shuffle_buffer_size,
                        cache_io_opts=cur_cache_io_opts,
                        num_chunk_per_mb=num_chunk_per_minibatch_str),
            wait=False)

        processes.append(process_handle)

    all_success = True
    for process in processes:
        process.wait()
        process.communicate()
        if process.returncode != 0:
            all_success = False

    if not all_success:
        open('{0}/.error'.format(dir), 'w').close()
        raise Exception("There was error during training "
                        "iteration {0}".format(iter))


def train_one_iteration(dir, iter, srand, egs_dir,
                        num_jobs, num_archives_processed, num_archives,
                        learning_rate, shrinkage_value,
                        num_chunk_per_minibatch_str,
                        num_hidden_layers, add_layers_period,
                        left_context, right_context,
                        apply_deriv_weights, min_deriv_time,
                        max_deriv_time_relative,
                        l2_regularize, xent_regularize,
                        leaky_hmm_coefficient,
                        momentum, max_param_change, shuffle_buffer_size,
                        frame_subsampling_factor,
                        run_opts, dropout_edit_string="",
                        background_process_handler=None):
    """ Called from steps/nnet3/chain/train.py for one iteration for
    neural network training with LF-MMI objective

    """

    # Set off jobs doing some diagnostics, in the background.
    # Use the egs dir from the previous iteration for the diagnostics
    logger.info("Training neural net (pass {0})".format(iter))

    # check if different iterations use the same random seed
    if os.path.exists('{0}/srand'.format(dir)):
        try:
            saved_srand = int(open('{0}/srand'.format(dir)).readline().strip())
        except (IOError, ValueError):
            logger.error("Exception while reading the random seed "
                         "for training")
            raise
        if srand != saved_srand:
            logger.warning("The random seed provided to this iteration "
                           "(srand={0}) is different from the one saved last "
                           "time (srand={1}). Using srand={0}.".format(
                               srand, saved_srand))
    else:
        with open('{0}/srand'.format(dir), 'w') as f:
            f.write(str(srand))

    # Sets off some background jobs to compute train and
    # validation set objectives
    compute_train_cv_probabilities(
        dir=dir, iter=iter, egs_dir=egs_dir,
        left_context=left_context, right_context=right_context,
        l2_regularize=l2_regularize, xent_regularize=xent_regularize,
        leaky_hmm_coefficient=leaky_hmm_coefficient, run_opts=run_opts,
        background_process_handler=background_process_handler)

    if iter > 0:
        # Runs in the background
        compute_progress(dir, iter, run_opts,
                         background_process_handler=background_process_handler)

    if (iter > 0 and (iter <= (num_hidden_layers-1) * add_layers_period)
            and iter % add_layers_period == 0):

        # if we've just added new hiden layer, don't do averaging but take the
        # best.
        do_average = False

        cur_num_hidden_layers = 1 + iter / add_layers_period
        config_file = "{0}/configs/layer{1}.config".format(
            dir, cur_num_hidden_layers)
        raw_model_string = ("nnet3-am-copy --raw=true --learning-rate={lr} "
                            "{dir}/{iter}.mdl - | nnet3-init --srand={srand} "
                            "- {config} - |".format(lr=learning_rate, dir=dir,
                                                    iter=iter,
                                                    srand=iter + srand,
                                                    config=config_file))
        cache_io_opts = ""
    else:
        do_average = True
        if iter == 0:
            # on iteration 0, pick the best, don't average.
            do_average = False
        raw_model_string = ("nnet3-am-copy --raw=true --learning-rate={0} "
                            "{1}/{2}.mdl - |".format(learning_rate, dir, iter))
        cache_io_opts = "--read-cache={dir}/cache.{iter}".format(dir=dir,
                                                                 iter=iter)

    if do_average:
        cur_num_chunk_per_minibatch_str = num_chunk_per_minibatch_str
        cur_max_param_change = max_param_change
    else:
        # on iteration zero or when we just added a layer, use a smaller
        # minibatch size (and we will later choose the output of just one of
        # the jobs): the model-averaging isn't always helpful when the model is
        # changing too fast (i.e. it can worsen the objective function), and
        # the smaller minibatch size will help to keep the update stable.
        cur_num_chunk_per_minibatch_str = common_train_lib.halve_minibatch_size_str(
            num_chunk_per_minibatch_str)
        cur_max_param_change = float(max_param_change) / math.sqrt(2)

    raw_model_string = raw_model_string + dropout_edit_string

    shrink_info_str = ''
    if shrinkage_value != 1.0:
        shrink_info_str = ' and shrink value is {0}'.format(shrinkage_value)

    logger.info("On iteration {0}, learning rate is {1}"
                "{shrink_info}.".format(
                    iter, learning_rate,
                    shrink_info=shrink_info_str))

    train_new_models(dir=dir, iter=iter, srand=srand, num_jobs=num_jobs,
                     num_archives_processed=num_archives_processed,
                     num_archives=num_archives,
                     raw_model_string=raw_model_string,
                     egs_dir=egs_dir,
                     left_context=left_context, right_context=right_context,
                     apply_deriv_weights=apply_deriv_weights,
                     min_deriv_time=min_deriv_time,
                     max_deriv_time_relative=max_deriv_time_relative,
                     l2_regularize=l2_regularize,
                     xent_regularize=xent_regularize,
                     leaky_hmm_coefficient=leaky_hmm_coefficient,
                     momentum=momentum,
                     max_param_change=cur_max_param_change,
                     shuffle_buffer_size=shuffle_buffer_size,
                     num_chunk_per_minibatch_str=cur_num_chunk_per_minibatch_str,
                     frame_subsampling_factor=frame_subsampling_factor,
                     cache_io_opts=cache_io_opts, run_opts=run_opts)

    [models_to_average, best_model] = common_train_lib.get_successful_models(
         num_jobs, '{0}/log/train.{1}.%.log'.format(dir, iter))
    nnets_list = []
    for n in models_to_average:
        nnets_list.append("{0}/{1}.{2}.raw".format(dir, iter + 1, n))

    if do_average:
        # average the output of the different jobs.
        common_train_lib.get_average_nnet_model(
            dir=dir, iter=iter,
            nnets_list=" ".join(nnets_list),
            run_opts=run_opts,
            shrink=shrinkage_value)

    else:
        # choose the best model from different jobs
        common_train_lib.get_best_nnet_model(
            dir=dir, iter=iter,
            best_model_index=best_model,
            run_opts=run_opts,
            shrink=shrinkage_value)

    try:
        for i in range(1, num_jobs + 1):
            os.remove("{0}/{1}.{2}.raw".format(dir, iter + 1, i))
    except OSError:
        raise Exception("Error while trying to delete the raw models")

    new_model = "{0}/{1}.mdl".format(dir, iter + 1)

    if not os.path.isfile(new_model):
        raise Exception("Could not find {0}, at the end of "
                        "iteration {1}".format(new_model, iter))
    elif os.stat(new_model).st_size == 0:
        raise Exception("{0} has size 0. Something went wrong in "
                        "iteration {1}".format(new_model, iter))
    if os.path.exists("{0}/cache.{1}".format(dir, iter)):
        os.remove("{0}/cache.{1}".format(dir, iter))


def check_for_required_files(feat_dir, tree_dir, lat_dir):
    files = ['{0}/feats.scp'.format(feat_dir), '{0}/ali.1.gz'.format(tree_dir),
             '{0}/final.mdl'.format(tree_dir), '{0}/tree'.format(tree_dir),
             '{0}/lat.1.gz'.format(lat_dir), '{0}/final.mdl'.format(lat_dir),
             '{0}/num_jobs'.format(lat_dir), '{0}/splice_opts'.format(lat_dir)]
    for file in files:
        if not os.path.isfile(file):
            raise Exception('Expected {0} to exist.'.format(file))


def compute_preconditioning_matrix(dir, egs_dir, num_lda_jobs, run_opts,
                                   max_lda_jobs=None, rand_prune=4.0,
                                   lda_opts=None):
    """ Function to estimate and write LDA matrix from cegs

    This function is exactly similar to the version in module
    libs.nnet3.train.frame_level_objf.common except this uses cegs instead of
    egs files.
    """
    if max_lda_jobs is not None:
        if num_lda_jobs > max_lda_jobs:
            num_lda_jobs = max_lda_jobs

    # Write stats with the same format as stats for LDA.
    common_lib.run_job(
        """{command} JOB=1:{num_lda_jobs} {dir}/log/get_lda_stats.JOB.log \
                nnet3-chain-acc-lda-stats --rand-prune={rand_prune} \
                {dir}/init.raw "ark:{egs_dir}/cegs.JOB.ark" \
                {dir}/JOB.lda_stats""".format(
                    command=run_opts.command,
                    num_lda_jobs=num_lda_jobs,
                    dir=dir,
                    egs_dir=egs_dir,
                    rand_prune=rand_prune))

    # the above command would have generated dir/{1..num_lda_jobs}.lda_stats
    lda_stat_files = map(lambda x: '{0}/{1}.lda_stats'.format(dir, x),
                         range(1, num_lda_jobs + 1))

    common_lib.run_job(
        """{command} {dir}/log/sum_transform_stats.log \
                sum-lda-accs {dir}/lda_stats {lda_stat_files}""".format(
                    command=run_opts.command,
                    dir=dir, lda_stat_files=" ".join(lda_stat_files)))

    for file in lda_stat_files:
        try:
            os.remove(file)
        except OSError:
            raise Exception("There was error while trying to remove "
                            "lda stat files.")
    # this computes a fixed affine transform computed in the way we described
    # in Appendix C.6 of http://arxiv.org/pdf/1410.7455v6.pdf; it's a scaled
    # variant of an LDA transform but without dimensionality reduction.

    common_lib.run_job(
        """{command} {dir}/log/get_transform.log \
                nnet-get-feature-transform {lda_opts} {dir}/lda.mat \
                {dir}/lda_stats""".format(
                    command=run_opts.command, dir=dir,
                    lda_opts=lda_opts if lda_opts is not None else ""))

    common_lib.force_symlink("../lda.mat", "{0}/configs/lda.mat".format(dir))


def prepare_initial_acoustic_model(dir, run_opts, srand=-1):
    """ Adds the first layer; this will also add in the lda.mat and
        presoftmax_prior_scale.vec. It will also prepare the acoustic model
        with the transition model."""

    common_train_lib.prepare_initial_network(dir, run_opts,
                                             srand=srand)

    # The model-format for a 'chain' acoustic model is just the transition
    # model and then the raw nnet, so we can use 'cat' to create this, as
    # long as they have the same mode (binary or not binary).
    # We ensure that they have the same mode (even if someone changed the
    # script to make one or both of them text mode) by copying them both
    # before concatenating them.
    common_lib.run_job(
        """{command} {dir}/log/init_mdl.log \
                nnet3-am-init {dir}/0.trans_mdl {dir}/0.raw \
                {dir}/0.mdl""".format(command=run_opts.command, dir=dir))


def compute_train_cv_probabilities(dir, iter, egs_dir, left_context,
                                   right_context, l2_regularize,
                                   xent_regularize, leaky_hmm_coefficient,
                                   run_opts, wait=False,
                                   background_process_handler=None):
    model = '{0}/{1}.mdl'.format(dir, iter)

    common_lib.run_job(
        """{command} {dir}/log/compute_prob_valid.{iter}.log \
                nnet3-chain-compute-prob --l2-regularize={l2} \
                --leaky-hmm-coefficient={leaky} --xent-regularize={xent_reg} \
                "nnet3-am-copy --raw=true {model} - |" {dir}/den.fst \
                "ark,bg:nnet3-chain-copy-egs --left-context={lc} \
                    --right-context={rc} ark:{egs_dir}/valid_diagnostic.cegs \
                    ark:- | nnet3-chain-merge-egs --minibatch-size=1:64 ark:- ark:- |" \
        """.format(command=run_opts.command, dir=dir, iter=iter, model=model,
                   lc=left_context, rc=right_context,
                   l2=l2_regularize, leaky=leaky_hmm_coefficient,
                   xent_reg=xent_regularize,
                   egs_dir=egs_dir), wait=wait,
        background_process_handler=background_process_handler)

    common_lib.run_job(
        """{command} {dir}/log/compute_prob_train.{iter}.log \
                nnet3-chain-compute-prob --l2-regularize={l2} \
                --leaky-hmm-coefficient={leaky} --xent-regularize={xent_reg} \
                "nnet3-am-copy --raw=true {model} - |" {dir}/den.fst \
                "ark,bg:nnet3-chain-copy-egs --left-context={lc} \
                    --right-context={rc} ark:{egs_dir}/train_diagnostic.cegs \
                    ark:- | nnet3-chain-merge-egs --minibatch-size=1:64 ark:- ark:- |" \
        """.format(command=run_opts.command, dir=dir, iter=iter, model=model,
                   lc=left_context, rc=right_context,
                   l2=l2_regularize, leaky=leaky_hmm_coefficient,
                   xent_reg=xent_regularize,
                   egs_dir=egs_dir), wait=wait,
        background_process_handler=background_process_handler)


def compute_progress(dir, iter, run_opts, wait=False,
                     background_process_handler=None):

    prev_model = '{0}/{1}.mdl'.format(dir, iter - 1)
    model = '{0}/{1}.mdl'.format(dir, iter)

    common_lib.run_job(
        """{command} {dir}/log/progress.{iter}.log \
                nnet3-am-info {model} '&&' \
                nnet3-show-progress --use-gpu=no \
                    "nnet3-am-copy --raw=true {prev_model} - |" \
                    "nnet3-am-copy --raw=true {model} - |"
        """.format(command=run_opts.command,
                   dir=dir,
                   iter=iter,
                   model=model,
                   prev_model=prev_model), wait=wait,
        background_process_handler=background_process_handler)


def combine_models(dir, num_iters, models_to_combine, num_chunk_per_minibatch_str,
                   egs_dir, left_context, right_context,
                   leaky_hmm_coefficient, l2_regularize,
                   xent_regularize, run_opts,
                   background_process_handler=None,
                   sum_to_one_penalty=0.0):
    """ Function to do model combination

    In the nnet3 setup, the logic
    for doing averaging of subsets of the models in the case where
    there are too many models to reliably esetimate interpolation
    factors (max_models_combine) is moved into the nnet3-combine.
    """
    raw_model_strings = []
    logger.info("Combining {0} models.".format(models_to_combine))

    models_to_combine.add(num_iters)

    for iter in sorted(models_to_combine):
        model_file = '{0}/{1}.mdl'.format(dir, iter)
        if os.path.exists(model_file):
            raw_model_strings.append(
                '"nnet3-am-copy --raw=true {0} -|"'.format(model_file))
        else:
            print("{0}: warning: model file {1} does not exist "
                  "(final combination)".format(sys.argv[0], model_file))

    common_lib.run_job(
        """{command} {combine_queue_opt} {dir}/log/combine.log \
                nnet3-chain-combine --num-iters=80 \
                --l2-regularize={l2} --leaky-hmm-coefficient={leaky} \
                --enforce-sum-to-one={hard_enforce} \
                --sum-to-one-penalty={penalty} \
                --enforce-positive-weights=true \
                --verbose=3 {dir}/den.fst {raw_models} \
                "ark,bg:nnet3-chain-copy-egs --left-context={lc} \
                    --right-context={rc} ark:{egs_dir}/combine.cegs ark:- | \
                    nnet3-chain-merge-egs --minibatch-size={num_chunk_per_mb} \
                    ark:- ark:- |" - \| \
                nnet3-am-copy --set-raw-nnet=- {dir}/{num_iters}.mdl \
                {dir}/final.mdl""".format(
                    command=run_opts.command,
                    combine_queue_opt=run_opts.combine_queue_opt,
                    lc=left_context, rc=right_context,
                    l2=l2_regularize, leaky=leaky_hmm_coefficient,
                    dir=dir, raw_models=" ".join(raw_model_strings),
<<<<<<< HEAD
=======
                    hard_enforce=(sum_to_one_penalty <= 0),
                    penalty=sum_to_one_penalty,
>>>>>>> 80284fe3
                    num_chunk_per_mb=num_chunk_per_minibatch_str,
                    num_iters=num_iters,
                    egs_dir=egs_dir))

    # Compute the probability of the final, combined model with
    # the same subset we used for the previous compute_probs, as the
    # different subsets will lead to different probs.
    compute_train_cv_probabilities(
        dir=dir, iter='final', egs_dir=egs_dir,
        left_context=left_context, right_context=right_context,
        l2_regularize=l2_regularize, xent_regularize=xent_regularize,
        leaky_hmm_coefficient=leaky_hmm_coefficient,
        run_opts=run_opts, wait=False,
        background_process_handler=background_process_handler)<|MERGE_RESOLUTION|>--- conflicted
+++ resolved
@@ -571,11 +571,8 @@
                     lc=left_context, rc=right_context,
                     l2=l2_regularize, leaky=leaky_hmm_coefficient,
                     dir=dir, raw_models=" ".join(raw_model_strings),
-<<<<<<< HEAD
-=======
                     hard_enforce=(sum_to_one_penalty <= 0),
                     penalty=sum_to_one_penalty,
->>>>>>> 80284fe3
                     num_chunk_per_mb=num_chunk_per_minibatch_str,
                     num_iters=num_iters,
                     egs_dir=egs_dir))
