--- conflicted
+++ resolved
@@ -461,10 +461,6 @@
         if egs_right_context_final == -1:
             egs_right_context_final = egs_right_context
 
-<<<<<<< HEAD
-=======
-
->>>>>>> 82efedb0
         # the condition on the initial/final context is an equality condition,
         # not an inequality condition, as there is no mechanism to 'correct' the
         # context (by subtracting context) while copying the egs, like there is
@@ -545,8 +541,7 @@
 
 
 def prepare_initial_network(dir, run_opts, srand=-3):
-    if os.path.exists(dir+"/configs/init.config") or os.path.exists(
-            "{0}/init.raw".format(dir)):
+    if os.path.exists(dir+"/configs/init.config"):
         common_lib.execute_command(
             """{command} {dir}/log/add_first_layer.log \
                     nnet3-init --srand={srand} {dir}/init.raw \
