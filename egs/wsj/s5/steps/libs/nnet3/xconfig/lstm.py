--- conflicted
+++ resolved
@@ -481,30 +481,13 @@
 
         # add the recurrent connections
         configs.append("# projection matrices : Wrm and Wpm")
-<<<<<<< HEAD
-        if lstm_dropout_value != -1.0:
-            configs.append("component name={0}.W_rp.m.dropout type=DropoutComponent dim={1} {2}".format(name, cell_dim, lstm_dropout_str))
-=======
->>>>>>> 80284fe3
         configs.append("component name={0}.W_rp.m type=NaturalGradientAffineComponent input-dim={1} output-dim={2} {3}".format(name, cell_dim, rec_proj_dim + nonrec_proj_dim, affine_str))
         configs.append("component name={0}.r type=BackpropTruncationComponent dim={1} {2}".format(name, rec_proj_dim, bptrunc_str))
 
         configs.append("# r_t and p_t : rp_t will be the output")
-<<<<<<< HEAD
-        if lstm_dropout_value != -1.0:
-            configs.append("component-node name={0}.rp_t.dropout component={0}.W_rp.m.dropout input={0}.m_t".format(name))
-            configs.append("component-node name={0}.rp_t component={0}.W_rp.m input={0}.rp_t.dropout".format(name))
-            configs.append("dim-range-node name={0}.r_t_preclip input-node={0}.rp_t dim-offset=0 dim={1}".format(name, rec_proj_dim))
-            configs.append("component-node name={0}.r_t component={0}.r input={0}.r_t_preclip".format(name))
-        else:
-            configs.append("component-node name={0}.rp_t component={0}.W_rp.m input={0}.m_t".format(name))
-            configs.append("dim-range-node name={0}.r_t_preclip input-node={0}.rp_t dim-offset=0 dim={1}".format(name, rec_proj_dim))
-            configs.append("component-node name={0}.r_t component={0}.r input={0}.r_t_preclip".format(name))
-=======
         configs.append("component-node name={0}.rp_t component={0}.W_rp.m input={0}.m_t".format(name))
         configs.append("dim-range-node name={0}.r_t_preclip input-node={0}.rp_t dim-offset=0 dim={1}".format(name, rec_proj_dim))
         configs.append("component-node name={0}.r_t component={0}.r input={0}.r_t_preclip".format(name))
->>>>>>> 80284fe3
 
         return configs
 
@@ -628,10 +611,6 @@
                             1.0 - (abs(delay) / decay_time))
         assert recurrence_scale > 0   # or user may have set decay-time much
                                       # too small.
-<<<<<<< HEAD
-        lstm_str = self.config['lstm-nonlinearity-options']
-=======
->>>>>>> 80284fe3
         bptrunc_str = ("clipping-threshold={0}"
                       " zeroing-threshold={1}"
                       " zeroing-interval={2}"
@@ -641,11 +620,8 @@
                                 self.config['zeroing-threshold'],
                                 self.config['zeroing-interval'],
                                 abs(delay), recurrence_scale))
-<<<<<<< HEAD
-=======
         lstm_str = self.config['lstm-nonlinearity-options']
 
->>>>>>> 80284fe3
 
         configs = []
 
@@ -830,10 +806,6 @@
                             1.0 - (abs(delay) / decay_time))
         assert recurrence_scale > 0   # or user may have set decay-time much
                                       # too small.
-<<<<<<< HEAD
-
-=======
->>>>>>> 80284fe3
         bptrunc_str = ("clipping-threshold={0}"
                       " zeroing-threshold={1}"
                       " zeroing-interval={2}"
@@ -845,11 +817,8 @@
                                 abs(delay), recurrence_scale))
 
         lstm_str = self.config['lstm-nonlinearity-options']
-<<<<<<< HEAD
-=======
         dropout_proportion = self.config['dropout-proportion']
         dropout_per_frame = 'true' if self.config['dropout-per-frame'] else 'false'
->>>>>>> 80284fe3
 
         configs = []
 
