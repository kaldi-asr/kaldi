--- conflicted
+++ resolved
@@ -474,11 +474,8 @@
                        'param-stddev' : 0.0,
                        'bias-stddev' : 0.0,
                        'output-delay' : 0,
-<<<<<<< HEAD
-                       'objective-scale': 1.0
-=======
+                       'objective-scale': 1.0,
                        'ng-affine-options' : ''
->>>>>>> 4a58ab98
                       }
 
     def check_configs(self):
@@ -488,13 +485,8 @@
                                 "".format(self.config['dim']))
 
         if self.config['objective-type'] != 'linear' and \
-<<<<<<< HEAD
                 self.config['objective-type'] != 'quadratic':
-            raise xparser_error("In output-layer, objective-type has"
-=======
-                self.config['objective_type'] != 'quadratic':
             raise RuntimeError("In output-layer, objective-type has"
->>>>>>> 4a58ab98
                                 " invalid value {0}"
                                 "".format(self.config['objective-type']))
 
@@ -546,11 +538,8 @@
         bias_stddev = self.config['bias-stddev']
         output_delay = self.config['output-delay']
         max_change = self.config['max-change']
-<<<<<<< HEAD
         objective_scale = self.config['objective-scale']
-=======
         ng_affine_options = self.config['ng-affine-options']
->>>>>>> 4a58ab98
 
         # note: ref.config is used only for getting the left-context and
         # right-context of the network;
@@ -738,13 +727,10 @@
         self_repair_scale = self.config['self-repair-scale']
         target_rms = self.config['target-rms']
         max_change = self.config['max-change']
-<<<<<<< HEAD
         ng_opt_str = self.config['ng-affine-options']
         add_log_stddev = ("true" if self.config['add-log-stddev']
                           else "false")
-=======
         ng_affine_options = self.config['ng-affine-options']
->>>>>>> 4a58ab98
 
         configs = []
         # First the affine node.
