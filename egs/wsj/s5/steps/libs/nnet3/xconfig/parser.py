# Copyright 2016    Johns Hopkins University (Dan Povey)
#           2016    Vijayaditya Peddinti
# Apache 2.0.

""" This module contains the top level xconfig parsing functions.
"""

from __future__ import print_function

import logging
import sys
import libs.nnet3.xconfig.layers as xlayers
import libs.nnet3.xconfig.utils as xutils



# We have to modify this dictionary when adding new layers
config_to_layer = {
        'input' : xlayers.XconfigInputLayer,
        'output' : xlayers.XconfigTrivialOutputLayer,
        'output-layer' : xlayers.XconfigOutputLayer,
        'relu-layer' : xlayers.XconfigBasicLayer,
        'relu-renorm-layer' : xlayers.XconfigBasicLayer,
        'relu-batchnorm-dropout-layer' : xlayers.XconfigBasicLayer,
        'relu-dropout-layer': xlayers.XconfigBasicLayer,
        'relu-batchnorm-layer' : xlayers.XconfigBasicLayer,
        'sigmoid-layer' : xlayers.XconfigBasicLayer,
        'tanh-layer' : xlayers.XconfigBasicLayer,
        'fixed-affine-layer' : xlayers.XconfigFixedAffineLayer,
        'idct-layer' : xlayers.XconfigIdctLayer,
        'affine-layer' : xlayers.XconfigAffineLayer,
        'lstm-layer' : xlayers.XconfigLstmLayer,
        'lstmp-layer' : xlayers.XconfigLstmpLayer,
        'fast-lstm-layer' : xlayers.XconfigFastLstmLayer,
        'fast-lstmp-layer' : xlayers.XconfigFastLstmpLayer,
<<<<<<< HEAD
        'gru-layer' : xlayers.XconfigGruLayer,
        'pgru-layer' : xlayers.XconfigPgruLayer,
=======
        'stats-layer': xlayers.XconfigStatsLayer,
>>>>>>> ce6b342d
        'relu-conv-layer': xlayers.XconfigConvLayer,
        'conv-layer': xlayers.XconfigConvLayer,
        'conv-relu-layer': xlayers.XconfigConvLayer,
        'relu-conv-renorm-layer': xlayers.XconfigConvLayer,
        'conv-relu-renorm-layer': xlayers.XconfigConvLayer,
        'batchnorm-conv-relu-layer': xlayers.XconfigConvLayer,
        'relu-batchnorm-conv-layer': xlayers.XconfigConvLayer,
        'conv-relu-batchnorm-layer': xlayers.XconfigConvLayer,
        'conv-relu-batchnorm-dropout-layer': xlayers.XconfigConvLayer,
        'conv-relu-dropout-layer': xlayers.XconfigConvLayer,
        'res-block': xlayers.XconfigResBlock,
        'channel-average-layer': xlayers.ChannelAverageLayer
}

# Turn a config line and a list of previous layers into
# either an object representing that line of the config file; or None
# if the line was empty after removing comments.
# 'prev_layers' is a list of objects corresponding to preceding layers of the
# config file.
def xconfig_line_to_object(config_line, prev_layers = None):
    try:
        x  = xutils.parse_config_line(config_line)
        if x is None:
            return None
        (first_token, key_to_value) = x
        if not config_to_layer.has_key(first_token):
            raise RuntimeError("No such layer type '{0}'".format(first_token))
        return config_to_layer[first_token](first_token, key_to_value, prev_layers)
    except Exception:
        logging.error(
            "***Exception caught while parsing the following xconfig line:\n"
            "*** {0}".format(config_line))
        raise

# This function reads an xconfig file and returns it as a list of layers
# (usually we use the variable name 'all_layers' elsewhere for this).
# It will die if the xconfig file is empty or if there was
# some error parsing it.
def read_xconfig_file(xconfig_filename):
    try:
        f = open(xconfig_filename, 'r')
    except Exception as e:
        sys.exit("{0}: error reading xconfig file '{1}'; error was {2}".format(
            sys.argv[0], xconfig_filename, repr(e)))
    all_layers = []
    while True:
        line = f.readline()
        if line == '':
            break
        # the next call will raise an easy-to-understand exception if
        # it fails.
        this_layer = xconfig_line_to_object(line, all_layers)
        if this_layer is None:
            continue  # line was blank after removing comments.
        all_layers.append(this_layer)
    if len(all_layers) == 0:
        raise RuntimeError("{0}: xconfig file '{1}' is empty".format(
            sys.argv[0], xconfig_filename))
    f.close()
    return all_layers<|MERGE_RESOLUTION|>--- conflicted
+++ resolved
@@ -33,12 +33,9 @@
         'lstmp-layer' : xlayers.XconfigLstmpLayer,
         'fast-lstm-layer' : xlayers.XconfigFastLstmLayer,
         'fast-lstmp-layer' : xlayers.XconfigFastLstmpLayer,
-<<<<<<< HEAD
         'gru-layer' : xlayers.XconfigGruLayer,
         'pgru-layer' : xlayers.XconfigPgruLayer,
-=======
         'stats-layer': xlayers.XconfigStatsLayer,
->>>>>>> ce6b342d
         'relu-conv-layer': xlayers.XconfigConvLayer,
         'conv-layer': xlayers.XconfigConvLayer,
         'conv-relu-layer': xlayers.XconfigConvLayer,
