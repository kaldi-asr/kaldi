# Copyright 2016    Johns Hopkins University (Dan Povey)
#           2016    Vijayaditya Peddinti
# Apache 2.0.

""" This module contains the top level xconfig parsing functions.
"""

from __future__ import print_function

import sys
import libs.nnet3.xconfig.layers as xlayers
import libs.nnet3.xconfig.utils as xutils



# We have to modify this dictionary when adding new layers
config_to_layer = {
<<<<<<< HEAD
    'input' : xlayers.XconfigInputLayer,
    'output' : xlayers.XconfigTrivialOutputLayer,
    'output-layer' : xlayers.XconfigOutputLayer,
    'relu-layer' : xlayers.XconfigBasicLayer,
    'sigmoid-layer' : xlayers.XconfigBasicLayer,
    'tanh-layer' : xlayers.XconfigBasicLayer,
    'relu-renorm-layer' : xlayers.XconfigBasicLayer,
    'sigmoid-renorm-layer' : xlayers.XconfigBasicLayer,
    'tanh-renorm-layer' : xlayers.XconfigBasicLayer,
    'sigmoid-layer' : xlayers.XconfigBasicLayer,
    'tanh-layer' : xlayers.XconfigBasicLayer,
    'tdnn-relu-layer' : xlayers.XconfigTdnnLayer,
    'tdnn-relu-renorm-layer' : xlayers.XconfigTdnnLayer,
    'tdnn-sigmoid-layer' : xlayers.XconfigTdnnLayer,
    'tdnn-tanh-layer' : xlayers.XconfigTdnnLayer,
    'fixed-affine-layer' : xlayers.XconfigFixedAffineLayer,
    'affine-layer' : xlayers.XconfigAffineLayer,
    'lstm-layer' : xlayers.XconfigLstmLayer,
    'lstmp-layer' : xlayers.XconfigLstmpLayer,
    'lstmpc-layer' : xlayers.XconfigLstmpcLayer,
    'fast-lstm-layer' : xlayers.XconfigFastLstmLayer,
    'fast-lstmp-layer' : xlayers.XconfigFastLstmpLayer
}
=======
        'input' : xlayers.XconfigInputLayer,
        'output' : xlayers.XconfigTrivialOutputLayer,
        'output-layer' : xlayers.XconfigOutputLayer,
        'relu-layer' : xlayers.XconfigBasicLayer,
        'relu-renorm-layer' : xlayers.XconfigBasicLayer,
        'sigmoid-layer' : xlayers.XconfigBasicLayer,
        'tanh-layer' : xlayers.XconfigBasicLayer,
        'fixed-affine-layer' : xlayers.XconfigFixedAffineLayer,
        'affine-layer' : xlayers.XconfigAffineLayer,
        'lstm-layer' : xlayers.XconfigLstmLayer,
        'lstmp-layer' : xlayers.XconfigLstmpLayer,
        'fast-lstm-layer' : xlayers.XconfigFastLstmLayer,
        'fast-lstmp-layer' : xlayers.XconfigFastLstmpLayer
        }
>>>>>>> 2c3df88f

# Turn a config line and a list of previous layers into
# either an object representing that line of the config file; or None
# if the line was empty after removing comments.
# 'prev_layers' is a list of objects corresponding to preceding layers of the
# config file.
def xconfig_line_to_object(config_line, prev_layers = None):
    try:
        x  = xutils.parse_config_line(config_line)
        if x is None:
            return None
        (first_token, key_to_value) = x
        if not config_to_layer.has_key(first_token):
            raise RuntimeError("No such layer type '{0}'".format(first_token))
        return config_to_layer[first_token](first_token, key_to_value, prev_layers)
    except Exception as e:
        print("***Exception caught while parsing the following xconfig line:\n"
              "*** {0}".format(config_line), file=sys.stderr)
        raise e

# This function reads an xconfig file and returns it as a list of layers
# (usually we use the variable name 'all_layers' elsewhere for this).
# It will die if the xconfig file is empty or if there was
# some error parsing it.
def read_xconfig_file(xconfig_filename):
    try:
        f = open(xconfig_filename, 'r')
    except Exception as e:
        sys.exit("{0}: error reading xconfig file '{1}'; error was {2}".format(
            sys.argv[0], xconfig_filename, repr(e)))
    all_layers = []
    while True:
        line = f.readline()
        if line == '':
            break
        # the next call will raise an easy-to-understand exception if
        # it fails.
        this_layer = xconfig_line_to_object(line, all_layers)
        if this_layer is None:
            continue  # line was blank after removing comments.
        all_layers.append(this_layer)
    if len(all_layers) == 0:
        raise RuntimeError("{0}: xconfig file '{1}' is empty".format(
            sys.argv[0], xconfig_filename))
    f.close()
    return all_layers<|MERGE_RESOLUTION|>--- conflicted
+++ resolved
@@ -15,38 +15,21 @@
 
 # We have to modify this dictionary when adding new layers
 config_to_layer = {
-<<<<<<< HEAD
-    'input' : xlayers.XconfigInputLayer,
-    'output' : xlayers.XconfigTrivialOutputLayer,
-    'output-layer' : xlayers.XconfigOutputLayer,
-    'relu-layer' : xlayers.XconfigBasicLayer,
-    'sigmoid-layer' : xlayers.XconfigBasicLayer,
-    'tanh-layer' : xlayers.XconfigBasicLayer,
-    'relu-renorm-layer' : xlayers.XconfigBasicLayer,
-    'sigmoid-renorm-layer' : xlayers.XconfigBasicLayer,
-    'tanh-renorm-layer' : xlayers.XconfigBasicLayer,
-    'sigmoid-layer' : xlayers.XconfigBasicLayer,
-    'tanh-layer' : xlayers.XconfigBasicLayer,
-    'tdnn-relu-layer' : xlayers.XconfigTdnnLayer,
-    'tdnn-relu-renorm-layer' : xlayers.XconfigTdnnLayer,
-    'tdnn-sigmoid-layer' : xlayers.XconfigTdnnLayer,
-    'tdnn-tanh-layer' : xlayers.XconfigTdnnLayer,
-    'fixed-affine-layer' : xlayers.XconfigFixedAffineLayer,
-    'affine-layer' : xlayers.XconfigAffineLayer,
-    'lstm-layer' : xlayers.XconfigLstmLayer,
-    'lstmp-layer' : xlayers.XconfigLstmpLayer,
-    'lstmpc-layer' : xlayers.XconfigLstmpcLayer,
-    'fast-lstm-layer' : xlayers.XconfigFastLstmLayer,
-    'fast-lstmp-layer' : xlayers.XconfigFastLstmpLayer
-}
-=======
         'input' : xlayers.XconfigInputLayer,
         'output' : xlayers.XconfigTrivialOutputLayer,
         'output-layer' : xlayers.XconfigOutputLayer,
         'relu-layer' : xlayers.XconfigBasicLayer,
-        'relu-renorm-layer' : xlayers.XconfigBasicLayer,
         'sigmoid-layer' : xlayers.XconfigBasicLayer,
         'tanh-layer' : xlayers.XconfigBasicLayer,
+        'relu-renorm-layer' : xlayers.XconfigBasicLayer,
+        'sigmoid-renorm-layer' : xlayers.XconfigBasicLayer,
+        'tanh-renorm-layer' : xlayers.XconfigBasicLayer,
+        'sigmoid-layer' : xlayers.XconfigBasicLayer,
+        'tanh-layer' : xlayers.XconfigBasicLayer,
+        'tdnn-relu-layer' : xlayers.XconfigTdnnLayer,
+        'tdnn-relu-renorm-layer' : xlayers.XconfigTdnnLayer,
+        'tdnn-sigmoid-layer' : xlayers.XconfigTdnnLayer,
+        'tdnn-tanh-layer' : xlayers.XconfigTdnnLayer,
         'fixed-affine-layer' : xlayers.XconfigFixedAffineLayer,
         'affine-layer' : xlayers.XconfigAffineLayer,
         'lstm-layer' : xlayers.XconfigLstmLayer,
@@ -54,7 +37,6 @@
         'fast-lstm-layer' : xlayers.XconfigFastLstmLayer,
         'fast-lstmp-layer' : xlayers.XconfigFastLstmpLayer
         }
->>>>>>> 2c3df88f
 
 # Turn a config line and a list of previous layers into
 # either an object representing that line of the config file; or None
