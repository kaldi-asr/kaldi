--- conflicted
+++ resolved
@@ -59,15 +59,12 @@
         'attention-renorm-layer': xlayers.XconfigAttentionLayer,
         'attention-relu-renorm-layer': xlayers.XconfigAttentionLayer,
         'relu-renorm-attention-layer': xlayers.XconfigAttentionLayer,
-<<<<<<< HEAD
         'gru-layer' : xlayers.XconfigGruLayer,
         'pgru-layer' : xlayers.XconfigPgruLayer,
         'opgru-layer' : xlayers.XconfigOpgruLayer,
         'norm-pgru-layer' : xlayers.XconfigNormPgruLayer,
         'norm-opgru-layer' : xlayers.XconfigNormOpgruLayer
-=======
         'renorm-component': xlayers.XconfigRenormComponent
->>>>>>> c9481387
 }
 
 # Turn a config line and a list of previous layers into
