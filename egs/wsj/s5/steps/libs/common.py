--- conflicted
+++ resolved
@@ -246,20 +246,6 @@
     return feat_dim
 
 
-<<<<<<< HEAD
-def split_data(data, num_jobs, per_utt=False):
-    if per_utt:
-        run_kaldi_command("utils/split_data.sh --per-utt {data} {num_jobs}"
-                          "".format(data=data, num_jobs=num_jobs))
-        return "{data}/split{num_jobs}utt".format(data=data, num_jobs=num_jobs)
-
-    run_kaldi_command("utils/split_data.sh {data} {num_jobs}"
-                      "".format(data=data, num_jobs=num_jobs))
-    return "{data}/split{num_jobs}".format(data=data, num_jobs=num_jobs)
-
-
-=======
->>>>>>> 5934056b
 def read_kaldi_matrix(matrix_file):
     try:
         lines = map(lambda x: x.split(), open(matrix_file).readlines())
