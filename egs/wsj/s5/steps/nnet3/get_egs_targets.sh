--- conflicted
+++ resolved
@@ -25,7 +25,6 @@
                     # sparse to have posteriors targets
 num_targets=        # required for target-type=sparse with raw nnet
 deriv_weights_scp=
-l2_regularizer_targets=
 frames_per_eg=8   # number of frames of labels per example.  more->less disk space and
                   # less time preparing egs, but more I/O during training.
                   # Note: may in general be a comma-separated string of alternative
@@ -61,11 +60,7 @@
 nj=6         # This should be set to the maximum number of jobs you are
              # comfortable to run in parallel; you can increase it if your disk
              # speed is greater and you have more machines.
-<<<<<<< HEAD
 srand=0     # rand seed for nnet3-copy-egs and nnet3-shuffle-egs
-=======
-srand=0
->>>>>>> 4a58ab98
 online_ivector_dir=  # can be used if we are including speaker information as iVectors.
 cmvn_opts=  # can be used for specifying CMVN options, if feature type is not lda (if lda,
             # it doesn't make sense to use different options than were used as input to the
@@ -222,14 +217,8 @@
   ivector_dim=$(feat-to-dim scp:$online_ivector_dir/ivector_online.scp -) || exit 1
   echo $ivector_dim > $dir/info/ivector_dim
   ivector_period=$(cat $online_ivector_dir/ivector_period) || exit 1;
-<<<<<<< HEAD
-
-  ivector_opt="--ivectors='ark,s,cs:utils/filter_scp.pl $sdata/JOB/utt2spk $online_ivector_dir/ivector_online.scp | subsample-feats --n=-$ivector_period scp:- ark:- |'"
-  valid_ivector_opt="--ivectors='ark,s,cs:utils/filter_scp.pl $dir/valid_uttlist.JOB $online_ivector_dir/ivector_online.scp | subsample-feats --n=-$ivector_period scp:- ark:- |'"
-  train_subset_ivector_opt="--ivectors='ark,s,cs:utils/filter_scp.pl $dir/train_subset_uttlist.JOB $online_ivector_dir/ivector_online.scp | subsample-feats --n=-$ivector_period scp:- ark:- |'"
-=======
+
   ivector_opts="--online-ivectors=scp:$online_ivector_dir/ivector_online.scp --online-ivector-period=$ivector_period"
->>>>>>> 4a58ab98
 else
   ivector_opts=""
   echo 0 >$dir/info/ivector_dim
@@ -306,21 +295,13 @@
   done
 fi
 
-<<<<<<< HEAD
-egs_opts="--left-context=$left_context --right-context=$right_context --compress=$compress"
-
-[ ! -z "$deriv_weights_scp" ] && egs_opts="$egs_opts --deriv-weights-rspecifier=scp:$deriv_weights_scp"
-[ ! -z "$l2_regularizer_targets" ] && egs_opts="$egs_opts --l2reg-targets-rspecifier=scp:$l2_regularizer_targets"
-
-[ -z $valid_left_context ] &&  valid_left_context=$left_context;
-[ -z $valid_right_context ] &&  valid_right_context=$right_context;
-valid_egs_opts="--left-context=$valid_left_context --right-context=$valid_right_context --compress=$compress"
-[ ! -z "$deriv_weights_scp" ] && valid_egs_opts="$valid_egs_opts --deriv-weights-rspecifier=scp:$deriv_weights_scp"
-=======
 egs_opts="--left-context=$left_context --right-context=$right_context --compress=$compress --num-frames=$frames_per_eg"
 [ $left_context_initial -ge 0 ] && egs_opts="$egs_opts --left-context-initial=$left_context_initial"
 [ $right_context_final -ge 0 ] && egs_opts="$egs_opts --right-context-final=$right_context_final"
->>>>>>> 4a58ab98
+
+[ ! -z "$deriv_weights_scp" ] && egs_opts="$egs_opts --deriv-weights-rspecifier=scp:$deriv_weights_scp"
+
+[ ! -z "$deriv_weights_scp" ] && valid_egs_opts="$valid_egs_opts --deriv-weights-rspecifier=scp:$deriv_weights_scp"
 
 echo $left_context > $dir/info/left_context
 echo $right_context > $dir/info/right_context
@@ -352,15 +333,9 @@
     ;;
   "sparse")
     get_egs_program="nnet3-get-egs --num-pdfs=$num_targets"
-<<<<<<< HEAD
     targets="ark,s,cs:utils/filter_scp.pl --exclude $dir/valid_uttlist $targets_scp_split | ali-to-post scp:- ark:- |"
     valid_targets="ark,s,cs:utils/filter_scp.pl $dir/valid_uttlist.JOB $targets_scp | ali-to-post scp:- ark:- |" 
     train_subset_targets="ark,s,cs:utils/filter_scp.pl $dir/train_subset_uttlist.JOB $targets_scp | ali-to-post scp:- ark:- |"
-=======
-    targets="ark:utils/filter_scp.pl --exclude $dir/valid_uttlist $targets_scp_split | ali-to-post scp:- ark:- |"
-    valid_targets="ark:utils/filter_scp.pl $dir/valid_uttlist $targets_scp | ali-to-post scp:- ark:- |"
-    train_subset_targets="ark:utils/filter_scp.pl $dir/train_subset_uttlist $targets_scp | ali-to-post scp:- ark:- |"
->>>>>>> 4a58ab98
     ;;
   default)
     echo "$0: Unknown --target-type $target_type. Choices are dense and sparse"
@@ -392,35 +367,22 @@
   [ -f $dir/.error ] && echo "Error detected while creating train/valid egs" && exit 1
   echo "... Getting subsets of validation examples for diagnostics and combination."
   $cmd $dir/log/create_valid_subset_combine.log \
-<<<<<<< HEAD
     cat $valid_egs_all \| \
-    nnet3-subset-egs --n=$num_valid_frames_combine ark:- \
+    nnet3-subset-egs --n=$[$num_valid_frames_combine/$frames_per_eg_principal] ark:- \
     ark:$dir/valid_combine.egs || touch $dir/.error &
   $cmd $dir/log/create_valid_subset_diagnostic.log \
     cat $valid_egs_all \| \
-    nnet3-subset-egs --n=$num_frames_diagnostic ark:- \
+    nnet3-subset-egs --n=$[$num_frames_diagnostic/$frames_per_eg_principal] ark:-
     ark:$dir/valid_diagnostic.egs || touch $dir/.error &
 
   $cmd $dir/log/create_train_subset_combine.log \
     cat $train_subset_egs_all \| \
-    nnet3-subset-egs --n=$num_train_frames_combine ark:- \
+    nnet3-subset-egs --n=$[$num_train_frames_combine/$frames_per_eg_principal] ark:- \
     ark:$dir/train_combine.egs || touch $dir/.error &
   $cmd $dir/log/create_train_subset_diagnostic.log \
     cat $train_subset_egs_all \| \
+    nnet3-subset-egs --n=$[$num_frames_diagnostic/$frames_per_eg_principal] ark:- \
     nnet3-subset-egs --n=$num_frames_diagnostic ark:- \
-=======
-    nnet3-subset-egs --n=$[$num_valid_frames_combine/$frames_per_eg_principal] ark:$dir/valid_all.egs \
-    ark:$dir/valid_combine.egs || touch $dir/.error &
-  $cmd $dir/log/create_valid_subset_diagnostic.log \
-    nnet3-subset-egs --n=$[$num_frames_diagnostic/$frames_per_eg_principal] ark:$dir/valid_all.egs \
-    ark:$dir/valid_diagnostic.egs || touch $dir/.error &
-
-  $cmd $dir/log/create_train_subset_combine.log \
-    nnet3-subset-egs --n=$[$num_train_frames_combine/$frames_per_eg_principal] ark:$dir/train_subset_all.egs \
-    ark:$dir/train_combine.egs || touch $dir/.error &
-  $cmd $dir/log/create_train_subset_diagnostic.log \
-    nnet3-subset-egs --n=$[$num_frames_diagnostic/$frames_per_eg_principal] ark:$dir/train_subset_all.egs \
->>>>>>> 4a58ab98
     ark:$dir/train_diagnostic.egs || touch $dir/.error &
   wait
   sleep 5  # wait for file system to sync.
@@ -504,9 +466,6 @@
   rm -f $dir/trans.{ark,scp} $dir/targets.*.scp 2>/dev/null
 fi
 
-<<<<<<< HEAD
 wait
 
-=======
->>>>>>> 4a58ab98
 echo "$0: Finished preparing training examples"