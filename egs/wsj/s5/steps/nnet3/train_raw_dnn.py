--- conflicted
+++ resolved
@@ -303,39 +303,19 @@
         num_archives_expanded, args.max_models_combine,
         args.num_jobs_final)
 
-<<<<<<< HEAD
-    if (os.path.exists('{0}/valid_diagnostic.scp'.format(args.egs_dir))):
-        if (os.path.exists('{0}/valid_diagnostic.egs'.format(args.egs_dir))):
-=======
     if os.path.exists('{0}/valid_diagnostic.scp'.format(args.egs_dir)):
         if os.path.exists('{0}/valid_diagnostic.egs'.format(args.egs_dir)):
->>>>>>> a234281c
             raise Exception('both {0}/valid_diagnostic.egs and '
                             '{0}/valid_diagnostic.scp exist.'
                             'This script expects only one of them to exist.'
                             ''.format(args.egs_dir))
         use_multitask_egs = True
     else:
-<<<<<<< HEAD
-        if (not os.path.exists('{0}/valid_diagnostic.egs'.format(args.egs_dir))):
-=======
         if not os.path.exists('{0}/valid_diagnostic.egs'.format(args.egs_dir)):
->>>>>>> a234281c
             raise Exception('neither {0}/valid_diagnostic.egs nor '
                             '{0}/valid_diagnostic.scp exist.'
                             'This script expects one of them.'.format(args.egs_dir))
         use_multitask_egs = False
-<<<<<<< HEAD
-
-    def learning_rate(iter, current_num_jobs, num_archives_processed):
-        return common_train_lib.get_learning_rate(iter, current_num_jobs,
-                                                  num_iters,
-                                                  num_archives_processed,
-                                                  num_archives_to_process,
-                                                  args.initial_effective_lrate,
-                                                  args.final_effective_lrate)
-=======
->>>>>>> a234281c
 
     logger.info("Training will run for {0} epochs = "
                 "{1} iterations".format(args.num_epochs, num_iters))
@@ -384,13 +364,9 @@
                 run_opts=run_opts,
                 get_raw_nnet_from_am=False,
                 image_augmentation_opts=args.image_augmentation_opts,
-<<<<<<< HEAD
-                use_multitask_egs=use_multitask_egs)
-=======
                 use_multitask_egs=use_multitask_egs,
                 backstitch_training_scale=args.backstitch_training_scale,
                 backstitch_training_interval=args.backstitch_training_interval)
->>>>>>> a234281c
 
             if args.cleanup:
                 # do a clean up everything but the last 2 models, under certain
@@ -427,11 +403,7 @@
             common_lib.force_symlink("{0}.raw".format(num_iters),
                                      "{0}/final.raw".format(args.dir))
 
-<<<<<<< HEAD
-    if include_log_softmax and args.stage <= num_iters + 1:
-=======
     if args.compute_average_posteriors and args.stage <= num_iters + 1:
->>>>>>> a234281c
         logger.info("Getting average posterior for output-node 'output'.")
         train_lib.common.compute_average_posterior(
             dir=args.dir, iter='final', egs_dir=egs_dir,
@@ -463,12 +435,8 @@
             common_lib.send_mail(report, "Update : Expt {0} : "
                                          "complete".format(args.dir), args.email)
 
-<<<<<<< HEAD
-        with open("{dir}/accuracy.{output_name}.report".format(dir=args.dir),
-=======
         with open("{dir}/accuracy.{output_name}.report".format(dir=args.dir,
                                                                output_name="output"),
->>>>>>> a234281c
                   "w") as f:
             f.write(report)
 
