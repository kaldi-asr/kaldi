#!/usr/bin/env python

# Copyright 2016    Vijayaditya Peddinti.
#           2016    Vimal Manohar
# Apache 2.0.

""" This script is similar to steps/nnet3/train_dnn.py but trains a
raw neural network instead of an acoustic model.
"""

import argparse
import logging
import pprint
import os
import sys
import traceback

sys.path.insert(0, 'steps')
import libs.nnet3.train.common as common_train_lib
import libs.common as common_lib
import libs.nnet3.train.frame_level_objf as train_lib
import libs.nnet3.report.log_parse as nnet3_log_parse


logger = logging.getLogger('libs')
logger.setLevel(logging.INFO)
handler = logging.StreamHandler()
handler.setLevel(logging.INFO)
formatter = logging.Formatter("%(asctime)s [%(pathname)s:%(lineno)s - "
                              "%(funcName)s - %(levelname)s ] %(message)s")
handler.setFormatter(formatter)
logger.addHandler(handler)
logger.info('Starting raw DNN trainer (train_raw_dnn.py)')


def get_args():
    """ Get args from stdin.

    The common options are defined in the object
    libs.nnet3.train.common.CommonParser.parser.
    See steps/libs/nnet3/train/common.py
    """

    parser = argparse.ArgumentParser(
        description="""Trains a feed forward raw DNN (without transition model)
        using frame-level objectives like cross-entropy and mean-squared-error.
        DNNs include simple DNNs, TDNNs and CNNs.""",
        formatter_class=argparse.ArgumentDefaultsHelpFormatter,
        conflict_handler='resolve',
        parents=[common_train_lib.CommonParser(include_chunk_context = False).parser])

    # egs extraction options
    parser.add_argument("--egs.frames-per-eg", type=int, dest='frames_per_eg',
                        default=8,
                        help="Number of output labels per example")
    parser.add_argument("--egs.extra-copy-cmd", type=str,
                        dest='extra_egs_copy_cmd', default = "",
                        help="""Modify egs before passing it to training""");

    # trainer options
    parser.add_argument("--trainer.prior-subset-size", type=int,
                        dest='prior_subset_size', default=20000,
                        help="Number of samples for computing priors")
    parser.add_argument("--trainer.num-jobs-compute-prior", type=int,
                        dest='num_jobs_compute_prior', default=10,
                        help="The prior computation jobs are single "
                        "threaded and run on the CPU")

    # Parameters for the optimization
    parser.add_argument("--trainer.optimization.minibatch-size",
                        type=str, dest='minibatch_size', default='512',
                        help="""Size of the minibatch used in SGD training
                        (argument to nnet3-merge-egs); may be a more general
                        rule as accepted by the --minibatch-size option of
                        nnet3-merge-egs; run that program without args to see
                        the format.""")

    # General options
    parser.add_argument("--nj", type=int, default=4,
                        help="Number of parallel jobs")
    parser.add_argument("--use-dense-targets", type=str,
                        action=common_lib.StrToBoolAction,
                        default=True, choices=["true", "false"],
                        help="Train neural network using dense targets")
    parser.add_argument("--feat-dir", type=str, required=True,
                        help="Directory with features used for training "
                        "the neural network.")
    parser.add_argument("--targets-scp", type=str, required=True,
                        help="Target for training neural network.")
    parser.add_argument("--dir", type=str, required=True,
                        help="Directory to store the models and "
                        "all other files.")

    print(' '.join(sys.argv))
    print(sys.argv)

    args = parser.parse_args()

    [args, run_opts] = process_args(args)

    return [args, run_opts]


def process_args(args):
    """ Process the options got from get_args()
    """

    if args.frames_per_eg < 1:
        raise Exception("--egs.frames-per-eg should have a minimum value of 1")

    if not common_train_lib.validate_minibatch_size_str(args.minibatch_size):
        raise Exception("--trainer.optimization.minibatch-size has an invalid value");

    if (not os.path.exists(args.dir)
            or not os.path.exists(args.dir+"/configs")):
        raise Exception("This scripts expects {0} to exist and have a configs "
                        "directory which is the output of "
                        "make_configs.py script")

    # set the options corresponding to args.use_gpu
    run_opts = common_train_lib.RunOpts()
    if args.use_gpu:
        if not common_lib.check_if_cuda_compiled():
            logger.warning(
                """You are running with one thread but you have not compiled
                   for CUDA.  You may be running a setup optimized for GPUs.
                   If you have GPUs and have nvcc installed, go to src/ and do
                   ./configure; make""")

        run_opts.train_queue_opt = "--gpu 1"
        run_opts.parallel_train_opts = ""
        run_opts.combine_queue_opt = "--gpu 1"
        run_opts.prior_gpu_opt = "--use-gpu=yes"
        run_opts.prior_queue_opt = "--gpu 1"

    else:
        logger.warning("Without using a GPU this will be very slow. "
                       "nnet3 does not yet support multiple threads.")

        run_opts.train_queue_opt = ""
        run_opts.parallel_train_opts = "--use-gpu=no"
        run_opts.combine_queue_opt = ""
        run_opts.prior_gpu_opt = "--use-gpu=no"
        run_opts.prior_queue_opt = ""

    run_opts.command = args.command
    run_opts.egs_command = (args.egs_command
                            if args.egs_command is not None else
                            args.command)
    run_opts.num_jobs_compute_prior = args.num_jobs_compute_prior

    return [args, run_opts]


def train(args, run_opts, background_process_handler):
    """ The main function for training.

    Args:
        args: a Namespace object with the required parameters
            obtained from the function process_args()
        run_opts: RunOpts object obtained from the process_args()
    """

    arg_string = pprint.pformat(vars(args))
    logger.info("Arguments for the experiment\n{0}".format(arg_string))

    # Set some variables.
    feat_dim = common_lib.get_feat_dim(args.feat_dir)
    ivector_dim = common_lib.get_ivector_dim(args.online_ivector_dir)
    ivector_id = common_lib.get_ivector_extractor_id(args.online_ivector_dir)

    config_dir = '{0}/configs'.format(args.dir)
    var_file = '{0}/vars'.format(config_dir)

    variables = common_train_lib.parse_generic_config_vars_file(var_file)

    # Set some variables.
    try:
        model_left_context = variables['model_left_context']
        model_right_context = variables['model_right_context']
        # this is really the number of times we add layers to the network for
        # discriminative pretraining
        num_hidden_layers = variables['num_hidden_layers']
        add_lda = common_lib.str_to_bool(variables['add_lda'])
        include_log_softmax = common_lib.str_to_bool(
            variables['include_log_softmax'])
    except KeyError as e:
        raise Exception("KeyError {0}: Variables need to be defined in "
                        "{1}".format(str(e), '{0}/configs'.format(args.dir)))

    left_context = model_left_context
    right_context = model_right_context

    # Initialize as "raw" nnet, prior to training the LDA-like preconditioning
    # matrix.  This first config just does any initial splicing that we do;
    # we do this as it's a convenient way to get the stats for the 'lda-like'
    # transform.

    if (args.stage <= -5):
        logger.info("Initializing a basic network")
        common_lib.run_job(
            """{command} {dir}/log/nnet_init.log \
                    nnet3-init --srand=-2 {dir}/configs/init.config \
                    {dir}/init.raw""".format(command=run_opts.command,
                                             dir=args.dir))

    default_egs_dir = '{0}/egs'.format(args.dir)
    if (args.stage <= -4) and args.egs_dir is None:
        logger.info("Generating egs")

        if args.use_dense_targets:
            target_type = "dense"
            try:
                num_targets = int(variables['num_targets'])
                if (common_lib.get_feat_dim_from_scp(args.targets_scp)
                        != num_targets):
                    raise Exception("Mismatch between num-targets provided to "
                                    "script vs configs")
            except KeyError as e:
                num_targets = -1
        else:
            target_type = "sparse"
            try:
                num_targets = int(variables['num_targets'])
            except KeyError as e:
                raise Exception("KeyError {0}: Variables need to be defined "
                                "in {1}".format(
                                    str(e), '{0}/configs'.format(args.dir)))

        train_lib.raw_model.generate_egs_using_targets(
            data=args.feat_dir, targets_scp=args.targets_scp,
            egs_dir=default_egs_dir,
            left_context=left_context, right_context=right_context,
            run_opts=run_opts,
            frames_per_eg_str=str(args.frames_per_eg),
            srand=args.srand,
            egs_opts=args.egs_opts,
            cmvn_opts=args.cmvn_opts,
            online_ivector_dir=args.online_ivector_dir,
            samples_per_iter=args.samples_per_iter,
            transform_dir=args.transform_dir,
            stage=args.egs_stage,
            target_type=target_type,
            num_targets=num_targets)

    if args.egs_dir is None:
        egs_dir = default_egs_dir
    else:
        egs_dir = args.egs_dir

    [egs_left_context, egs_right_context,
     frames_per_eg_str, num_archives] = (
        common_train_lib.verify_egs_dir(egs_dir, feat_dim,
                                        ivector_dim, ivector_id,
                                        left_context, right_context))
    assert(str(args.frames_per_eg) == frames_per_eg_str)

    if (args.num_jobs_final > num_archives):
        raise Exception('num_jobs_final cannot exceed the number of archives '
                        'in the egs directory')

    # copy the properties of the egs to dir for
    # use during decoding
    common_train_lib.copy_egs_properties_to_exp_dir(egs_dir, args.dir)

    if (add_lda and args.stage <= -3):
        logger.info('Computing the preconditioning matrix for input features')

        train_lib.common.compute_preconditioning_matrix(
            args.dir, egs_dir, num_archives, run_opts,
            max_lda_jobs=args.max_lda_jobs,
            rand_prune=args.rand_prune)

    if (args.stage <= -1):
        logger.info("Preparing the initial network.")
        common_train_lib.prepare_initial_network(args.dir, run_opts)

    # set num_iters so that as close as possible, we process the data
    # $num_epochs times, i.e. $num_iters*$avg_num_jobs) ==
    # $num_epochs*$num_archives, where
    # avg_num_jobs=(num_jobs_initial+num_jobs_final)/2.
    num_archives_expanded = num_archives * args.frames_per_eg
    num_archives_to_process = int(args.num_epochs * num_archives_expanded)
    num_archives_processed = 0
    num_iters = ((num_archives_to_process * 2)
                 / (args.num_jobs_initial + args.num_jobs_final))

    models_to_combine = common_train_lib.verify_iterations(
        num_iters, args.num_epochs,
        num_hidden_layers, num_archives_expanded,
        args.max_models_combine, args.add_layers_period,
        args.num_jobs_final)

    if (os.path.exists('{0}/valid_diagnostic.scp'.format(args.egs_dir))):
        if (os.path.exists('{0}/valid_diagnostic.egs'.format(args.egs_dir))):
            raise Exception('both {0}/valid_diagnostic.egs and '
                            '{0}/valid_diagnostic.scp exist.'
                            'This script expects only one of them to exist.'
                            ''.format(args.egs_dir))
        use_multitask_egs = True
    else:
        if (not os.path.exists('{0}/valid_diagnostic.egs'.format(args.egs_dir))):
            raise Exception('neither {0}/valid_diagnostic.egs nor '
                            '{0}/valid_diagnostic.scp exist.'
                            'This script expects one of them.'.format(args.egs_dir))
        use_multitask_egs = False

    def learning_rate(iter, current_num_jobs, num_archives_processed):
        return common_train_lib.get_learning_rate(iter, current_num_jobs,
                                                  num_iters,
                                                  num_archives_processed,
                                                  num_archives_to_process,
                                                  args.initial_effective_lrate,
                                                  args.final_effective_lrate)

    logger.info("Training will run for {0} epochs = "
                "{1} iterations".format(args.num_epochs, num_iters))

    for iter in range(num_iters):
        if (args.exit_stage is not None) and (iter == args.exit_stage):
            logger.info("Exiting early due to --exit-stage {0}".format(iter))
            return
        current_num_jobs = int(0.5 + args.num_jobs_initial
                               + (args.num_jobs_final - args.num_jobs_initial)
                               * float(iter) / num_iters)

        if args.stage <= iter:
            train_lib.common.train_one_iteration(
                dir=args.dir,
                iter=iter,
                srand=args.srand,
                egs_dir=egs_dir,
                num_jobs=current_num_jobs,
                num_archives_processed=num_archives_processed,
                num_archives=num_archives,
                learning_rate=learning_rate(iter, current_num_jobs,
                                            num_archives_processed),
                dropout_edit_string=common_train_lib.get_dropout_edit_string(
                    args.dropout_schedule,
                    float(num_archives_processed) / num_archives_to_process,
                    iter),
                minibatch_size_str=args.minibatch_size,
                frames_per_eg=args.frames_per_eg,
                num_hidden_layers=num_hidden_layers,
                add_layers_period=args.add_layers_period,
                left_context=left_context,
                right_context=right_context,
                momentum=args.momentum,
                max_param_change=args.max_param_change,
                shuffle_buffer_size=args.shuffle_buffer_size,
                run_opts=run_opts,
                get_raw_nnet_from_am=False,
                background_process_handler=background_process_handler,
<<<<<<< HEAD
                extra_egs_copy_cmd=args.extra_egs_copy_cmd)
=======
                use_multitask_egs=use_multitask_egs)
>>>>>>> 7af2128d

            if args.cleanup:
                # do a clean up everythin but the last 2 models, under certain
                # conditions
                common_train_lib.remove_model(
                    args.dir, iter-2, num_iters, models_to_combine,
                    args.preserve_model_interval,
                    get_raw_nnet_from_am=False)

            if args.email is not None:
                reporting_iter_interval = num_iters * args.reporting_interval
                if iter % reporting_iter_interval == 0:
                    # lets do some reporting
                    [report, times, data] = (
                        nnet3_log_parse.generate_acc_logprob_report(args.dir))
                    message = report
                    subject = ("Update : Expt {dir} : "
                               "Iter {iter}".format(dir=args.dir, iter=iter))
                    common_lib.send_mail(message, subject, args.email)

        num_archives_processed = num_archives_processed + current_num_jobs

    if args.stage <= num_iters:
        logger.info("Doing final combination to produce final.raw")
        train_lib.common.combine_models(
            dir=args.dir, num_iters=num_iters,
            models_to_combine=models_to_combine, egs_dir=egs_dir,
            left_context=left_context, right_context=right_context,
            minibatch_size_str=args.minibatch_size, run_opts=run_opts,
            background_process_handler=background_process_handler,
            get_raw_nnet_from_am=False,
<<<<<<< HEAD
            extra_egs_copy_cmd=args.extra_egs_copy_cmd,
            sum_to_one_penalty=args.combine_sum_to_one_penalty)
=======
            sum_to_one_penalty=args.combine_sum_to_one_penalty,
            use_multitask_egs=use_multitask_egs)
>>>>>>> 7af2128d

    if include_log_softmax and args.stage <= num_iters + 1:
        logger.info("Getting average posterior for output-node 'output'.")
        train_lib.common.compute_average_posterior(
            dir=args.dir, iter='final', egs_dir=egs_dir,
            num_archives=num_archives,
            left_context=left_context, right_context=right_context,
            prior_subset_size=args.prior_subset_size, run_opts=run_opts,
            get_raw_nnet_from_am=False,
            extra_egs_copy_cmd=args.extra_egs_copy_cmd)

    if args.cleanup:
        logger.info("Cleaning up the experiment directory "
                    "{0}".format(args.dir))
        remove_egs = args.remove_egs
        if args.egs_dir is not None:
            # this egs_dir was not created by this experiment so we will not
            # delete it
            remove_egs = False

        common_train_lib.clean_nnet_dir(
            nnet_dir=args.dir, num_iters=num_iters, egs_dir=egs_dir,
            preserve_model_interval=args.preserve_model_interval,
            remove_egs=remove_egs,
            get_raw_nnet_from_am=False)

    # do some reporting
    outputs_list = common_train_lib.get_outputs_list("{0}/final.raw".format(
        args.dir), get_raw_nnet_from_am=False)
    if 'output' in outputs_list:
        [report, times, data] = nnet3_log_parse.generate_acc_logprob_report(args.dir)
        if args.email is not None:
            common_lib.send_mail(report, "Update : Expt {0} : "
                                         "complete".format(args.dir), args.email)

        with open("{dir}/accuracy.{output_name}.report".format(dir=args.dir),
                  "w") as f:
            f.write(report)

    common_lib.run_job("steps/info/nnet3_dir_info.pl "
                       "{0}".format(args.dir))


def main():
    [args, run_opts] = get_args()
    try:
        background_process_handler = common_lib.BackgroundProcessHandler(
            polling_time=args.background_polling_time)
        train(args, run_opts, background_process_handler)
        background_process_handler.ensure_processes_are_done()
    except Exception as e:
        if args.email is not None:
            message = ("Training session for experiment {dir} "
                       "died due to an error.".format(dir=args.dir))
            common_lib.send_mail(message, message, args.email)
        traceback.print_exc()
        background_process_handler.stop()
        raise e


if __name__ == "__main__":
    main()<|MERGE_RESOLUTION|>--- conflicted
+++ resolved
@@ -299,10 +299,12 @@
                             ''.format(args.egs_dir))
         use_multitask_egs = True
     else:
-        if (not os.path.exists('{0}/valid_diagnostic.egs'.format(args.egs_dir))):
+        if (not os.path.exists('{0}/valid_diagnostic.egs'
+                               ''.format(args.egs_dir))):
             raise Exception('neither {0}/valid_diagnostic.egs nor '
                             '{0}/valid_diagnostic.scp exist.'
-                            'This script expects one of them.'.format(args.egs_dir))
+                            'This script expects one of them.'
+                            ''.format(args.egs_dir))
         use_multitask_egs = False
 
     def learning_rate(iter, current_num_jobs, num_archives_processed):
@@ -351,11 +353,9 @@
                 run_opts=run_opts,
                 get_raw_nnet_from_am=False,
                 background_process_handler=background_process_handler,
-<<<<<<< HEAD
+                use_multitask_egs=use_multitask_egs,
+                rename_multitask_outputs=rename_multitask_outputs,
                 extra_egs_copy_cmd=args.extra_egs_copy_cmd)
-=======
-                use_multitask_egs=use_multitask_egs)
->>>>>>> 7af2128d
 
             if args.cleanup:
                 # do a clean up everythin but the last 2 models, under certain
@@ -387,13 +387,10 @@
             minibatch_size_str=args.minibatch_size, run_opts=run_opts,
             background_process_handler=background_process_handler,
             get_raw_nnet_from_am=False,
-<<<<<<< HEAD
-            extra_egs_copy_cmd=args.extra_egs_copy_cmd,
-            sum_to_one_penalty=args.combine_sum_to_one_penalty)
-=======
             sum_to_one_penalty=args.combine_sum_to_one_penalty,
-            use_multitask_egs=use_multitask_egs)
->>>>>>> 7af2128d
+            use_multitask_egs=use_multitask_egs,
+            rename_multitask_outputs=rename_multitask_outputs,
+            extra_egs_copy_cmd=args.extra_egs_copy_cmd)
 
     if include_log_softmax and args.stage <= num_iters + 1:
         logger.info("Getting average posterior for output-node 'output'.")
@@ -424,10 +421,12 @@
     outputs_list = common_train_lib.get_outputs_list("{0}/final.raw".format(
         args.dir), get_raw_nnet_from_am=False)
     if 'output' in outputs_list:
-        [report, times, data] = nnet3_log_parse.generate_acc_logprob_report(args.dir)
+        [report, times, data] = nnet3_log_parse.generate_acc_logprob_report(
+            args.dir)
         if args.email is not None:
             common_lib.send_mail(report, "Update : Expt {0} : "
-                                         "complete".format(args.dir), args.email)
+                                         "complete".format(args.dir),
+                                 args.email)
 
         with open("{dir}/accuracy.{output_name}.report".format(dir=args.dir),
                   "w") as f:
