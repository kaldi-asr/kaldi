#!/usr/bin/env python

# Copyright 2016    Vijayaditya Peddinti.
#           2016    Vimal Manohar
# Apache 2.0.

""" This script is similar to steps/nnet3/train_dnn.py but trains a
raw neural network instead of an acoustic model.
"""

import argparse
import logging
import pprint
import os
import sys
import traceback

sys.path.insert(0, 'steps')
import libs.nnet3.train.common as common_train_lib
import libs.common as common_lib
import libs.nnet3.train.frame_level_objf as train_lib
import libs.nnet3.report.log_parse as nnet3_log_parse


logger = logging.getLogger('libs')
logger.setLevel(logging.INFO)
handler = logging.StreamHandler()
handler.setLevel(logging.INFO)
formatter = logging.Formatter("%(asctime)s [%(pathname)s:%(lineno)s - "
                              "%(funcName)s - %(levelname)s ] %(message)s")
handler.setFormatter(formatter)
logger.addHandler(handler)
logger.info('Starting raw DNN trainer (train_raw_dnn.py)')


def get_args():
    """ Get args from stdin.

    The common options are defined in the object
    libs.nnet3.train.common.CommonParser.parser.
    See steps/libs/nnet3/train/common.py
    """

    parser = argparse.ArgumentParser(
        description="""Trains a feed forward raw DNN (without transition model)
        using frame-level objectives like cross-entropy and mean-squared-error.
        DNNs include simple DNNs, TDNNs and CNNs.""",
        formatter_class=argparse.ArgumentDefaultsHelpFormatter,
        conflict_handler='resolve',
        parents=[common_train_lib.CommonParser(include_chunk_context = False).parser])

    # egs extraction options
    parser.add_argument("--egs.frames-per-eg", type=int, dest='frames_per_eg',
                        default=8,
                        help="Number of output labels per example")
    parser.add_argument("--image.augmentation-opts", type=str,
                        dest='image_augmentation_opts',
                        default=None,
                        help="Image augmentation options")

    # trainer options
    parser.add_argument("--trainer.final-combination", type=str,
                        action=common_lib.StrToBoolAction,
                        default=True, choices=["true", "false"],
                        dest='final_combination',
                        help="If false, skip final combination step")
    parser.add_argument("--trainer.prior-subset-size", type=int,
                        dest='prior_subset_size', default=20000,
                        help="Number of samples for computing priors")
    parser.add_argument("--trainer.num-jobs-compute-prior", type=int,
                        dest='num_jobs_compute_prior', default=10,
                        help="The prior computation jobs are single "
                        "threaded and run on the CPU")

    # Parameters for the optimization
    parser.add_argument("--trainer.optimization.minibatch-size",
                        type=str, dest='minibatch_size', default='512',
                        help="""Size of the minibatch used in SGD training
                        (argument to nnet3-merge-egs); may be a more general
                        rule as accepted by the --minibatch-size option of
                        nnet3-merge-egs; run that program without args to see
                        the format.""")
    parser.add_argument("--trainer.optimization.proportional-shrink", type=float,
                        dest='proportional_shrink', default=0.0,
                        help="""If nonzero, this will set a shrinkage (scaling)
                        factor for the parameters, whose value is set as:
                        shrink-value=(1.0 - proportional-shrink * learning-rate), where
                        'learning-rate' is the learning rate being applied
                        on the current iteration, which will vary from
                        initial-effective-lrate*num-jobs-initial to
                        final-effective-lrate*num-jobs-final.
                        Unlike for train_rnn.py, this is applied unconditionally,
                        it does not depend on saturation of nonlinearities.
                        Can be used to roughly approximate l2 regularization.""")

    # General options
    parser.add_argument("--nj", type=int, default=4,
                        help="Number of parallel jobs")
    parser.add_argument("--use-dense-targets", type=str,
                        action=common_lib.StrToBoolAction,
                        default=True, choices=["true", "false"],
                        help="Train neural network using dense targets")
    parser.add_argument("--feat-dir", type=str, required=False,
                        help="Directory with features used for training "
                        "the neural network.")
    parser.add_argument("--targets-scp", type=str, required=False,
                        help="Targets for training neural network.")
    parser.add_argument("--dir", type=str, required=True,
                        help="Directory to store the models and "
                        "all other files.")

    print(' '.join(sys.argv))
    print(sys.argv)

    args = parser.parse_args()

    [args, run_opts] = process_args(args)

    return [args, run_opts]


def process_args(args):
    """ Process the options got from get_args()
    """

    if args.frames_per_eg < 1:
        raise Exception("--egs.frames-per-eg should have a minimum value of 1")

    if not common_train_lib.validate_minibatch_size_str(args.minibatch_size):
        raise Exception("--trainer.optimization.minibatch-size has an invalid value");

    if (not os.path.exists(args.dir)
            or not os.path.exists(args.dir+"/configs")):
        raise Exception("This scripts expects {0} to exist and have a configs "
                        "directory which is the output of "
                        "make_configs.py script")

    # set the options corresponding to args.use_gpu
    run_opts = common_train_lib.RunOpts()
    if args.use_gpu:
        if not common_lib.check_if_cuda_compiled():
            logger.warning(
                """You are running with one thread but you have not compiled
                   for CUDA.  You may be running a setup optimized for GPUs.
                   If you have GPUs and have nvcc installed, go to src/ and do
                   ./configure; make""")

        run_opts.train_queue_opt = "--gpu 1"
        run_opts.parallel_train_opts = ""
        run_opts.combine_queue_opt = "--gpu 1"
        run_opts.prior_gpu_opt = "--use-gpu=yes"
        run_opts.prior_queue_opt = "--gpu 1"

    else:
        logger.warning("Without using a GPU this will be very slow. "
                       "nnet3 does not yet support multiple threads.")

        run_opts.train_queue_opt = ""
        run_opts.parallel_train_opts = "--use-gpu=no"
        run_opts.combine_queue_opt = ""
        run_opts.prior_gpu_opt = "--use-gpu=no"
        run_opts.prior_queue_opt = ""

    run_opts.command = args.command
    run_opts.egs_command = (args.egs_command
                            if args.egs_command is not None else
                            args.command)
    run_opts.num_jobs_compute_prior = args.num_jobs_compute_prior

    return [args, run_opts]


def train(args, run_opts):
    """ The main function for training.

    Args:
        args: a Namespace object with the required parameters
            obtained from the function process_args()
        run_opts: RunOpts object obtained from the process_args()
    """

    arg_string = pprint.pformat(vars(args))
    logger.info("Arguments for the experiment\n{0}".format(arg_string))

    # Set some variables.

    # note, feat_dim gets set to 0 if args.feat_dir is unset (None).
    feat_dim = common_lib.get_feat_dim(args.feat_dir)
    ivector_dim = common_lib.get_ivector_dim(args.online_ivector_dir)
    ivector_id = common_lib.get_ivector_extractor_id(args.online_ivector_dir)

    config_dir = '{0}/configs'.format(args.dir)
    var_file = '{0}/vars'.format(config_dir)

    variables = common_train_lib.parse_generic_config_vars_file(var_file)

    # Set some variables.
    try:
        model_left_context = variables['model_left_context']
        model_right_context = variables['model_right_context']
        if 'include_log_softmax' in variables:
            include_log_softmax = common_lib.str_to_bool(
                variables['include_log_softmax'])
        else:
            include_log_softmax = False
    except KeyError as e:
        raise Exception("KeyError {0}: Variables need to be defined in "
                        "{1}".format(str(e), '{0}/configs'.format(args.dir)))

    left_context = model_left_context
    right_context = model_right_context


    # Initialize as "raw" nnet, prior to training the LDA-like preconditioning
    # matrix.  This first config just does any initial splicing that we do;
    # we do this as it's a convenient way to get the stats for the 'lda-like'
    # transform.
    if (args.stage <= -5) and os.path.exists(args.dir+"/configs/init.config"):
        logger.info("Initializing the network for computing the LDA stats")
        common_lib.execute_command(
            """{command} {dir}/log/nnet_init.log \
                    nnet3-init --srand=-2 {dir}/configs/init.config \
                    {dir}/init.raw""".format(command=run_opts.command,
                                             dir=args.dir))

    default_egs_dir = '{0}/egs'.format(args.dir)
    if (args.stage <= -4) and args.egs_dir is None:
        if args.targets_scp is None or args.feat_dir is None:
            raise Exception("If you don't supply the --egs-dir option, the "
                            "--targets-scp and --feat-dir options are required.")

        logger.info("Generating egs")

        if args.use_dense_targets:
            target_type = "dense"
            try:
                num_targets = int(variables['num_targets'])
                if (common_lib.get_feat_dim_from_scp(args.targets_scp)
                        != num_targets):
                    raise Exception("Mismatch between num-targets provided to "
                                    "script vs configs")
            except KeyError as e:
                num_targets = -1
        else:
            target_type = "sparse"
            try:
                num_targets = int(variables['num_targets'])
            except KeyError as e:
                raise Exception("KeyError {0}: Variables need to be defined "
                                "in {1}".format(
                                    str(e), '{0}/configs'.format(args.dir)))

        train_lib.raw_model.generate_egs_using_targets(
            data=args.feat_dir, targets_scp=args.targets_scp,
            egs_dir=default_egs_dir,
            left_context=left_context, right_context=right_context,
            run_opts=run_opts,
            frames_per_eg_str=str(args.frames_per_eg),
            srand=args.srand,
            egs_opts=args.egs_opts,
            cmvn_opts=args.cmvn_opts,
            online_ivector_dir=args.online_ivector_dir,
            samples_per_iter=args.samples_per_iter,
            transform_dir=args.transform_dir,
            stage=args.egs_stage,
            target_type=target_type,
            num_targets=num_targets)

    if args.egs_dir is None:
        egs_dir = default_egs_dir
    else:
        egs_dir = args.egs_dir

    [egs_left_context, egs_right_context,
     frames_per_eg_str, num_archives] = (
        common_train_lib.verify_egs_dir(egs_dir, feat_dim,
                                        ivector_dim, ivector_id,
                                        left_context, right_context))
    assert(str(args.frames_per_eg) == frames_per_eg_str)

    if (args.num_jobs_final > num_archives):
        raise Exception('num_jobs_final cannot exceed the number of archives '
                        'in the egs directory')

    # copy the properties of the egs to dir for
    # use during decoding
    common_train_lib.copy_egs_properties_to_exp_dir(egs_dir, args.dir)

    if (args.stage <= -3) and os.path.exists(args.dir+"/configs/init.config"):
        logger.info('Computing the preconditioning matrix for input features')

        train_lib.common.compute_preconditioning_matrix(
            args.dir, egs_dir, num_archives, run_opts,
            max_lda_jobs=args.max_lda_jobs,
            rand_prune=args.rand_prune)

    if (args.stage <= -1):
        logger.info("Preparing the initial network.")
        common_train_lib.prepare_initial_network(args.dir, run_opts)

    # set num_iters so that as close as possible, we process the data
    # $num_epochs times, i.e. $num_iters*$avg_num_jobs) ==
    # $num_epochs*$num_archives, where
    # avg_num_jobs=(num_jobs_initial+num_jobs_final)/2.
    num_archives_expanded = num_archives * args.frames_per_eg
    num_archives_to_process = int(args.num_epochs * num_archives_expanded)
    num_archives_processed = 0
    num_iters = ((num_archives_to_process * 2)
                 / (args.num_jobs_initial + args.num_jobs_final))

    models_to_combine = common_train_lib.get_model_combine_iters(
        num_iters, args.num_epochs,
        num_archives_expanded, args.max_models_combine,
        args.num_jobs_final)

    if (os.path.exists('{0}/valid_diagnostic.scp'.format(args.egs_dir))):
        if (os.path.exists('{0}/valid_diagnostic.egs'.format(args.egs_dir))):
            raise Exception('both {0}/valid_diagnostic.egs and '
                            '{0}/valid_diagnostic.scp exist.'
                            'This script expects only one of them to exist.'
                            ''.format(args.egs_dir))
        use_multitask_egs = True
    else:
        if (not os.path.exists('{0}/valid_diagnostic.egs'.format(args.egs_dir))):
            raise Exception('neither {0}/valid_diagnostic.egs nor '
                            '{0}/valid_diagnostic.scp exist.'
                            'This script expects one of them.'.format(args.egs_dir))
        use_multitask_egs = False

    def learning_rate(iter, current_num_jobs, num_archives_processed):
        return common_train_lib.get_learning_rate(iter, current_num_jobs,
                                                  num_iters,
                                                  num_archives_processed,
                                                  num_archives_to_process,
                                                  args.initial_effective_lrate,
                                                  args.final_effective_lrate)

    logger.info("Training will run for {0} epochs = "
                "{1} iterations".format(args.num_epochs, num_iters))

    for iter in range(num_iters):
        if (args.exit_stage is not None) and (iter == args.exit_stage):
            logger.info("Exiting early due to --exit-stage {0}".format(iter))
            return
        current_num_jobs = int(0.5 + args.num_jobs_initial
                               + (args.num_jobs_final - args.num_jobs_initial)
                               * float(iter) / num_iters)

        lrate = learning_rate(iter, current_num_jobs,
                              num_archives_processed)
        shrink_value = 1.0
        if args.proportional_shrink != 0.0:
            shrink_value = 1.0 - (args.proportional_shrink * lrate)
            if shrink_value <= 0.5:
                raise Exception("proportional-shrink={0} is too large, it gives "
                                "shrink-value={1}".format(args.proportional_shrink,
                                                          shrink_value))


        if args.stage <= iter:
            train_lib.common.train_one_iteration(
                dir=args.dir,
                iter=iter,
                srand=args.srand,
                egs_dir=egs_dir,
                num_jobs=current_num_jobs,
                num_archives_processed=num_archives_processed,
                num_archives=num_archives,
                learning_rate=lrate,
                dropout_edit_string=common_train_lib.get_dropout_edit_string(
                    args.dropout_schedule,
                    float(num_archives_processed) / num_archives_to_process,
                    iter),
                minibatch_size_str=args.minibatch_size,
                frames_per_eg=args.frames_per_eg,
                momentum=args.momentum,
                max_param_change=args.max_param_change,
                shrinkage_value=shrink_value,
                shuffle_buffer_size=args.shuffle_buffer_size,
                run_opts=run_opts,
                get_raw_nnet_from_am=False,
<<<<<<< HEAD
                background_process_handler=background_process_handler,
                use_multitask_egs=use_multitask_egs)
=======
                image_augmentation_opts=args.image_augmentation_opts)
>>>>>>> 5934056b

            if args.cleanup:
                # do a clean up everythin but the last 2 models, under certain
                # conditions
                common_train_lib.remove_model(
                    args.dir, iter-2, num_iters, models_to_combine,
                    args.preserve_model_interval,
                    get_raw_nnet_from_am=False)

            if args.email is not None:
                reporting_iter_interval = num_iters * args.reporting_interval
                if iter % reporting_iter_interval == 0:
                    # lets do some reporting
                    [report, times, data] = (
                        nnet3_log_parse.generate_acc_logprob_report(args.dir))
                    message = report
                    subject = ("Update : Expt {dir} : "
                               "Iter {iter}".format(dir=args.dir, iter=iter))
                    common_lib.send_mail(message, subject, args.email)

        num_archives_processed = num_archives_processed + current_num_jobs

    if args.stage <= num_iters:
<<<<<<< HEAD
        logger.info("Doing final combination to produce final.raw")
        train_lib.common.combine_models(
            dir=args.dir, num_iters=num_iters,
            models_to_combine=models_to_combine, egs_dir=egs_dir,
            left_context=left_context, right_context=right_context,
            minibatch_size_str=args.minibatch_size, run_opts=run_opts,
            background_process_handler=background_process_handler,
            get_raw_nnet_from_am=False,
            sum_to_one_penalty=args.combine_sum_to_one_penalty,
            use_multitask_egs=use_multitask_egs)
=======
        if args.final_combination:
            logger.info("Doing final combination to produce final.raw")
            train_lib.common.combine_models(
                dir=args.dir, num_iters=num_iters,
                models_to_combine=models_to_combine, egs_dir=egs_dir,
                minibatch_size_str=args.minibatch_size, run_opts=run_opts,
                get_raw_nnet_from_am=False,
                sum_to_one_penalty=args.combine_sum_to_one_penalty)
        else:
            common_lib.force_symlink("{0}.raw".format(num_iters),
                                     "{0}/final.raw".format(args.dir))
>>>>>>> 5934056b

    if include_log_softmax and args.stage <= num_iters + 1:
        logger.info("Getting average posterior for output-node 'output'.")
        train_lib.common.compute_average_posterior(
            dir=args.dir, iter='final', egs_dir=egs_dir,
            num_archives=num_archives,
            prior_subset_size=args.prior_subset_size, run_opts=run_opts,
            get_raw_nnet_from_am=False)

    if args.cleanup:
        logger.info("Cleaning up the experiment directory "
                    "{0}".format(args.dir))
        remove_egs = args.remove_egs
        if args.egs_dir is not None:
            # this egs_dir was not created by this experiment so we will not
            # delete it
            remove_egs = False

        common_train_lib.clean_nnet_dir(
            nnet_dir=args.dir, num_iters=num_iters, egs_dir=egs_dir,
            preserve_model_interval=args.preserve_model_interval,
            remove_egs=remove_egs,
            get_raw_nnet_from_am=False)

    # do some reporting
    outputs_list = common_train_lib.get_outputs_list("{0}/final.raw".format(
        args.dir), get_raw_nnet_from_am=False)
    if 'output' in outputs_list:
        [report, times, data] = nnet3_log_parse.generate_acc_logprob_report(args.dir)
        if args.email is not None:
            common_lib.send_mail(report, "Update : Expt {0} : "
                                         "complete".format(args.dir), args.email)

        with open("{dir}/accuracy.{output_name}.report".format(dir=args.dir),
                  "w") as f:
            f.write(report)

    common_lib.execute_command("steps/info/nnet3_dir_info.pl "
                               "{0}".format(args.dir))


def main():
    [args, run_opts] = get_args()
    try:
        train(args, run_opts)
        common_lib.wait_for_background_commands()
    except BaseException as e:
        # look for BaseException so we catch KeyboardInterrupt, which is
        # what we get when a background thread dies.
        if args.email is not None:
            message = ("Training session for experiment {dir} "
                       "died due to an error.".format(dir=args.dir))
            common_lib.send_mail(message, message, args.email)
        if not isinstance(e, KeyboardInterrupt):
            traceback.print_exc()
        sys.exit(1)


if __name__ == "__main__":
    main()<|MERGE_RESOLUTION|>--- conflicted
+++ resolved
@@ -379,12 +379,8 @@
                 shuffle_buffer_size=args.shuffle_buffer_size,
                 run_opts=run_opts,
                 get_raw_nnet_from_am=False,
-<<<<<<< HEAD
-                background_process_handler=background_process_handler,
+                image_augmentation_opts=args.image_augmentation_opts,
                 use_multitask_egs=use_multitask_egs)
-=======
-                image_augmentation_opts=args.image_augmentation_opts)
->>>>>>> 5934056b
 
             if args.cleanup:
                 # do a clean up everythin but the last 2 models, under certain
@@ -408,18 +404,6 @@
         num_archives_processed = num_archives_processed + current_num_jobs
 
     if args.stage <= num_iters:
-<<<<<<< HEAD
-        logger.info("Doing final combination to produce final.raw")
-        train_lib.common.combine_models(
-            dir=args.dir, num_iters=num_iters,
-            models_to_combine=models_to_combine, egs_dir=egs_dir,
-            left_context=left_context, right_context=right_context,
-            minibatch_size_str=args.minibatch_size, run_opts=run_opts,
-            background_process_handler=background_process_handler,
-            get_raw_nnet_from_am=False,
-            sum_to_one_penalty=args.combine_sum_to_one_penalty,
-            use_multitask_egs=use_multitask_egs)
-=======
         if args.final_combination:
             logger.info("Doing final combination to produce final.raw")
             train_lib.common.combine_models(
@@ -427,11 +411,11 @@
                 models_to_combine=models_to_combine, egs_dir=egs_dir,
                 minibatch_size_str=args.minibatch_size, run_opts=run_opts,
                 get_raw_nnet_from_am=False,
-                sum_to_one_penalty=args.combine_sum_to_one_penalty)
+                sum_to_one_penalty=args.combine_sum_to_one_penalty,
+                use_multitask_egs=use_multitask_egs)
         else:
             common_lib.force_symlink("{0}.raw".format(num_iters),
                                      "{0}/final.raw".format(args.dir))
->>>>>>> 5934056b
 
     if include_log_softmax and args.stage <= num_iters + 1:
         logger.info("Getting average posterior for output-node 'output'.")
