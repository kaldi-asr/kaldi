--- conflicted
+++ resolved
@@ -346,7 +346,7 @@
     num_archives_processed = 0
     num_iters = ((num_archives_to_process * 2)
                  / (args.num_jobs_initial + args.num_jobs_final))
-    
+
     # If do_final_combination is True, compute the set of models_to_combine.
     # Otherwise, models_to_combine will be none.
     if args.do_final_combination:
@@ -443,17 +443,6 @@
         num_archives_processed = num_archives_processed + current_num_jobs
 
     if args.stage <= num_iters:
-<<<<<<< HEAD
-        logger.info("Doing final combination to produce final.mdl")
-        train_lib.common.combine_models(
-            dir=args.dir, num_iters=num_iters,
-            models_to_combine=models_to_combine, egs_dir=egs_dir,
-            run_opts=run_opts,
-            minibatch_size_str=args.num_chunk_per_minibatch,
-            chunk_width=args.chunk_width,
-            sum_to_one_penalty=args.combine_sum_to_one_penalty,
-            compute_per_dim_accuracy=args.compute_per_dim_accuracy)
-=======
         if args.do_final_combination:
             logger.info("Doing final combination to produce final.mdl")
             train_lib.common.combine_models(
@@ -462,8 +451,8 @@
                 run_opts=run_opts,
                 minibatch_size_str=args.num_chunk_per_minibatch,
                 chunk_width=args.chunk_width,
-                sum_to_one_penalty=args.combine_sum_to_one_penalty)
->>>>>>> 6937b98c
+                sum_to_one_penalty=args.combine_sum_to_one_penalty,
+                compute_per_dim_accuracy=args.compute_per_dim_accuracy)
 
     if args.stage <= num_iters + 1:
         logger.info("Getting average posterior for purposes of "
