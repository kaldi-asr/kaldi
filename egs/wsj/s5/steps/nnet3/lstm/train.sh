--- conflicted
+++ resolved
@@ -588,13 +588,8 @@
                                                # the other indexes from.
         archive=$[($k%$num_archives)+1]; # work out the 1-based archive index.
         $cmd $train_queue_opt $dir/log/train.$x.$n.log \
-<<<<<<< HEAD
-          nnet3-train$parallel_suffix --print-interval=10 --momentum=$momentum --computation.debug=false \
-          --optimization.min-deriv-time=$min_deriv_time $parallel_train_opts "$raw" \
-=======
           nnet3-train $parallel_train_opts --print-interval=10 --momentum=$momentum \
           --optimization.min-deriv-time=$min_deriv_time "$raw" \
->>>>>>> 7215c071
           "ark:nnet3-copy-egs $context_opts ark:$cur_egs_dir/egs.$archive.ark ark:- | nnet3-shuffle-egs --buffer-size=$shuffle_buffer_size --srand=$x ark:- ark:-| nnet3-merge-egs --minibatch-size=$this_num_chunk_per_minibatch --measure-output-frames=false ark:- ark:- |" \
           $dir/$[$x+1].$n.raw || touch $dir/.error &
       done
