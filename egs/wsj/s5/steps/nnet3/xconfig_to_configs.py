--- conflicted
+++ resolved
@@ -29,14 +29,11 @@
     parser.add_argument('--xconfig-file', required=True,
                         help='Filename of input xconfig file')
     parser.add_argument('--existing-model',
-                        help='The component nodes in this model can be '
-                              'used as input to generate new config file. '
-                              'e.g. generate new model using nodes in '
-                              'existing model.')
-    parser.add_argument('--edits-config',
-                        help='This is applied to the raw model before '
-                             'computing model context and back_compatibility. '
-                             'e.g. renaming output-nodes.')
+                        help='This option is useful in case of '
+                             'using component nodes in other network '
+                             'to generate new config file for new model.'
+                             'e.g. Transfer learning: generate new model using '
+                             'nodes in existing model.')
     parser.add_argument('--config-dir', required=True,
                         help='Directory to write config files and variables')
     parser.add_argument('--nnet-edits', type=str, default=None,
@@ -228,33 +225,19 @@
             raise
 
 
-<<<<<<< HEAD
 def add_back_compatibility_info(config_dir, existing_model=None,
-                                edits_config=None):
+                                nnet_edits=None):
     """This will be removed when python script refactoring is done."""
-    raw_model = "{0}/ref.raw".format(config_dir)
-    if edits_config is not None:
-        raw_model = " - | nnet3-copy --edits-config={0} - {1}".format(
-            edits_config, raw_model)
-    common_lib.run_kaldi_command("nnet3-init {0} {1}/ref.config "
-                                 "{2}".format(existing_model if
-                                 existing_model is not None else "",
-                                 config_dir, raw_model))
-    out, err = common_lib.run_kaldi_command("nnet3-info {0}/ref.raw | "
-                                            "head -4".format(config_dir))
-=======
-def add_back_compatibility_info(config_dir, nnet_edits=None):
-    """This will be removed when python script refactoring is done."""
-
-    common_lib.run_kaldi_command("nnet3-init {0}/ref.config "
-                                 "{0}/ref.raw".format(config_dir))
     model = "{0}/ref.raw".format(config_dir)
     if nnet_edits is not None:
-        model = """nnet3-copy --edits='{0}' {1} - |""".format(nnet_edits,
+        model = """ - | nnet3-copy --edits-config={0} - {1}""".format(nnet_edits,
                                                               model)
-    out, err = common_lib.run_kaldi_command("""nnet3-info "{0}" | """
-                                            """head -4""".format(model))
->>>>>>> 96389508
+    common_lib.run_kaldi_command("""nnet3-init {0} {1}/ref.config """
+                                 """ {2} """.format(existing_model if
+                                 existing_model is not None else "",
+                                 config_dir, model))
+    out, err = common_lib.run_kaldi_command("""nnet3-info {0}/ref.raw | """
+                                            """head -4""".format(config_dir))
     # out looks like this
     # left-context: 7
     # right-context: 0
@@ -280,34 +263,22 @@
     common_lib.force_symlink("final.config".format(config_dir),
                              "{0}/layer1.config".format(config_dir))
 
-<<<<<<< HEAD
-def check_model_contexts(config_dir, existing_model=None, edits_config=None):
-=======
-def check_model_contexts(config_dir, nnet_edits=None):
->>>>>>> 96389508
+def check_model_contexts(config_dir, existing_model=None, nnet_edits=None):
     contexts = {}
     for file_name in ['init', 'ref']:
         if os.path.exists('{0}/{1}.config'.format(config_dir, file_name)):
             contexts[file_name] = {}
-<<<<<<< HEAD
-            raw_model = "{0}/{1}.raw".format(config_dir, file_name)
-            if edits_config is not None:
-                raw_model = " - | nnet3-copy --edits-config={0} - {1}".format(
-                    edits_config, raw_model)
-            common_lib.run_kaldi_command("nnet3-init {0} {1}/{2}.config "
-                                         "{3}".format(existing_model if existing_model is not None else "", config_dir, file_name, raw_model))
-            out, err = common_lib.run_kaldi_command("nnet3-info {0}/{1}.raw | "
-                                                    "head -4".format(config_dir, file_name))
-=======
-            common_lib.run_kaldi_command("nnet3-init {0}/{1}.config "
-                                         "{0}/{1}.raw".format(config_dir, file_name))
             model = "{0}/{1}.raw".format(config_dir, file_name)
             if nnet_edits is not None:
-                model = """nnet3-copy --edits='{0}' {1} - |""".format(nnet_edits,
+                model = """ - | nnet3-copy --edits-config={0} - {1}""".format(nnet_edits,
                                                                       model)
-            out, err = common_lib.run_kaldi_command("""nnet3-info "{0}" | """
-                                                    """head -4""".format(model))
->>>>>>> 96389508
+            common_lib.run_kaldi_command("""nnet3-init {0} {1}/{2}.config """
+                                         """ {3} """.format(existing_model if
+                                                      existing_model is not
+                                                      None else "", config_dir,
+                                                      file_name, model))
+            out, err = common_lib.run_kaldi_command("""nnet3-info {0}/{1}.raw | """
+                                                    """head -4""".format(config_dir, file_name))
             # out looks like this
             # left-context: 7
             # right-context: 0
@@ -346,14 +317,9 @@
     all_layers = xparser.read_xconfig_file(args.xconfig_file, aux_layers)
     write_expanded_xconfig_files(args.config_dir, all_layers)
     write_config_files(args.config_dir, all_layers)
-<<<<<<< HEAD
-    check_model_contexts(args.config_dir, args.existing_model, args.edits_config)
+    check_model_contexts(args.config_dir, args.existing_model, args.nnet_edits)
     add_back_compatibility_info(args.config_dir, args.existing_model,
-                                args.edits_config)
-=======
-    check_model_contexts(args.config_dir, args.nnet_edits)
-    add_back_compatibility_info(args.config_dir, args.nnet_edits)
->>>>>>> 96389508
+                                args.nnet_edits)
 
 
 if __name__ == '__main__':
