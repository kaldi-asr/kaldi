--- conflicted
+++ resolved
@@ -292,12 +292,8 @@
     all_layers = xparser.read_xconfig_file(args.xconfig_file)
     write_expanded_xconfig_files(args.config_dir, all_layers)
     write_config_files(args.config_dir, all_layers)
-<<<<<<< HEAD
+    check_model_contexts(args.config_dir)
     add_back_compatibility_info(args.config_dir, args.nnet_edits)
-=======
-    check_model_contexts(args.config_dir)
-    add_back_compatibility_info(args.config_dir)
->>>>>>> 1f51ef5d
 
 
 if __name__ == '__main__':
