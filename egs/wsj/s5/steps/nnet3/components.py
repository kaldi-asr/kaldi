#!/usr/bin/env python

from __future__ import print_function
import os
import argparse
import sys
import warnings
import copy
<<<<<<< HEAD
import re
=======
from operator import itemgetter
import numpy as np
try:
    import scipy.signal as signal
    has_scipy_signal = True
except ImportError:
    has_scipy_signal = False

def WriteKaldiMatrix(matrix, matrix_file_name):
    assert(len(matrix.shape) == 2)
    # matrix is a numpy array
    matrix_file = open(matrix_file_name, "w")
    [rows, cols ] = matrix.shape
    matrix_file.write('[\n')
    for row in range(rows):
        matrix_file.write(' '.join( map(lambda x: '{0:f}'.format(x), matrix[row, : ])))
        if row == rows - 1:
            matrix_file.write("]")
        else:
            matrix_file.write('\n')
    matrix_file.close()
def GetSumDescriptor(inputs):
    sum_descriptors = inputs
    while len(sum_descriptors) != 1:
        cur_sum_descriptors = []
        pair = []
        while len(sum_descriptors) > 0:
            value = sum_descriptors.pop()
            if value.strip() != '':
                pair.append(value)
            if len(pair) == 2:
                cur_sum_descriptors.append("Sum({0}, {1})".format(pair[0], pair[1]))
                pair = []
        if pair:
            cur_sum_descriptors.append(pair[0])
        sum_descriptors = cur_sum_descriptors
    return sum_descriptors


>>>>>>> 7bc34fe9

# adds the input nodes and returns the descriptor
def AddInputLayer(config_lines, feat_dim, splice_indexes=[0], ivector_dim=0):
    components = config_lines['components']
    component_nodes = config_lines['component-nodes']
    output_dim = 0
    components.append('input-node name=input dim=' + str(feat_dim))
    list = [('Offset(input, {0})'.format(n) if n != 0 else 'input') for n in splice_indexes]
    output_dim += len(splice_indexes) * feat_dim
    if ivector_dim > 0:
        components.append('input-node name=ivector dim=' + str(ivector_dim))
        list.append('ReplaceIndex(ivector, t, 0)')
        output_dim += ivector_dim
    if len(list) > 1:
        splice_descriptor = "Append({0})".format(", ".join(list))
    else:
        splice_descriptor = list[0]
    print(splice_descriptor)
    return {'descriptor': splice_descriptor,
            'dimension': output_dim}

def AddNoOpLayer(config_lines, name, input):
    components = config_lines['components']
    component_nodes = config_lines['component-nodes']

    components.append('component name={0}_noop type=NoOpComponent dim={1}'.format(name, input['dimension']))
    component_nodes.append('component-node name={0}_noop component={0}_noop input={1}'.format(name, input['descriptor']))

    return {'descriptor':  '{0}_noop'.format(name),
            'dimension': input['dimension']}



def AddLdaLayer(config_lines, name, input, lda_file):
    components = config_lines['components']
    component_nodes = config_lines['component-nodes']

    components.append('component name={0}_lda type=FixedAffineComponent matrix={1}'.format(name, lda_file))
    component_nodes.append('component-node name={0}_lda component={0}_lda input={1}'.format(name, input['descriptor']))

    return {'descriptor':  '{0}_lda'.format(name),
            'dimension': input['dimension']}

def AddBlockAffineLayer(config_lines, name, input, output_dim, num_blocks):
    components = config_lines['components']
    component_nodes = config_lines['component-nodes']
    assert((input['dimension'] % num_blocks == 0) and
            (output_dim % num_blocks == 0))
    components.append('component name={0}_block_affine type=BlockAffineComponent input-dim={1} output-dim={2} num-blocks={3}'.format(name, input['dimension'], output_dim, num_blocks))
    component_nodes.append('component-node name={0}_block_affine component={0}_block_affine input={1}'.format(name, input['descriptor']))

    return {'descriptor' : '{0}_block_affine'.format(name),
                           'dimension' : output_dim}


def AddPermuteLayer(config_lines, name, input, column_map):
    components = config_lines['components']
    component_nodes = config_lines['component-nodes']
    permute_indexes = ",".join(map(lambda x: str(x), column_map))
    components.append('component name={0}_permute type=PermuteComponent column-map={1}'.format(name, permute_indexes))
    component_nodes.append('component-node name={0}_permute component={0}_permute input={1}'.format(name, input['descriptor']))

    return {'descriptor': '{0}_permute'.format(name),
            'dimension': input['dimension']}



def AddAffineLayer(config_lines, name, input, output_dim, ng_affine_options = ""):
    components = config_lines['components']
    component_nodes = config_lines['component-nodes']

    components.append("component name={0}_affine type=NaturalGradientAffineComponent input-dim={1} output-dim={2} {3}".format(name, input['dimension'], output_dim, ng_affine_options))
    component_nodes.append("component-node name={0}_affine component={0}_affine input={1}".format(name, input['descriptor']))

    return {'descriptor':  '{0}_affine'.format(name),
            'dimension': output_dim}

def AddAffRelNormLayer(config_lines, name, input, output_dim, ng_affine_options = " bias-stddev=0 ", norm_target_rms = 1.0):
    components = config_lines['components']
    component_nodes = config_lines['component-nodes']

    components.append("component name={0}_affine type=NaturalGradientAffineComponent input-dim={1} output-dim={2} {3}".format(name, input['dimension'], output_dim, ng_affine_options))
    components.append("component name={0}_relu type=RectifiedLinearComponent dim={1}".format(name, output_dim))
    components.append("component name={0}_renorm type=NormalizeComponent dim={1} target-rms={2}".format(name, output_dim, norm_target_rms))

    component_nodes.append("component-node name={0}_affine component={0}_affine input={1}".format(name, input['descriptor']))
    component_nodes.append("component-node name={0}_relu component={0}_relu input={0}_affine".format(name))
    component_nodes.append("component-node name={0}_renorm component={0}_renorm input={0}_relu".format(name))

    return {'descriptor':  '{0}_renorm'.format(name),
            'dimension': output_dim}


def AddConvolutionLayer(config_lines, name, input,
                       input_x_dim, input_y_dim, input_z_dim,
                       filt_x_dim, filt_y_dim,
                       filt_x_step, filt_y_step,
                       num_filters, input_vectorization,
                       param_stddev = None, bias_stddev = None,
                       filter_bias_file = None,
                       is_updatable = True):
    assert(input['dimension'] == input_x_dim * input_y_dim * input_z_dim)
    components = config_lines['components']
    component_nodes = config_lines['component-nodes']

    conv_init_string = "component name={0}_conv type=ConvolutionComponent input-x-dim={1} input-y-dim={2} input-z-dim={3} filt-x-dim={4} filt-y-dim={5} filt-x-step={6} filt-y-step={7} input-vectorization-order={8}".format(name, input_x_dim, input_y_dim, input_z_dim, filt_x_dim, filt_y_dim, filt_x_step, filt_y_step, input_vectorization)
    if filter_bias_file is not None:
        conv_init_string += " matrix={0}".format(filter_bias_file)
    if is_updatable:
        conv_init_string += " is-updatable=true"
    else:
        conv_init_string += " is-updatable=false"

    components.append(conv_init_string)
    component_nodes.append("component-node name={0}_conv_t component={0}_conv input={1}".format(name, input['descriptor']))

    num_x_steps = (1 + (input_x_dim - filt_x_dim) / filt_x_step)
    num_y_steps = (1 + (input_y_dim - filt_y_dim) / filt_y_step)
    output_dim = num_x_steps * num_y_steps * num_filters;
    return {'descriptor':  '{0}_conv_t'.format(name),
            'dimension': output_dim}



def AddSoftmaxLayer(config_lines, name, input):
    components = config_lines['components']
    component_nodes = config_lines['component-nodes']

    components.append("component name={0}_log_softmax type=LogSoftmaxComponent dim={1}".format(name, input['dimension']))
    component_nodes.append("component-node name={0}_log_softmax component={0}_log_softmax input={1}".format(name, input['descriptor']))

    return {'descriptor':  '{0}_log_softmax'.format(name),
            'dimension': input['dimension']}


<<<<<<< HEAD
def AddSigmoidLayer(config_lines, name, input):
    components = config_lines['components']
    component_nodes = config_lines['component-nodes']

    components.append("component name={0}_sigmoid type=SigmoidComponent dim={1}".format(name, input['dimension']))
    component_nodes.append("component-node name={0}_sigmoid component={0}_sigmoid input={1}".format(name, input['descriptor']))
    return {'descriptor':  '{0}_sigmoid'.format(name),
            'dimension': input['dimension']}

def AddOutputNode(config_lines, input, label_delay = None, objective_type = "linear"):
=======
def AddOutputLayer(config_lines, input, label_delay=None):
>>>>>>> 7bc34fe9
    components = config_lines['components']
    component_nodes = config_lines['component-nodes']
    if label_delay is None:
        component_nodes.append('output-node name=output input={0} objective={1}'.format(input['descriptor'], objective_type))
    else:
        component_nodes.append('output-node name=output input=Offset({0},{1}) objective={2}'.format(input['descriptor'], label_delay, objective_type))

def AddFinalLayer(config_lines, input, output_dim, ng_affine_options = "", label_delay=None, skip_final_softmax = False, objective_type = "linear"):
    prev_layer_output = AddAffineLayer(config_lines, "Final", input, output_dim, ng_affine_options)
    if skip_final_softmax:
        prev_layer_output = AddSoftmaxLayer(config_lines, "Final", prev_layer_output)
    AddOutputNode(config_lines, prev_layer_output, label_delay, objective_type)

<<<<<<< HEAD
def AddFinalSigmoidLayer(config_lines, input, output_dim, ng_affine_options = "", label_delay=None, objective_type = "linear"):
    prev_layer_output = AddAffineLayer(config_lines, "Final", input, output_dim, ng_affine_options)
    prev_layer_output = AddSigmoidLayer(config_lines, "Final", prev_layer_output)
    AddOutputNode(config_lines, prev_layer_output, label_delay, objective_type)

=======
def AddFinalLayer(config_lines, input, output_dim, ng_affine_options = " param-stddev=0 bias-stddev=0 ", label_delay=None, use_presoftmax_prior_scale = False, prior_scale_file = None, include_log_softmax = True):
    components = config_lines['components']
    component_nodes = config_lines['component-nodes']
    
    prev_layer_output = AddAffineLayer(config_lines, "Final", input, output_dim, ng_affine_options)
    if include_log_softmax:
        if use_presoftmax_prior_scale :
            components.append('component name=Final-fixed-scale type=FixedScaleComponent scales={0}'.format(prior_scale_file))
            component_nodes.append('component-node name=Final-fixed-scale component=Final-fixed-scale input={0}'.format(prev_layer_output['descriptor']))
            prev_layer_output['descriptor'] = "Final-fixed-scale"
        prev_layer_output = AddSoftmaxLayer(config_lines, "Final", prev_layer_output)
    AddOutputLayer(config_lines, prev_layer_output, label_delay)
>>>>>>> 7bc34fe9

def AddLstmLayer(config_lines,
                 name, input, cell_dim,
                 recurrent_projection_dim = 0,
                 non_recurrent_projection_dim = 0,
                 clipping_threshold = 1.0,
                 norm_based_clipping = "false",
                 ng_per_element_scale_options = "",
                 ng_affine_options = "",
                 lstm_delay = -1):
    assert(recurrent_projection_dim >= 0 and non_recurrent_projection_dim >= 0)
    components = config_lines['components']
    component_nodes = config_lines['component-nodes']

    input_descriptor = input['descriptor']
    input_dim = input['dimension']
    name = name.strip()

    if (recurrent_projection_dim == 0):
        add_recurrent_projection = False
        recurrent_projection_dim = cell_dim
        recurrent_connection = "m_t"
    else:
        add_recurrent_projection = True
        recurrent_connection = "r_t"
    if (non_recurrent_projection_dim == 0):
        add_non_recurrent_projection = False
    else:
        add_non_recurrent_projection = True

    # Natural gradient per element scale parameters
    ng_per_element_scale_options += " param-mean=0.0 param-stddev=1.0 "
    # Parameter Definitions W*(* replaced by - to have valid names)
    components.append("# Input gate control : W_i* matrices")
    components.append("component name={0}_W_i-xr type=NaturalGradientAffineComponent input-dim={1} output-dim={2} {3}".format(name, input_dim + recurrent_projection_dim, cell_dim, ng_affine_options))
    components.append("# note : the cell outputs pass through a diagonal matrix")
    components.append("component name={0}_w_ic type=NaturalGradientPerElementScaleComponent  dim={1} {2}".format(name, cell_dim, ng_per_element_scale_options))

    components.append("# Forget gate control : W_f* matrices")
    components.append("component name={0}_W_f-xr type=NaturalGradientAffineComponent input-dim={1} output-dim={2} {3}".format(name, input_dim + recurrent_projection_dim, cell_dim, ng_affine_options))
    components.append("# note : the cell outputs pass through a diagonal matrix")
    components.append("component name={0}_w_fc type=NaturalGradientPerElementScaleComponent  dim={1} {2}".format(name, cell_dim, ng_per_element_scale_options))

    components.append("#  Output gate control : W_o* matrices")
    components.append("component name={0}_W_o-xr type=NaturalGradientAffineComponent input-dim={1} output-dim={2} {3}".format(name, input_dim + recurrent_projection_dim, cell_dim, ng_affine_options))
    components.append("# note : the cell outputs pass through a diagonal matrix")
    components.append("component name={0}_w_oc type=NaturalGradientPerElementScaleComponent  dim={1} {2}".format(name, cell_dim, ng_per_element_scale_options))

    components.append("# Cell input matrices : W_c* matrices")
    components.append("component name={0}_W_c-xr type=NaturalGradientAffineComponent input-dim={1} output-dim={2} {3}".format(name, input_dim + recurrent_projection_dim, cell_dim, ng_affine_options))


    components.append("# Defining the non-linearities")
    components.append("component name={0}_i type=SigmoidComponent dim={1}".format(name, cell_dim))
    components.append("component name={0}_f type=SigmoidComponent dim={1}".format(name, cell_dim))
    components.append("component name={0}_o type=SigmoidComponent dim={1}".format(name, cell_dim))
    components.append("component name={0}_g type=TanhComponent dim={1}".format(name, cell_dim))
    components.append("component name={0}_h type=TanhComponent dim={1}".format(name, cell_dim))

    components.append("# Defining the cell computations")
    components.append("component name={0}_c1 type=ElementwiseProductComponent input-dim={1} output-dim={2}".format(name, 2 * cell_dim, cell_dim))
    components.append("component name={0}_c2 type=ElementwiseProductComponent input-dim={1} output-dim={2}".format(name, 2 * cell_dim, cell_dim))
    components.append("component name={0}_m type=ElementwiseProductComponent input-dim={1} output-dim={2}".format(name, 2 * cell_dim, cell_dim))
    components.append("component name={0}_c type=ClipGradientComponent dim={1} clipping-threshold={2} norm-based-clipping={3} ".format(name, cell_dim, clipping_threshold, norm_based_clipping))

    # c1_t and c2_t defined below
    component_nodes.append("component-node name={0}_c_t component={0}_c input=Sum({0}_c1_t, {0}_c2_t)".format(name))
    c_tminus1_descriptor = "IfDefined(Offset({0}_c_t, {1}))".format(name, lstm_delay)

    result = re.match("^Append\((.+)\)$", input_descriptor)
    if result:
        print("Removing Append from descriptor", file=sys.stderr)
        input_descriptor = result.group(1)

    component_nodes.append("# i_t")
    component_nodes.append("component-node name={0}_i1 component={0}_W_i-xr input=Append({1}, IfDefined(Offset({0}_{2}, {3})))".format(name, input_descriptor, recurrent_connection, lstm_delay))
    component_nodes.append("component-node name={0}_i2 component={0}_w_ic  input={1}".format(name, c_tminus1_descriptor))
    component_nodes.append("component-node name={0}_i_t component={0}_i input=Sum({0}_i1, {0}_i2)".format(name))

    component_nodes.append("# f_t")
    component_nodes.append("component-node name={0}_f1 component={0}_W_f-xr input=Append({1}, IfDefined(Offset({0}_{2}, {3})))".format(name, input_descriptor, recurrent_connection, lstm_delay))
    component_nodes.append("component-node name={0}_f2 component={0}_w_fc  input={1}".format(name, c_tminus1_descriptor))
    component_nodes.append("component-node name={0}_f_t component={0}_f input=Sum({0}_f1,{0}_f2)".format(name))

    component_nodes.append("# o_t")
    component_nodes.append("component-node name={0}_o1 component={0}_W_o-xr input=Append({1}, IfDefined(Offset({0}_{2}, {3})))".format(name, input_descriptor, recurrent_connection, lstm_delay))
    component_nodes.append("component-node name={0}_o2 component={0}_w_oc input={0}_c_t".format(name))
    component_nodes.append("component-node name={0}_o_t component={0}_o input=Sum({0}_o1, {0}_o2)".format(name))

    component_nodes.append("# h_t")
    component_nodes.append("component-node name={0}_h_t component={0}_h input={0}_c_t".format(name))

    component_nodes.append("# g_t")
    component_nodes.append("component-node name={0}_g1 component={0}_W_c-xr input=Append({1}, IfDefined(Offset({0}_{2}, {3})))".format(name, input_descriptor, recurrent_connection, lstm_delay))
    component_nodes.append("component-node name={0}_g_t component={0}_g input={0}_g1".format(name))

    component_nodes.append("# parts of c_t")
    component_nodes.append("component-node name={0}_c1_t component={0}_c1  input=Append({0}_f_t, {1})".format(name, c_tminus1_descriptor))
    component_nodes.append("component-node name={0}_c2_t component={0}_c2 input=Append({0}_i_t, {0}_g_t)".format(name))

    component_nodes.append("# m_t")
    component_nodes.append("component-node name={0}_m_t component={0}_m input=Append({0}_o_t, {0}_h_t)".format(name))

    # add the recurrent connections
    if (add_recurrent_projection and add_non_recurrent_projection):
        components.append("# projection matrices : Wrm and Wpm")
        components.append("component name={0}_W-m type=NaturalGradientAffineComponent input-dim={1} output-dim={2} {3}".format(name, cell_dim, recurrent_projection_dim + non_recurrent_projection_dim, ng_affine_options))
        components.append("component name={0}_r type=ClipGradientComponent dim={1} clipping-threshold={2} norm-based-clipping={3} ".format(name, recurrent_projection_dim, clipping_threshold, norm_based_clipping))
        component_nodes.append("# r_t and p_t")
        component_nodes.append("component-node name={0}_rp_t component={0}_W-m input={0}_m_t".format(name))
        component_nodes.append("dim-range-node name={0}_r_t_preclip input-node={0}_rp_t dim-offset=0 dim={1}".format(name, recurrent_projection_dim))
        component_nodes.append("component-node name={0}_r_t component={0}_r input={0}_r_t_preclip".format(name))
        output_descriptor = '{0}_rp_t'.format(name)
        output_dim = recurrent_projection_dim + non_recurrent_projection_dim

    elif add_recurrent_projection:
        components.append("# projection matrices : Wrm")
        components.append("component name={0}_Wrm type=NaturalGradientAffineComponent input-dim={1} output-dim={2} {3}".format(name, cell_dim, recurrent_projection_dim, ng_affine_options))
        components.append("component name={0}_r type=ClipGradientComponent dim={1} clipping-threshold={2} norm-based-clipping={3} ".format(name, recurrent_projection_dim, clipping_threshold, norm_based_clipping))
        component_nodes.append("# r_t")
        component_nodes.append("component-node name={0}_r_t_preclip component={0}_Wrm input={0}_m_t".format(name))
        component_nodes.append("component-node name={0}_r_t component={0}_r input={0}_r_t_preclip".format(name))
        output_descriptor = '{0}_r_t'.format(name)
        output_dim = recurrent_projection_dim

    else:
        components.append("component name={0}_r type=ClipGradientComponent dim={1} clipping-threshold={2} norm-based-clipping={3} ".format(name, cell_dim, clipping_threshold, norm_based_clipping))
        component_nodes.append("component-node name={0}_r_t component={0}_r input={0}_m_t".format(name))
        output_descriptor = '{0}_r_t'.format(name)
        output_dim = cell_dim

    return {
            'descriptor': output_descriptor,
            'dimension':output_dim
            }

def AddClstmLayer(config_lines,
                 name, input, cell_dim,
                 recurrent_projection_dim = 0,
                 non_recurrent_projection_dim = 0,
                 clipping_threshold = 1.0,
                 norm_based_clipping = "false",
                 ng_per_element_scale_options = "",
                 ng_affine_options = "",
                 lstm_delay = -1,
                 rates = [1]):
    assert(recurrent_projection_dim >= 0 and non_recurrent_projection_dim >= 0)
    components = config_lines['components']
    component_nodes = config_lines['component-nodes']

    input_descriptor = input['descriptor']
    input_dim = input['dimension']
    name = name.strip()

    if (recurrent_projection_dim == 0):
        add_recurrent_projection = False
        recurrent_projection_dim = cell_dim
        recurrent_connection = "m_t"
    else:
        add_recurrent_projection = True
        recurrent_connection = "r_t"
    if (non_recurrent_projection_dim == 0):
        add_non_recurrent_projection = False
    else:
        add_non_recurrent_projection = True

    # Natural gradient per element scale parameters
    ng_per_element_scale_options += " param-mean=0.0 param-stddev=1.0 "
    # Parameter Definitions W*(* replaced by - to have valid names)
    components.append("# Input gate control : W_i* matrices")
    components.append("component name={0}_W_i-xr type=NaturalGradientAffineComponent input-dim={1} output-dim={2} {3}".format(name, input_dim + recurrent_projection_dim, cell_dim, ng_affine_options))
    components.append("# note : the cell outputs pass through a diagonal matrix")
    components.append("component name={0}_w_ic type=NaturalGradientPerElementScaleComponent  dim={1} {2}".format(name, cell_dim, ng_per_element_scale_options))

    components.append("# Forget gate control : W_f* matrices")
    components.append("component name={0}_W_f-xr type=NaturalGradientAffineComponent input-dim={1} output-dim={2} {3}".format(name, input_dim + recurrent_projection_dim, cell_dim, ng_affine_options))
    components.append("# note : the cell outputs pass through a diagonal matrix")
    components.append("component name={0}_w_fc type=NaturalGradientPerElementScaleComponent  dim={1} {2}".format(name, cell_dim, ng_per_element_scale_options))

    components.append("#  Output gate control : W_o* matrices")
    components.append("component name={0}_W_o-xr type=NaturalGradientAffineComponent input-dim={1} output-dim={2} {3}".format(name, input_dim + recurrent_projection_dim, cell_dim, ng_affine_options))
    components.append("# note : the cell outputs pass through a diagonal matrix")
    components.append("component name={0}_w_oc type=NaturalGradientPerElementScaleComponent  dim={1} {2}".format(name, cell_dim, ng_per_element_scale_options))

    components.append("# Cell input matrices : W_c* matrices")
    components.append("component name={0}_W_c-xr type=NaturalGradientAffineComponent input-dim={1} output-dim={2} {3}".format(name, input_dim + recurrent_projection_dim, cell_dim, ng_affine_options))

    components.append("# Defining the non-linearities")
    components.append("component name={0}_i type=SigmoidComponent dim={1}".format(name, cell_dim))
    components.append("component name={0}_f type=SigmoidComponent dim={1}".format(name, cell_dim))
    components.append("component name={0}_o type=SigmoidComponent dim={1}".format(name, cell_dim))
    components.append("component name={0}_g type=TanhComponent dim={1}".format(name, cell_dim))
    components.append("component name={0}_h type=TanhComponent dim={1}".format(name, cell_dim))

    components.append("# Defining the cell computations")
    components.append("component name={0}_c1 type=ElementwiseProductComponent input-dim={1} output-dim={2}".format(name, 2 * cell_dim, cell_dim))
    components.append("component name={0}_c2 type=ElementwiseProductComponent input-dim={1} output-dim={2}".format(name, 2 * cell_dim, cell_dim))
    components.append("component name={0}_m type=ElementwiseProductComponent input-dim={1} output-dim={2}".format(name, 2 * cell_dim, cell_dim))
    components.append("component name={0}_c type=ClipGradientComponent dim={1} clipping-threshold={2} norm-based-clipping={3} ".format(name, cell_dim, clipping_threshold, norm_based_clipping))

    # c1_t and c2_t defined below
    component_nodes.append("component-node name={0}_c_t component={0}_c input=Sum({0}_c1_t, {0}_c2_t)".format(name))
    c_tminus1_descriptor = "IfDefined(Offset({0}_c_t, {1}))".format(name, lstm_delay)

    component_nodes.append("# i_t")
    component_nodes.append("component-node name={0}_i1 component={0}_W_i-xr input=Append({1}, IfDefined(Offset({0}_{2}, {3})))".format(name, input_descriptor, recurrent_connection, lstm_delay))
    component_nodes.append("component-node name={0}_i2 component={0}_w_ic  input={1}".format(name, c_tminus1_descriptor))
    component_nodes.append("component-node name={0}_i_t component={0}_i input=Sum({0}_i1, {0}_i2)".format(name))

    component_nodes.append("# f_t")
    component_nodes.append("component-node name={0}_f1 component={0}_W_f-xr input=Append({1}, IfDefined(Offset({0}_{2}, {3})))".format(name, input_descriptor, recurrent_connection, lstm_delay))
    component_nodes.append("component-node name={0}_f2 component={0}_w_fc  input={1}".format(name, c_tminus1_descriptor))
    component_nodes.append("component-node name={0}_f_t component={0}_f input=Sum({0}_f1,{0}_f2)".format(name))

    component_nodes.append("# o_t")
    component_nodes.append("component-node name={0}_o1 component={0}_W_o-xr input=Append({1}, IfDefined(Offset({0}_{2}, {3})))".format(name, input_descriptor, recurrent_connection, lstm_delay))
    component_nodes.append("component-node name={0}_o2 component={0}_w_oc input={0}_c_t".format(name))
    component_nodes.append("component-node name={0}_o_t component={0}_o input=Sum({0}_o1, {0}_o2)".format(name))

    component_nodes.append("# h_t")
    component_nodes.append("component-node name={0}_h_t component={0}_h input={0}_c_t".format(name))

    component_nodes.append("# g_t")
    component_nodes.append("component-node name={0}_g1 component={0}_W_c-xr input=Append({1}, IfDefined(Offset({0}_{2}, {3})))".format(name, input_descriptor, recurrent_connection, lstm_delay))
    component_nodes.append("component-node name={0}_g_t component={0}_g input={0}_g1".format(name))

    component_nodes.append("# parts of c_t")
    component_nodes.append("component-node name={0}_c1_t component={0}_c1  input=Append({0}_f_t, {1})".format(name, c_tminus1_descriptor))
    component_nodes.append("component-node name={0}_c2_t component={0}_c2 input=Append({0}_i_t, {0}_g_t)".format(name))

    component_nodes.append("# m_t")
    component_nodes.append("component-node name={0}_m_t component={0}_m input=Append({0}_o_t, {0}_h_t)".format(name))

    # add the recurrent connections
    if (add_recurrent_projection and add_non_recurrent_projection):
        components.append("# projection matrices : Wrm and Wpm")
        components.append("component name={0}_W-m type=NaturalGradientAffineComponent input-dim={1} output-dim={2} {3}".format(name, cell_dim, recurrent_projection_dim + non_recurrent_projection_dim, ng_affine_options))
        components.append("component name={0}_r type=ClipGradientComponent dim={1} clipping-threshold={2} norm-based-clipping={3} ".format(name, recurrent_projection_dim, clipping_threshold, norm_based_clipping))
        component_nodes.append("# r_t and p_t")
        component_nodes.append("component-node name={0}_rp_t component={0}_W-m input={0}_m_t".format(name))
        component_nodes.append("dim-range-node name={0}_r_t_preclip input-node={0}_rp_t dim-offset=0 dim={1}".format(name, recurrent_projection_dim))
        component_nodes.append("component-node name={0}_r_t component={0}_r input={0}_r_t_preclip".format(name))
        output_descriptor = '{0}_rp_t'.format(name)
        output_dim = recurrent_projection_dim + non_recurrent_projection_dim

    elif add_recurrent_projection:
        components.append("# projection matrices : Wrm")
        components.append("component name={0}_Wrm type=NaturalGradientAffineComponent input-dim={1} output-dim={2} {3}".format(name, cell_dim, recurrent_projection_dim, ng_affine_options))
        components.append("component name={0}_r type=ClipGradientComponent dim={1} clipping-threshold={2} norm-based-clipping={3} ".format(name, recurrent_projection_dim, clipping_threshold, norm_based_clipping))
        component_nodes.append("# r_t")
        component_nodes.append("component-node name={0}_r_t_preclip component={0}_Wrm input={0}_m_t".format(name))
        component_nodes.append("component-node name={0}_r_t component={0}_r input={0}_r_t_preclip".format(name))
        output_descriptor = '{0}_r_t'.format(name)
        output_dim = recurrent_projection_dim

    else:
        components.append("component name={0}_r type=ClipGradientComponent dim={1} clipping-threshold={2} norm-based-clipping={3} ".format(name, cell_dim, clipping_threshold, norm_based_clipping))
        component_nodes.append("component-node name={0}_r_t component={0}_r input={0}_m_t".format(name))
        output_descriptor = '{0}_r_t'.format(name)
        output_dim = cell_dim

    return {
            'descriptor': output_descriptor,
            'dimension':output_dim
            }


<|MERGE_RESOLUTION|>--- conflicted
+++ resolved
@@ -6,9 +6,6 @@
 import sys
 import warnings
 import copy
-<<<<<<< HEAD
-import re
-=======
 from operator import itemgetter
 import numpy as np
 try:
@@ -48,8 +45,6 @@
     return sum_descriptors
 
 
->>>>>>> 7bc34fe9
-
 # adds the input nodes and returns the descriptor
 def AddInputLayer(config_lines, feat_dim, splice_indexes=[0], ivector_dim=0):
     components = config_lines['components']
@@ -184,7 +179,6 @@
             'dimension': input['dimension']}
 
 
-<<<<<<< HEAD
 def AddSigmoidLayer(config_lines, name, input):
     components = config_lines['components']
     component_nodes = config_lines['component-nodes']
@@ -194,10 +188,7 @@
     return {'descriptor':  '{0}_sigmoid'.format(name),
             'dimension': input['dimension']}
 
-def AddOutputNode(config_lines, input, label_delay = None, objective_type = "linear"):
-=======
-def AddOutputLayer(config_lines, input, label_delay=None):
->>>>>>> 7bc34fe9
+def AddOutputLayer(config_lines, input, label_delay = None, objective_type = "linear"):
     components = config_lines['components']
     component_nodes = config_lines['component-nodes']
     if label_delay is None:
@@ -205,23 +196,10 @@
     else:
         component_nodes.append('output-node name=output input=Offset({0},{1}) objective={2}'.format(input['descriptor'], label_delay, objective_type))
 
-def AddFinalLayer(config_lines, input, output_dim, ng_affine_options = "", label_delay=None, skip_final_softmax = False, objective_type = "linear"):
-    prev_layer_output = AddAffineLayer(config_lines, "Final", input, output_dim, ng_affine_options)
-    if skip_final_softmax:
-        prev_layer_output = AddSoftmaxLayer(config_lines, "Final", prev_layer_output)
-    AddOutputNode(config_lines, prev_layer_output, label_delay, objective_type)
-
-<<<<<<< HEAD
-def AddFinalSigmoidLayer(config_lines, input, output_dim, ng_affine_options = "", label_delay=None, objective_type = "linear"):
-    prev_layer_output = AddAffineLayer(config_lines, "Final", input, output_dim, ng_affine_options)
-    prev_layer_output = AddSigmoidLayer(config_lines, "Final", prev_layer_output)
-    AddOutputNode(config_lines, prev_layer_output, label_delay, objective_type)
-
-=======
-def AddFinalLayer(config_lines, input, output_dim, ng_affine_options = " param-stddev=0 bias-stddev=0 ", label_delay=None, use_presoftmax_prior_scale = False, prior_scale_file = None, include_log_softmax = True):
-    components = config_lines['components']
-    component_nodes = config_lines['component-nodes']
-    
+def AddFinalLayer(config_lines, input, output_dim, ng_affine_options = " param-stddev=0 bias-stddev=0 ", label_delay=None, use_presoftmax_prior_scale = False, prior_scale_file = None, include_log_softmax = True, objective_type = "linear"):
+    components = config_lines['components']
+    component_nodes = config_lines['component-nodes']
+
     prev_layer_output = AddAffineLayer(config_lines, "Final", input, output_dim, ng_affine_options)
     if include_log_softmax:
         if use_presoftmax_prior_scale :
@@ -229,8 +207,16 @@
             component_nodes.append('component-node name=Final-fixed-scale component=Final-fixed-scale input={0}'.format(prev_layer_output['descriptor']))
             prev_layer_output['descriptor'] = "Final-fixed-scale"
         prev_layer_output = AddSoftmaxLayer(config_lines, "Final", prev_layer_output)
-    AddOutputLayer(config_lines, prev_layer_output, label_delay)
->>>>>>> 7bc34fe9
+    AddOutputLayer(config_lines, prev_layer_output, label_delay, objective_type)
+
+def AddFinalSigmoidLayer(config_lines, input, output_dim, ng_affine_options = " param-stddev=0 bias-stddev=0 ", label_delay=None, objective_type = "linear"):
+    components = config_lines['components']
+    component_nodes = config_lines['component-nodes']
+
+    prev_layer_output = AddAffineLayer(config_lines, "Final", input, output_dim, ng_affine_options)
+    prev_layer_output = AddSigmoidLayer(config_lines, "Final", prev_layer_output)
+    AddOutputLayer(config_lines, prev_layer_output, label_delay, objective_type)
+
 
 def AddLstmLayer(config_lines,
                  name, input, cell_dim,
