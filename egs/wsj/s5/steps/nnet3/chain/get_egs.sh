#!/bin/bash

# Copyright 2012-2015 Johns Hopkins University (Author: Daniel Povey).  Apache 2.0.
#
# This script, which will generally be called from other neural-net training
# scripts, extracts the training examples used to train the 'chain' system
# (and also the validation examples used for diagnostics), and puts them in
# separate archives.
#
# This script dumps egs with many frames of labels, controlled by the
# frames_per_eg config variable (default: 25), plus left and right context.
# Because CTC training involves alignment of data, we can't meaningfully train
# frame by frame.   The supervision approach involves the time alignment, though--
# it is just applied in a loose way, where each symbol can appear in the
# frame-range that it was in in the alignment, extended by a certain margin.
#


# Begin configuration section.
cmd=run.pl
frames_per_eg=25   # number of feature frames example (not counting added context).
                   # more->less disk space and less time preparing egs, but more
                   # I/O during training.
frames_overlap_per_eg=0  # number of supervised frames of overlap that we aim for per eg.
                  # can be useful to avoid wasted data if you're using --left-deriv-truncate
                  # and --right-deriv-truncate.
frame_subsampling_factor=3 # frames-per-second of features we train on divided
                           # by frames-per-second at output of chain model
alignment_subsampling_factor=3 # frames-per-second of input alignments divided
                               # by frames-per-second at output of chain model
left_context=4    # amount of left-context per eg (i.e. extra frames of input features
                  # not present in the output supervision).
right_context=4   # amount of right-context per eg.
left_context_initial=-1    # if >=0, left-context for first chunk of an utterance
right_context_final=-1     # if >=0, right-context for last chunk of an utterance
compress=true   # set this to false to disable compression (e.g. if you want to see whether
                # results are affected).

num_utts_subset=300     # number of utterances in validation and training
                        # subsets used for shrinkage and diagnostics.
num_valid_egs_combine=0  # #validation examples for combination weights at the very end.
num_train_egs_combine=1000 # number of train examples for the above.
num_egs_diagnostic=400 # number of frames for "compute_prob" jobs
frames_per_iter=400000 # each iteration of training, see this many frames per
                       # job, measured at the sampling rate of the features
                       # used.  This is just a guideline; it will pick a number
                       # that divides the number of samples in the entire data.

right_tolerance=  #CTC right tolerance == max label delay.
left_tolerance=

right_tolerance_silence=  # Tolerances for silence phones
left_tolerance_silence=

transform_dir=     # If supplied, overrides latdir as the place to find fMLLR transforms

stage=0
max_jobs_run=15         # This should be set to the maximum number of jobs you are
                        # comfortable to run in parallel; you can increase it if your disk
                        # speed is greater and you have more machines.
max_shuffle_jobs_run=50  # the shuffle jobs now include the nnet3-chain-normalize-egs command,
                         # which is fairly CPU intensive, so we can run quite a few at once
                         # without overloading the disks.
srand=0     # rand seed for nnet3-chain-get-egs, nnet3-chain-copy-egs and nnet3-chain-shuffle-egs
online_ivector_dir=  # can be used if we are including speaker information as iVectors.
cmvn_opts=  # can be used for specifying CMVN options, if feature type is not lda (if lda,
            # it doesn't make sense to use different options than were used as input to the
            # LDA transform).  This is used to turn off CMVN in the online-nnet experiments.
lattice_lm_scale=     # If supplied, the graph/lm weight of the lattices will be
                      # used (with this scale) in generating supervisions
egs_weight=1.0    # The weight which determines how much each training example
                           # contributes to gradients while training (can be used
                           # to down/up-weight a dataset)
lattice_prune_beam=         # If supplied, the lattices will be pruned to this beam,
                            # before being used to get supervisions.
acwt=0.1   # For pruning
phone_insertion_penalty=
deriv_weights_scp=
generate_egs_scp=false
<<<<<<< HEAD
=======
no_chunking=false
lat_copy_src=
>>>>>>> 82efedb0

echo "$0 $@"  # Print the command line for logging

if [ -f path.sh ]; then . ./path.sh; fi
. parse_options.sh || exit 1;


if [ $# != 4 ]; then
  echo "Usage: $0 [opts] <data> <chain-dir> <lattice-dir> <egs-dir>"
  echo " e.g.: $0 data/train exp/tri4_nnet exp/tri3_lats exp/tri4_nnet/egs"
  echo ""
  echo "From <chain-dir>, 0.trans_mdl (the transition-model), tree (the tree)"
  echo "and normalization.fst (the normalization FST, derived from the denominator FST)"
  echo "are read."
  echo ""
  echo "Main options (for others, see top of script file)"
  echo "  --config <config-file>                           # config file containing options"
  echo "  --max-jobs-run <max-jobs-run>                    # The maximum number of jobs you want to run in"
  echo "                                                   # parallel (increase this only if you have good disk and"
  echo "                                                   # network speed).  default=6"
  echo "  --cmd (utils/run.pl;utils/queue.pl <queue opts>) # how to run jobs."
  echo "  --frames-per-iter <#samples;400000>              # Number of frames of data to process per iteration, per"
  echo "                                                   # process."
  echo "  --frame-subsampling-factor <factor;3>            # factor by which num-frames at nnet output is reduced "
  echo "  --frames-per-eg <frames;25>                      # number of supervised frames per eg on disk"
  echo "  --frames-overlap-per-eg <frames;25>              # number of supervised frames of overlap between egs"
  echo "  --left-context <int;4>                           # Number of frames on left side to append for feature input"
  echo "  --right-context <int;4>                          # Number of frames on right side to append for feature input"
  echo "  --left-context-initial <int;-1>                  # If >= 0, left-context for first chunk of an utterance"
  echo "  --right-context-final <int;-1>                   # If >= 0, right-context for last chunk of an utterance"
  echo "  --num-egs-diagnostic <#frames;4000>              # Number of egs used in computing (train,valid) diagnostics"
  echo "  --num-valid-egs-combine <#frames;10000>          # Number of egs used in getting combination weights at the"
  echo "                                                   # very end."
  echo "  --stage <stage|0>                                # Used to run a partially-completed training process from somewhere in"
  echo "                                                   # the middle."

  exit 1;
fi

data=$1
chaindir=$2
latdir=$3
dir=$4

# Check some files.
[ ! -z "$online_ivector_dir" ] && \
  extra_files="$online_ivector_dir/ivector_online.scp $online_ivector_dir/ivector_period"

$no_chunking && extra_files="$extra_files $data/allowed_lengths.txt"

for f in $data/feats.scp $latdir/lat.1.gz $latdir/final.mdl \
         $chaindir/{0.trans_mdl,tree,normalization.fst} $extra_files; do
  [ ! -f $f ] && echo "$0: no such file $f" && exit 1;
done

nj=$(cat $latdir/num_jobs) || exit 1

sdata=$data/split$nj
utils/split_data.sh $data $nj

mkdir -p $dir/log $dir/info

# Get list of validation utterances.

frame_shift=$(utils/data/get_frame_shift.sh $data) || exit 1
utils/data/get_utt2dur.sh $data

if $no_chunking; then
  frames_per_eg=$(cat $data/allowed_lengths.txt | tr '\n' , | sed 's/,$//')

  cut -d ' ' -f 1 $data/utt2spk | \
    utils/shuffle_list.pl | head -$num_utts_subset > $dir/valid_uttlist || exit 1;
else
  cat $data/utt2dur | \
    awk -v min_len=$frames_per_eg -v fs=$frame_shift '{if ($2 * 1/fs >= min_len) print $1}' | \
    utils/shuffle_list.pl | head -$num_utts_subset > $dir/valid_uttlist || exit 1;
fi

len_uttlist=`wc -l $dir/valid_uttlist | awk '{print $1}'`
if [ $len_uttlist -lt $num_utts_subset ]; then
  echo "Number of utterances which have length at least $frames_per_eg is really low. Please check your data." && exit 1;
fi

if [ -f $data/utt2uniq ]; then  # this matters if you use data augmentation.
  # because of this stage we can again have utts with lengths less than
  # frames_per_eg
  echo "File $data/utt2uniq exists, so augmenting valid_uttlist to"
  echo "include all perturbed versions of the same 'real' utterances."
  mv $dir/valid_uttlist $dir/valid_uttlist.tmp
  utils/utt2spk_to_spk2utt.pl $data/utt2uniq > $dir/uniq2utt
  cat $dir/valid_uttlist.tmp | utils/apply_map.pl $data/utt2uniq | \
    sort | uniq | utils/apply_map.pl $dir/uniq2utt | \
    awk '{for(n=1;n<=NF;n++) print $n;}' | sort  > $dir/valid_uttlist
  rm $dir/uniq2utt $dir/valid_uttlist.tmp
fi

if $no_chunking; then
  cut -d ' ' -f 1 $data/utt2spk | \
   utils/filter_scp.pl --exclude $dir/valid_uttlist | \
   utils/shuffle_list.pl | head -$num_utts_subset > $dir/train_subset_uttlist || exit 1;
else
  cat $data/utt2dur | \
    awk -v min_len=$frames_per_eg -v fs=$frame_shift '{if ($2 * 1/fs >= min_len) print $1}' | \
     utils/filter_scp.pl --exclude $dir/valid_uttlist | \
     utils/shuffle_list.pl | head -$num_utts_subset > $dir/train_subset_uttlist || exit 1;
fi

len_uttlist=`wc -l $dir/train_subset_uttlist | awk '{print $1}'`
if [ $len_uttlist -lt $num_utts_subset ]; then
  echo "Number of utterances which have length at least $frames_per_eg is really low. Please check your data." && exit 1;
fi

[ -z "$transform_dir" ] && transform_dir=$latdir

# because we'll need the features with a different number of jobs than $latdir,
# copy to ark,scp.
if [ -f $transform_dir/raw_trans.1 ]; then
  echo "$0: using raw transforms from $transform_dir"
  if [ $stage -le 0 ]; then
    $cmd $dir/log/copy_transforms.log \
      copy-feats "ark:cat $transform_dir/raw_trans.* |" "ark,scp:$dir/trans.ark,$dir/trans.scp"
  fi
fi

## Set up features.
echo "$0: feature type is raw"
feats="ark,s,cs:utils/filter_scp.pl --exclude $dir/valid_uttlist $sdata/JOB/feats.scp | apply-cmvn $cmvn_opts --utt2spk=ark:$sdata/JOB/utt2spk scp:$sdata/JOB/cmvn.scp scp:- ark:- |"
valid_feats="ark,s,cs:utils/filter_scp.pl $dir/valid_uttlist $data/feats.scp | apply-cmvn $cmvn_opts --utt2spk=ark:$data/utt2spk scp:$data/cmvn.scp scp:- ark:- |"
train_subset_feats="ark,s,cs:utils/filter_scp.pl $dir/train_subset_uttlist $data/feats.scp | apply-cmvn $cmvn_opts --utt2spk=ark:$data/utt2spk scp:$data/cmvn.scp scp:- ark:- |"
echo $cmvn_opts >$dir/cmvn_opts # caution: the top-level nnet training script should copy this to its own dir now.

if [ -f $dir/trans.scp ]; then
  feats="$feats transform-feats --utt2spk=ark:$sdata/JOB/utt2spk scp:$dir/trans.scp ark:- ark:- |"
  valid_feats="$valid_feats transform-feats --utt2spk=ark:$data/utt2spk scp:$dir/trans.scp ark:- ark:- |"
  train_subset_feats="$train_subset_feats transform-feats --utt2spk=ark:$data/utt2spk scp:$dir/trans.scp ark:- ark:- |"
fi

tree-info $chaindir/tree | grep num-pdfs | awk '{print $2}' > $dir/info/num_pdfs || exit 1

if [ ! -z "$online_ivector_dir" ]; then
  ivector_dim=$(feat-to-dim scp:$online_ivector_dir/ivector_online.scp -) || exit 1;
  echo $ivector_dim > $dir/info/ivector_dim
  steps/nnet2/get_ivector_id.sh $online_ivector_dir > $dir/info/final.ie.id || exit 1
  ivector_period=$(cat $online_ivector_dir/ivector_period) || exit 1;
  ivector_opts="--online-ivectors=scp:$online_ivector_dir/ivector_online.scp --online-ivector-period=$ivector_period"
else
  ivector_opts=""
  echo 0 >$dir/info/ivector_dim
fi

if [ $stage -le 1 ]; then
  echo "$0: working out number of frames of training data"
  num_frames=$(steps/nnet2/get_num_frames.sh $data)
  echo $num_frames > $dir/info/num_frames
  echo "$0: working out feature dim"
  feats_one="$(echo $feats | sed s/JOB/1/g)"
  if ! feat_dim=$(feat-to-dim "$feats_one" - 2>/dev/null); then
    echo "Command failed (getting feature dim): feat-to-dim \"$feats_one\""
    exit 1
  fi
  echo $feat_dim > $dir/info/feat_dim
else
  num_frames=$(cat $dir/info/num_frames) || exit 1;
  feat_dim=$(cat $dir/info/feat_dim) || exit 1;
fi

# the + 1 is to round up, not down... we assume it doesn't divide exactly.
num_archives=$[$num_frames/$frames_per_iter+1]

# We may have to first create a smaller number of larger archives, with number
# $num_archives_intermediate, if $num_archives is more than the maximum number
# of open filehandles that the system allows per process (ulimit -n).
# This sometimes gives a misleading answer as GridEngine sometimes changes the
# limit, so we limit it to 512.
max_open_filehandles=$(ulimit -n) || exit 1
[ $max_open_filehandles -gt 512 ] && max_open_filehandles=512
num_archives_intermediate=$num_archives
archives_multiple=1
while [ $[$num_archives_intermediate+4] -gt $max_open_filehandles ]; do
  archives_multiple=$[$archives_multiple+1]
  num_archives_intermediate=$[$num_archives/$archives_multiple] || exit 1;
done
# now make sure num_archives is an exact multiple of archives_multiple.
num_archives=$[$archives_multiple*$num_archives_intermediate] || exit 1;

echo $num_archives >$dir/info/num_archives
echo $frames_per_eg >$dir/info/frames_per_eg
# Work out the number of egs per archive
egs_per_archive=$[$num_frames/($frames_per_eg*$num_archives)] || exit 1;
! [ $egs_per_archive -le $frames_per_iter ] && \
  echo "$0: script error: egs_per_archive=$egs_per_archive not <= frames_per_iter=$frames_per_iter" \
  && exit 1;

echo $egs_per_archive > $dir/info/egs_per_archive

echo "$0: creating $num_archives archives, each with $egs_per_archive egs, with"
echo "$0:   $frames_per_eg labels per example, and (left,right) context = ($left_context,$right_context)"
if [ $left_context_initial -ge 0 ] || [ $right_context_final -ge 0 ]; then
  echo "$0:   ... and (left-context-initial,right-context-final) = ($left_context_initial,$right_context_final)"
fi


if [ -e $dir/storage ]; then
  # Make soft links to storage directories, if distributing this way..  See
  # utils/create_split_dir.pl.
  echo "$0: creating data links"
  utils/create_data_link.pl $(for x in $(seq $num_archives); do echo $dir/cegs.$x.ark; done)
  for x in $(seq $num_archives_intermediate); do
    utils/create_data_link.pl $(for y in $(seq $nj); do echo $dir/cegs_orig.$y.$x.ark; done)
  done
fi

<<<<<<< HEAD
if [ $stage -le 2 ]; then
  echo "$0: copying training lattices"

  [ ! -z $lattice_prune_beam ] && \
    prune_cmd="ark:- | lattice-prune --acoustic-scale=$acwt --beam=$lattice_prune_beam ark:-"
  $cmd --max-jobs-run 6 JOB=1:$num_lat_jobs $dir/log/lattice_copy.JOB.log \
    lattice-copy "ark:gunzip -c $latdir/lat.JOB.gz|" $prune_cmd ark,scp:$dir/lat.JOB.ark,$dir/lat.JOB.scp || exit 1;

  for id in $(seq $num_lat_jobs); do cat $dir/lat.$id.scp; done > $dir/lat.scp
fi


=======
>>>>>>> 82efedb0
egs_opts="--left-context=$left_context --right-context=$right_context --num-frames=$frames_per_eg --frame-subsampling-factor=$frame_subsampling_factor --compress=$compress"
[ $left_context_initial -ge 0 ] && egs_opts="$egs_opts --left-context-initial=$left_context_initial"
[ $right_context_final -ge 0 ] && egs_opts="$egs_opts --right-context-final=$right_context_final"
$no_chunking && egs_opts="$egs_opts --no-chunking"

[ ! -z "$deriv_weights_scp" ] && egs_opts="$egs_opts --deriv-weights-rspecifier=scp:$deriv_weights_scp"

chain_supervision_all_opts="--lattice-input=true --frame-subsampling-factor=$alignment_subsampling_factor"
[ ! -z $right_tolerance ] && \
  chain_supervision_all_opts="$chain_supervision_all_opts --right-tolerance=$right_tolerance"

[ ! -z $left_tolerance ] && \
  chain_supervision_all_opts="$chain_supervision_all_opts --left-tolerance=$left_tolerance"

normalization_scale=1.0
<<<<<<< HEAD
if [ ! -z "$lattice_lm_scale" ]; then
  chain_supervision_all_opts="$chain_supervision_all_opts --lm-scale=$lattice_lm_scale"
  normalization_scale=$(perl -e "
  if ($lattice_lm_scale >= 1.0 || $lattice_lm_scale < 0) { 
    print STDERR \"Invalid --lattice-lm-scale $lattice_lm_scale\";
    exit(1); 
  } 
=======

lattice_copy_cmd="ark:-"
if [ ! -z $lattice_prune_beam ]; then
  if [ "$lattice_prune_beam" == "0" ] || [ "$lattice_prune_beam" == "0.0" ]; then
    lattice_copy_cmd="ark:- | lattice-1best --acoustic-scale=$acwt ark:- ark:-"
  else
    lattice_copy_cmd="ark:- | lattice-prune --acoustic-scale=$acwt --beam=$lattice_prune_beam ark:- ark:-"
  fi
fi

if [ ! -z "$lattice_lm_scale" ]; then
  chain_supervision_all_opts="$chain_supervision_all_opts --lm-scale=$lattice_lm_scale"

  normalization_scale=$(perl -e "
  if ($lattice_lm_scale >= 1.0 || $lattice_lm_scale < 0) {
    print STDERR \"Invalid --lattice-lm-scale $lattice_lm_scale\";
    exit(1);
  }
>>>>>>> 82efedb0
  print (1.0 - $lattice_lm_scale);")
fi

[ ! -z $phone_insertion_penalty ] && \
  chain_supervision_all_opts="$chain_supervision_all_opts --phone-ins-penalty=$phone_insertion_penalty"

<<<<<<< HEAD
=======
[ ! -z $right_tolerance_silence ] && \
  chain_supervision_all_opts="$chain_supervision_all_opts --right-tolerance-silence=$right_tolerance_silence"

[ ! -z $left_tolerance_silence ] && \
  chain_supervision_all_opts="$chain_supervision_all_opts --left-tolerance-silence=$left_tolerance_silence"

if [ ! -z $left_tolerance_silence ] && [ ! -z $right_tolerance_silence ]; then
  chain_supervision_all_opts="$chain_supervision_all_opts --silence-phones=$(cat $lang/phones/silence_phones.csl)"
fi

>>>>>>> 82efedb0
echo $left_context > $dir/info/left_context
echo $right_context > $dir/info/right_context
echo $left_context_initial > $dir/info/left_context_initial
echo $right_context_final > $dir/info/right_context_final

if [ $stage -le 2 ]; then
  if [ ! -z "$lat_copy_src" ]; then
    ln -sf `readlink -f $lat_copy_src`/lat.*.{ark,scp} $dir/
    cat $lat_copy_src/lat.{?,??}.scp > $dir/lat.scp
  fi

  echo "$0: Getting validation and training subset examples in background."
  rm $dir/.error 2>/dev/null

  (
  if [ -z "$lat_copy_src" ]; then
    $cmd --max-jobs-run 6 JOB=1:$nj $dir/log/lattice_copy.JOB.log \
      lattice-copy --include="cat $dir/valid_uttlist $dir/train_subset_uttlist |" --ignore-missing \
      "ark:gunzip -c $latdir/lat.JOB.gz|" \
      ark,scp:$dir/lat_special.JOB.ark,$dir/lat_special.JOB.scp || exit 1

    for id in $(seq $nj); do cat $dir/lat_special.$id.scp; done > $dir/lat_special.scp
  else
    # do the filtering just once, as lat.scp may be long.
    utils/filter_scp.pl <(cat $dir/valid_uttlist $dir/train_subset_uttlist) \
      <$dir/lat.scp >$dir/lat_special.scp
  fi

  $cmd $dir/log/create_valid_subset.log \
    utils/filter_scp.pl $dir/valid_uttlist $dir/lat_special.scp \| \
    lattice-align-phones --replace-output-symbols=true $latdir/final.mdl scp:- $lattice_copy_cmd \| \
    chain-get-supervision $chain_supervision_all_opts $chaindir/tree $chaindir/0.trans_mdl \
      ark:- ark:- \| \
    nnet3-chain-get-egs $ivector_opts --srand=$srand \
      $egs_opts --normalization-scale=$normalization_scale $chaindir/normalization.fst \
<<<<<<< HEAD
      "$valid_feats" ark,s,cs:- "ark:$dir/valid_all.cegs" || touch $dir/.error &
=======
      "$valid_feats" ark,s,cs:- "ark:$dir/valid_all.cegs" || exit 1 &
>>>>>>> 82efedb0
  $cmd $dir/log/create_train_subset.log \
    utils/filter_scp.pl $dir/train_subset_uttlist $dir/lat_special.scp \| \
    lattice-align-phones --replace-output-symbols=true $latdir/final.mdl scp:- $lattice_copy_cmd \| \
    chain-get-supervision $chain_supervision_all_opts \
      $chaindir/tree $chaindir/0.trans_mdl ark:- ark:- \| \
    nnet3-chain-get-egs $ivector_opts --srand=$srand \
      $egs_opts --normalization-scale=$normalization_scale $chaindir/normalization.fst \
<<<<<<< HEAD
      "$train_subset_feats" ark,s,cs:- "ark:$dir/train_subset_all.cegs" || touch $dir/.error &
  wait;
  [ -f $dir/.error ] && echo "Error detected while creating train/valid egs" && exit 1
=======
      "$train_subset_feats" ark,s,cs:- "ark:$dir/train_subset_all.cegs" || exit 1 &
  wait
  sleep 5  # wait for file system to sync.
>>>>>>> 82efedb0
  echo "... Getting subsets of validation examples for diagnostics and combination."
  if $generate_egs_scp; then
    valid_diagnostic_output="ark,scp:$dir/valid_diagnostic.cegs,$dir/valid_diagnostic.scp"
    train_diagnostic_output="ark,scp:$dir/train_diagnostic.cegs,$dir/train_diagnostic.scp"
  else
    valid_diagnostic_output="ark:$dir/valid_diagnostic.cegs"
    train_diagnostic_output="ark:$dir/train_diagnostic.cegs"
  fi
  $cmd $dir/log/create_valid_subset_combine.log \
    nnet3-chain-subset-egs --n=$num_valid_egs_combine ark:$dir/valid_all.cegs \
    ark:$dir/valid_combine.cegs || exit 1 &
  $cmd $dir/log/create_valid_subset_diagnostic.log \
    nnet3-chain-subset-egs --n=$num_egs_diagnostic ark:$dir/valid_all.cegs \
<<<<<<< HEAD
    $valid_diagnostic_output || touch $dir/.error &
=======
    $valid_diagnostic_output || exit 1 &
>>>>>>> 82efedb0

  $cmd $dir/log/create_train_subset_combine.log \
    nnet3-chain-subset-egs --n=$num_train_egs_combine ark:$dir/train_subset_all.cegs \
    ark:$dir/train_combine.cegs || exit 1 &
  $cmd $dir/log/create_train_subset_diagnostic.log \
    nnet3-chain-subset-egs --n=$num_egs_diagnostic ark:$dir/train_subset_all.cegs \
<<<<<<< HEAD
    $train_diagnostic_output || touch $dir/.error &
=======
    $train_diagnostic_output || exit 1 &
>>>>>>> 82efedb0
  wait
  sleep 5  # wait for file system to sync.
  if $generate_egs_scp; then
    cat $dir/valid_combine.cegs $dir/train_combine.cegs | \
      nnet3-chain-copy-egs ark:- ark,scp:$dir/combine.cegs,$dir/combine.scp
    rm $dir/{train,valid}_combine.scp
  else
    cat $dir/valid_combine.cegs $dir/train_combine.cegs > $dir/combine.cegs
  fi

  for f in $dir/{combine,train_diagnostic,valid_diagnostic}.cegs; do
    [ ! -s $f ] && echo "No examples in file $f" && exit 1;
  done
  rm $dir/valid_all.cegs $dir/train_subset_all.cegs $dir/{train,valid}_combine.cegs
  ) || touch $dir/.error &
fi

if [ $stage -le 4 ]; then
  # create cegs_orig.*.*.ark; the first index goes to $nj,
  # the second to $num_archives_intermediate.

  egs_list=
  for n in $(seq $num_archives_intermediate); do
    egs_list="$egs_list ark:$dir/cegs_orig.JOB.$n.ark"
  done
  echo "$0: Generating training examples on disk"

  # The examples will go round-robin to egs_list.  Note: we omit the
  # 'normalization.fst' argument while creating temporary egs: the phase of egs
  # preparation that involves the normalization FST is quite CPU-intensive and
  # it's more convenient to do it later, in the 'shuffle' stage.  Otherwise to
  # make it efficient we need to use a large 'nj', like 40, and in that case
  # there can be too many small files to deal with, because the total number of
  # files is the product of 'nj' by 'num_archives_intermediate', which might be
  # quite large.

  lattice_rspecifier="ark:gunzip -c $latdir/lat.JOB.gz |"
  if [ ! -z "$lat_copy_src" ]; then
    lattice_rspecifier="scp:utils/filter_scp.pl $sdata/JOB/utt2spk $dir/lat.scp |"
  fi

  $cmd --max-jobs-run $max_jobs_run JOB=1:$nj $dir/log/get_egs.JOB.log \
    lattice-align-phones --replace-output-symbols=true $latdir/final.mdl \
      "$lattice_rspecifier" $lattice_copy_cmd \| \
    chain-get-supervision $chain_supervision_all_opts \
      --weight=$egs_weight \
      $chaindir/tree $chaindir/0.trans_mdl ark:- ark:- \| \
    nnet3-chain-get-egs $ivector_opts --srand=\$[JOB+$srand] $egs_opts \
      --num-frames-overlap=$frames_overlap_per_eg \
     "$feats" ark,s,cs:- ark:- \| \
    nnet3-chain-copy-egs --random=true --srand=\$[JOB+$srand] ark:- $egs_list || exit 1;
fi

if [ $stage -le 5 ]; then
  echo "$0: recombining and shuffling order of archives on disk"
  # combine all the "egs_orig.*.JOB.scp" (over the $nj splits of the data) and
  # shuffle the order, writing to the egs.JOB.ark

  # the input is a concatenation over the input jobs.
  egs_list=
  for n in $(seq $nj); do
    egs_list="$egs_list $dir/cegs_orig.$n.JOB.ark"
  done

  if [ $archives_multiple == 1 ]; then # normal case.
    if $generate_egs_scp; then
      output_archive="ark,scp:$dir/cegs.JOB.ark,$dir/cegs.JOB.scp"
    else
      output_archive="ark:$dir/cegs.JOB.ark"
    fi
    $cmd --max-jobs-run $max_shuffle_jobs_run --mem 8G JOB=1:$num_archives_intermediate $dir/log/shuffle.JOB.log \
      nnet3-chain-normalize-egs --normalization-scale=$normalization_scale $chaindir/normalization.fst "ark:cat $egs_list|" ark:- \| \
      nnet3-chain-shuffle-egs --srand=\$[JOB+$srand] ark:- $output_archive || exit 1;
<<<<<<< HEAD
    
=======

>>>>>>> 82efedb0
    if $generate_egs_scp; then
      #concatenate cegs.JOB.scp in single cegs.scp
      rm -rf $dir/cegs.scp
      for j in $(seq $num_archives_intermediate); do
        cat $dir/cegs.$j.scp || exit 1;
      done > $dir/cegs.scp || exit 1;
      for f in $dir/cegs.*.scp; do rm $f; done
    fi
  else
    # we need to shuffle the 'intermediate archives' and then split into the
    # final archives.  we create soft links to manage this splitting, because
    # otherwise managing the output names is quite difficult (and we don't want
    # to submit separate queue jobs for each intermediate archive, because then
    # the --max-jobs-run option is hard to enforce).
    if $generate_egs_scp; then
      output_archives="$(for y in $(seq $archives_multiple); do echo ark,scp:$dir/cegs.JOB.$y.ark,$dir/cegs.JOB.$y.scp; done)"
    else
      output_archives="$(for y in $(seq $archives_multiple); do echo ark:$dir/cegs.JOB.$y.ark; done)"
    fi
    for x in $(seq $num_archives_intermediate); do
      for y in $(seq $archives_multiple); do
        archive_index=$[($x-1)*$archives_multiple+$y]
        # egs.intermediate_archive.{1,2,...}.ark will point to egs.archive.ark
        ln -sf cegs.$archive_index.ark $dir/cegs.$x.$y.ark || exit 1
      done
    done
    $cmd --max-jobs-run $max_shuffle_jobs_run --mem 8G JOB=1:$num_archives_intermediate $dir/log/shuffle.JOB.log \
      nnet3-chain-normalize-egs --normalization-scale=$normalization_scale $chaindir/normalization.fst "ark:cat $egs_list|" ark:- \| \
      nnet3-chain-shuffle-egs --srand=\$[JOB+$srand] ark:- ark:- \| \
      nnet3-chain-copy-egs ark:- $output_archives || exit 1;
<<<<<<< HEAD
    
=======

>>>>>>> 82efedb0
    if $generate_egs_scp; then
      #concatenate cegs.JOB.scp in single cegs.scp
      rm -rf $dir/cegs.scp
      for j in $(seq $num_archives_intermediate); do
<<<<<<< HEAD
        for y in $(seq $num_archives_intermediate); do
=======
        for y in $(seq $archives_multiple); do
>>>>>>> 82efedb0
          cat $dir/cegs.$j.$y.scp || exit 1;
        done
      done > $dir/cegs.scp || exit 1;
      for f in $dir/cegs.*.*.scp; do rm $f; done
    fi
  fi
fi

wait
[ -f $dir/.error ] && echo "Error detected while creating train/valid egs" && exit 1

if [ $stage -le 6 ]; then
  echo "$0: removing temporary archives"
  (
    cd $dir
    for f in $(ls -l . | grep 'cegs_orig' | awk '{ X=NF-1; Y=NF-2; if ($X == "->")  print $Y, $NF; }'); do rm $f; done
    # the next statement removes them if we weren't using the soft links to a
    # 'storage' directory.
    rm cegs_orig.*.ark 2>/dev/null
  )
  if [ $archives_multiple -gt 1 ]; then
    # there are some extra soft links that we should delete.
    for f in $dir/cegs.*.*.ark; do rm $f; done
  fi
  if [ -z "$lat_copy_src" ]; then
    rm $dir/lat_special.*.ark
  fi
  echo "$0: removing temporary alignments and transforms"
  # Ignore errors below because trans.* might not exist.
  rm $dir/{ali,trans}.{ark,scp} 2>/dev/null

fi

echo "$0: Finished preparing training examples"<|MERGE_RESOLUTION|>--- conflicted
+++ resolved
@@ -48,9 +48,6 @@
 
 right_tolerance=  #CTC right tolerance == max label delay.
 left_tolerance=
-
-right_tolerance_silence=  # Tolerances for silence phones
-left_tolerance_silence=
 
 transform_dir=     # If supplied, overrides latdir as the place to find fMLLR transforms
 
@@ -77,11 +74,8 @@
 phone_insertion_penalty=
 deriv_weights_scp=
 generate_egs_scp=false
-<<<<<<< HEAD
-=======
 no_chunking=false
 lat_copy_src=
->>>>>>> 82efedb0
 
 echo "$0 $@"  # Print the command line for logging
 
@@ -294,21 +288,6 @@
   done
 fi
 
-<<<<<<< HEAD
-if [ $stage -le 2 ]; then
-  echo "$0: copying training lattices"
-
-  [ ! -z $lattice_prune_beam ] && \
-    prune_cmd="ark:- | lattice-prune --acoustic-scale=$acwt --beam=$lattice_prune_beam ark:-"
-  $cmd --max-jobs-run 6 JOB=1:$num_lat_jobs $dir/log/lattice_copy.JOB.log \
-    lattice-copy "ark:gunzip -c $latdir/lat.JOB.gz|" $prune_cmd ark,scp:$dir/lat.JOB.ark,$dir/lat.JOB.scp || exit 1;
-
-  for id in $(seq $num_lat_jobs); do cat $dir/lat.$id.scp; done > $dir/lat.scp
-fi
-
-
-=======
->>>>>>> 82efedb0
 egs_opts="--left-context=$left_context --right-context=$right_context --num-frames=$frames_per_eg --frame-subsampling-factor=$frame_subsampling_factor --compress=$compress"
 [ $left_context_initial -ge 0 ] && egs_opts="$egs_opts --left-context-initial=$left_context_initial"
 [ $right_context_final -ge 0 ] && egs_opts="$egs_opts --right-context-final=$right_context_final"
@@ -324,15 +303,6 @@
   chain_supervision_all_opts="$chain_supervision_all_opts --left-tolerance=$left_tolerance"
 
 normalization_scale=1.0
-<<<<<<< HEAD
-if [ ! -z "$lattice_lm_scale" ]; then
-  chain_supervision_all_opts="$chain_supervision_all_opts --lm-scale=$lattice_lm_scale"
-  normalization_scale=$(perl -e "
-  if ($lattice_lm_scale >= 1.0 || $lattice_lm_scale < 0) { 
-    print STDERR \"Invalid --lattice-lm-scale $lattice_lm_scale\";
-    exit(1); 
-  } 
-=======
 
 lattice_copy_cmd="ark:-"
 if [ ! -z $lattice_prune_beam ]; then
@@ -351,26 +321,12 @@
     print STDERR \"Invalid --lattice-lm-scale $lattice_lm_scale\";
     exit(1);
   }
->>>>>>> 82efedb0
   print (1.0 - $lattice_lm_scale);")
 fi
 
 [ ! -z $phone_insertion_penalty ] && \
   chain_supervision_all_opts="$chain_supervision_all_opts --phone-ins-penalty=$phone_insertion_penalty"
 
-<<<<<<< HEAD
-=======
-[ ! -z $right_tolerance_silence ] && \
-  chain_supervision_all_opts="$chain_supervision_all_opts --right-tolerance-silence=$right_tolerance_silence"
-
-[ ! -z $left_tolerance_silence ] && \
-  chain_supervision_all_opts="$chain_supervision_all_opts --left-tolerance-silence=$left_tolerance_silence"
-
-if [ ! -z $left_tolerance_silence ] && [ ! -z $right_tolerance_silence ]; then
-  chain_supervision_all_opts="$chain_supervision_all_opts --silence-phones=$(cat $lang/phones/silence_phones.csl)"
-fi
-
->>>>>>> 82efedb0
 echo $left_context > $dir/info/left_context
 echo $right_context > $dir/info/right_context
 echo $left_context_initial > $dir/info/left_context_initial
@@ -406,11 +362,7 @@
       ark:- ark:- \| \
     nnet3-chain-get-egs $ivector_opts --srand=$srand \
       $egs_opts --normalization-scale=$normalization_scale $chaindir/normalization.fst \
-<<<<<<< HEAD
-      "$valid_feats" ark,s,cs:- "ark:$dir/valid_all.cegs" || touch $dir/.error &
-=======
       "$valid_feats" ark,s,cs:- "ark:$dir/valid_all.cegs" || exit 1 &
->>>>>>> 82efedb0
   $cmd $dir/log/create_train_subset.log \
     utils/filter_scp.pl $dir/train_subset_uttlist $dir/lat_special.scp \| \
     lattice-align-phones --replace-output-symbols=true $latdir/final.mdl scp:- $lattice_copy_cmd \| \
@@ -418,15 +370,9 @@
       $chaindir/tree $chaindir/0.trans_mdl ark:- ark:- \| \
     nnet3-chain-get-egs $ivector_opts --srand=$srand \
       $egs_opts --normalization-scale=$normalization_scale $chaindir/normalization.fst \
-<<<<<<< HEAD
-      "$train_subset_feats" ark,s,cs:- "ark:$dir/train_subset_all.cegs" || touch $dir/.error &
-  wait;
-  [ -f $dir/.error ] && echo "Error detected while creating train/valid egs" && exit 1
-=======
       "$train_subset_feats" ark,s,cs:- "ark:$dir/train_subset_all.cegs" || exit 1 &
   wait
   sleep 5  # wait for file system to sync.
->>>>>>> 82efedb0
   echo "... Getting subsets of validation examples for diagnostics and combination."
   if $generate_egs_scp; then
     valid_diagnostic_output="ark,scp:$dir/valid_diagnostic.cegs,$dir/valid_diagnostic.scp"
@@ -440,22 +386,14 @@
     ark:$dir/valid_combine.cegs || exit 1 &
   $cmd $dir/log/create_valid_subset_diagnostic.log \
     nnet3-chain-subset-egs --n=$num_egs_diagnostic ark:$dir/valid_all.cegs \
-<<<<<<< HEAD
-    $valid_diagnostic_output || touch $dir/.error &
-=======
     $valid_diagnostic_output || exit 1 &
->>>>>>> 82efedb0
 
   $cmd $dir/log/create_train_subset_combine.log \
     nnet3-chain-subset-egs --n=$num_train_egs_combine ark:$dir/train_subset_all.cegs \
     ark:$dir/train_combine.cegs || exit 1 &
   $cmd $dir/log/create_train_subset_diagnostic.log \
     nnet3-chain-subset-egs --n=$num_egs_diagnostic ark:$dir/train_subset_all.cegs \
-<<<<<<< HEAD
-    $train_diagnostic_output || touch $dir/.error &
-=======
     $train_diagnostic_output || exit 1 &
->>>>>>> 82efedb0
   wait
   sleep 5  # wait for file system to sync.
   if $generate_egs_scp; then
@@ -529,11 +467,7 @@
     $cmd --max-jobs-run $max_shuffle_jobs_run --mem 8G JOB=1:$num_archives_intermediate $dir/log/shuffle.JOB.log \
       nnet3-chain-normalize-egs --normalization-scale=$normalization_scale $chaindir/normalization.fst "ark:cat $egs_list|" ark:- \| \
       nnet3-chain-shuffle-egs --srand=\$[JOB+$srand] ark:- $output_archive || exit 1;
-<<<<<<< HEAD
-    
-=======
-
->>>>>>> 82efedb0
+
     if $generate_egs_scp; then
       #concatenate cegs.JOB.scp in single cegs.scp
       rm -rf $dir/cegs.scp
@@ -564,20 +498,12 @@
       nnet3-chain-normalize-egs --normalization-scale=$normalization_scale $chaindir/normalization.fst "ark:cat $egs_list|" ark:- \| \
       nnet3-chain-shuffle-egs --srand=\$[JOB+$srand] ark:- ark:- \| \
       nnet3-chain-copy-egs ark:- $output_archives || exit 1;
-<<<<<<< HEAD
-    
-=======
-
->>>>>>> 82efedb0
+
     if $generate_egs_scp; then
       #concatenate cegs.JOB.scp in single cegs.scp
       rm -rf $dir/cegs.scp
       for j in $(seq $num_archives_intermediate); do
-<<<<<<< HEAD
-        for y in $(seq $num_archives_intermediate); do
-=======
         for y in $(seq $archives_multiple); do
->>>>>>> 82efedb0
           cat $dir/cegs.$j.$y.scp || exit 1;
         done
       done > $dir/cegs.scp || exit 1;
