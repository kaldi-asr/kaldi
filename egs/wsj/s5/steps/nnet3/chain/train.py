#!/usr/bin/env python

# Copyright 2016    Vijayaditya Peddinti.
#           2016    Vimal Manohar
# Apache 2.0.

""" This script is based on steps/nnet3/chain/train.sh
"""

import argparse
import logging
import os
import pprint
import shutil
import sys
import traceback

sys.path.insert(0, 'steps')
import libs.nnet3.train.common as common_train_lib
import libs.common as common_lib
import libs.nnet3.train.chain_objf.acoustic_model as chain_lib
import libs.nnet3.report.log_parse as nnet3_log_parse


logger = logging.getLogger('libs')
logger.setLevel(logging.INFO)
handler = logging.StreamHandler()
handler.setLevel(logging.INFO)
formatter = logging.Formatter("%(asctime)s [%(pathname)s:%(lineno)s - "
                              "%(funcName)s - %(levelname)s ] %(message)s")
handler.setFormatter(formatter)
logger.addHandler(handler)
logger.info('Starting chain model trainer (train.py)')


def get_args():
    """ Get args from stdin.

    We add compulsary arguments as named arguments for readability

    The common options are defined in the object
    libs.nnet3.train.common.CommonParser.parser.
    See steps/libs/nnet3/train/common.py
    """

    parser = argparse.ArgumentParser(
        description="""Trains RNN and DNN acoustic models using the 'chain'
        objective function.""",
        formatter_class=argparse.ArgumentDefaultsHelpFormatter,
        conflict_handler='resolve',
        parents=[common_train_lib.CommonParser().parser])

    # egs extraction options
    parser.add_argument("--egs.chunk-width", type=str, dest='chunk_width',
                        default="20",
                        help="""Number of frames per chunk in the examples
                        used to train the RNN.   Caution: if you double this you
                        should halve --trainer.samples-per-iter.  May be
                        a comma-separated list of alternatives: first width
                        is the 'principal' chunk-width, used preferentially""")

    # chain options
    parser.add_argument("--chain.lm-opts", type=str, dest='lm_opts',
                        default=None, action=common_lib.NullstrToNoneAction,
                        help="options to be be passed to chain-est-phone-lm")
    parser.add_argument("--chain.l2-regularize", type=float,
                        dest='l2_regularize', default=0.0,
                        help="""Weight of regularization function which is the
                        l2-norm of the output of the network. It should be used
                        without the log-softmax layer for the outputs.  As
                        l2-norm of the log-softmax outputs can dominate the
                        objective function.""")
    parser.add_argument("--chain.xent-regularize", type=float,
                        dest='xent_regularize', default=0.0,
                        help="Weight of regularization function which is the "
                        "cross-entropy cost the outputs.")
    parser.add_argument("--chain.right-tolerance", type=int,
                        dest='right_tolerance', default=5, help="")
    parser.add_argument("--chain.left-tolerance", type=int,
                        dest='left_tolerance', default=5, help="")
    parser.add_argument("--chain.leaky-hmm-coefficient", type=float,
                        dest='leaky_hmm_coefficient', default=0.00001,
                        help="")
    parser.add_argument("--chain.apply-deriv-weights", type=str,
                        dest='apply_deriv_weights', default=True,
                        action=common_lib.StrToBoolAction,
                        choices=["true", "false"],
                        help="")
    parser.add_argument("--chain.truncate-deriv-weights", type=int,
                        dest='truncate_deriv_weights', default=0,
                        help="""Can be used to set to zero the weights of
                        derivs from frames near the edges.  (counts subsampled
                        frames)""")
    parser.add_argument("--chain.frame-subsampling-factor", type=int,
                        dest='frame_subsampling_factor', default=3,
                        help="ratio of frames-per-second of features we "
                        "train on, to chain model's output")
    parser.add_argument("--chain.alignment-subsampling-factor", type=int,
                        dest='alignment_subsampling_factor',
                        default=3,
                        help="ratio of frames-per-second of input "
                        "alignments to chain model's output")
    parser.add_argument("--chain.left-deriv-truncate", type=int,
                        dest='left_deriv_truncate',
                        default=None,
                        help="Deprecated. Kept for back compatibility")
    parser.add_argument("--chain.smbr-factor-schedule", type=str,
                        dest='smbr_factor_schedule', default=None,
                        action=common_lib.NullstrToNoneAction,
                        help="Schedule for sMBR factor in LF-SMBR training.")
    parser.add_argument("--chain.mmi-factor-schedule", type=str,
                        dest='mmi_factor_schedule', default=None,
                        action=common_lib.NullstrToNoneAction,
                        help="Schedule for MMI factor in LF-SMBR training.")
    parser.add_argument("--chain.smbr-xent-regularize", default=None,
                        dest='smbr_xent_regularize', type=float,
                        help="Xent regularizer term used with sMBR training")
    parser.add_argument("--chain.smbr-l2-regularize", default=None,
                        dest='smbr_l2_regularize', type=float,
                        help="L2 regularizer term used with sMBR training")

    # trainer options
    parser.add_argument("--trainer.input-model", type=str,
                        dest='input_model', default=None,
                        action=common_lib.NullstrToNoneAction,
                        help="If specified, this model is used as initial "
                             "'raw' model (0.raw in the script) instead of "
                             "initializing the model from the xconfig. "
                             "Also configs dir is not expected to exist "
                             "and left/right context is computed from this "
                             "model.")
    parser.add_argument("--trainer.num-epochs", type=float, dest='num_epochs',
                        default=10.0,
                        help="Number of epochs to train the model")
    parser.add_argument("--trainer.frames-per-iter", type=int,
                        dest='frames_per_iter', default=800000,
                        help="""Each iteration of training, see this many
                        [input] frames per job.  This option is passed to
                        get_egs.sh.  Aim for about a minute of training
                        time""")

    parser.add_argument("--trainer.num-chunk-per-minibatch", type=str,
                        dest='num_chunk_per_minibatch', default='128',
                        help="""Number of sequences to be processed in
                        parallel every minibatch.  May be a more general
                        rule as accepted by the --minibatch-size option of
                        nnet3-merge-egs; run that program without args to see
                        the format.""")

    # Parameters for the optimization
    parser.add_argument("--trainer.optimization.initial-effective-lrate",
                        type=float, dest='initial_effective_lrate',
                        default=0.0002,
                        help="Learning rate used during the initial iteration")
    parser.add_argument("--trainer.optimization.final-effective-lrate",
                        type=float, dest='final_effective_lrate',
                        default=0.00002,
                        help="Learning rate used during the final iteration")
    parser.add_argument("--trainer.optimization.shrink-value", type=float,
                        dest='shrink_value', default=1.0,
                        help="""Scaling factor used for scaling the parameter
                        matrices when the derivative averages are below the
                        shrink-threshold at the non-linearities.  E.g. 0.99.
                        Only applicable when the neural net contains sigmoid or
                        tanh units.""")
    parser.add_argument("--trainer.optimization.shrink-saturation-threshold",
                        type=float,
                        dest='shrink_saturation_threshold', default=0.40,
                        help="""Threshold that controls when we apply the
                        'shrinkage' (i.e. scaling by shrink-value).  If the
                        saturation of the sigmoid and tanh nonlinearities in
                        the neural net (as measured by
                        steps/nnet3/get_saturation.pl) exceeds this threshold
                        we scale the parameter matrices with the
                        shrink-value.""")
    # RNN-specific training options
    parser.add_argument("--trainer.deriv-truncate-margin", type=int,
                        dest='deriv_truncate_margin', default=None,
                        help="""(Relevant only for recurrent models). If
                        specified, gives the margin (in input frames) around
                        the 'required' part of each chunk that the derivatives
                        are backpropagated to. If unset, the derivatives are
                        backpropagated all the way to the boundaries of the
                        input data. E.g. 8 is a reasonable setting. Note: the
                        'required' part of the chunk is defined by the model's
                        {left,right}-context.""")

    parser.add_argument("--lang", type=str,
                        help="Lang directory to get silence pdfs.")

    # General options
    parser.add_argument("--feat-dir", type=str, required=True,
                        help="Directory with features used for training "
                        "the neural network.")
    parser.add_argument("--tree-dir", type=str, required=True,
                        help="""Directory containing the tree to use for this
                        model (we also expect final.mdl and ali.*.gz in that
                        directory""")
    parser.add_argument("--lat-dir", type=str, required=True,
                        help="Directory with numerator lattices "
                        "used for training the neural network.")
    parser.add_argument("--dir", type=str, required=True,
                        help="Directory to store the models and "
                        "all other files.")

    print(' '.join(sys.argv))
    print(sys.argv)

    args = parser.parse_args()

    [args, run_opts] = process_args(args)

    return [args, run_opts]


def process_args(args):
    """ Process the options got from get_args()
    """

    if not common_train_lib.validate_chunk_width(args.chunk_width):
        raise Exception("--egs.chunk-width has an invalid value")

    if not common_train_lib.validate_minibatch_size_str(args.num_chunk_per_minibatch):
        raise Exception("--trainer.num-chunk-per-minibatch has an invalid value")

    if args.chunk_left_context < 0:
        raise Exception("--egs.chunk-left-context should be non-negative")

    if args.chunk_right_context < 0:
        raise Exception("--egs.chunk-right-context should be non-negative")

    if args.left_deriv_truncate is not None:
        args.deriv_truncate_margin = -args.left_deriv_truncate
        logger.warning(
            "--chain.left-deriv-truncate (deprecated) is set by user, and "
            "--trainer.deriv-truncate-margin is set to negative of that "
            "value={0}. We recommend using the option "
            "--trainer.deriv-truncate-margin.".format(
                args.deriv_truncate_margin))

    if (not os.path.exists(args.dir)
            or (not os.path.exists(args.dir+"/configs") and
                not os.path.exists(args.input_model))):
        raise Exception("This script expects {0} to exist. Also either "
                        "--trainer.input-model option as initial 'raw' model "
                        "(used as 0.raw in the script) should be supplied or "
                        "{0}/configs directory which is the output of "
                        "make_configs.py script should be provided."
                        "".format(args.dir))

    if args.transform_dir is None:
        args.transform_dir = args.lat_dir
    # set the options corresponding to args.use_gpu
    run_opts = common_train_lib.RunOpts()
    if args.use_gpu:
        if not common_lib.check_if_cuda_compiled():
            logger.warning(
                """You are running with one thread but you have not compiled
                   for CUDA.  You may be running a setup optimized for GPUs.
                   If you have GPUs and have nvcc installed, go to src/ and do
                   ./configure; make""")

        run_opts.train_queue_opt = "--gpu 1"
        run_opts.parallel_train_opts = ""
        run_opts.combine_queue_opt = "--gpu 1"

    else:
        logger.warning("Without using a GPU this will be very slow. "
                       "nnet3 does not yet support multiple threads.")

        run_opts.train_queue_opt = ""
        run_opts.parallel_train_opts = "--use-gpu=no"
        run_opts.combine_queue_opt = ""

    run_opts.command = args.command
    run_opts.egs_command = (args.egs_command
                            if args.egs_command is not None else
                            args.command)

    return [args, run_opts]


def get_silence_pdfs(args):
    if args.lang is None:
        return ""

    out = common_lib.get_command_stdout(
        "am-info {0}/0.trans_mdl | grep transition-ids".format(args.dir))
    num_tids = int(out.split()[-1])

    out = common_lib.get_command_stdout(
        "seq -s ' ' 0 {num_tids} | ali-to-pdf "
        "{dir}/0.trans_mdl ark,t:- ark,t:-"
        "".format(num_tids=num_tids-1, dir=args.dir))
    pdfs = [int(x) for x in out.split()[1:]]

    out = common_lib.get_command_stdout(
        "seq -s ' ' 0 {num_tids} | ali-to-phones --per-frame "
        "{dir}/0.trans_mdl ark,t:- ark,t:-"
        "".format(num_tids=num_tids-1, dir=args.dir))
    phones = [int(x) for x in out.split()[1:]]

    silence_phones_list = open(
        "{lang}/phones/silence.int"
        "".format(lang=args.lang)).readline()
    silence_phones = set([int(x) for x in silence_phones_list.split(":")])

    silence_pdfs = list(set([str(pdfs[i]) for i, ph in enumerate(phones)
                    if ph in silence_phones]))
    return ",".join(sorted(silence_pdfs))


def train(args, run_opts):
    """ The main function for training.

    Args:
        args: a Namespace object with the required parameters
            obtained from the function process_args()
        run_opts: RunOpts object obtained from the process_args()
    """

    arg_string = pprint.pformat(vars(args))
    logger.info("Arguments for the experiment\n{0}".format(arg_string))

    # Check files
    chain_lib.check_for_required_files(args.feat_dir, args.tree_dir,
                                       args.lat_dir)

    # Set some variables.
    num_jobs = common_lib.get_number_of_jobs(args.tree_dir)
    feat_dim = common_lib.get_feat_dim(args.feat_dir)
    ivector_dim = common_lib.get_ivector_dim(args.online_ivector_dir)
    ivector_id = common_lib.get_ivector_extractor_id(args.online_ivector_dir)

    # split the training data into parts for individual jobs
    # we will use the same number of jobs as that used for alignment
    common_lib.execute_command("utils/split_data.sh {0} {1}"
                               "".format(args.feat_dir, num_jobs))
    with open('{0}/num_jobs'.format(args.dir), 'w') as f:
        f.write(str(num_jobs))

    if args.input_model is None:
        config_dir = '{0}/configs'.format(args.dir)
        var_file = '{0}/vars'.format(config_dir)

        variables = common_train_lib.parse_generic_config_vars_file(var_file)
    else:
        # If args.input_model is specified, the model left and right contexts
        # are computed using input_model.
        variables = common_train_lib.get_input_model_info(args.input_model)

    # Set some variables.
    try:
        model_left_context = variables['model_left_context']
        model_right_context = variables['model_right_context']
    except KeyError as e:
        raise Exception("KeyError {0}: Variables need to be defined in "
                        "{1}".format(str(e), '{0}/configs'.format(args.dir)))

    left_context = args.chunk_left_context + model_left_context
    right_context = args.chunk_right_context + model_right_context
    left_context_initial = (args.chunk_left_context_initial + model_left_context if
                            args.chunk_left_context_initial >= 0 else -1)
    right_context_final = (args.chunk_right_context_final + model_right_context if
                           args.chunk_right_context_final >= 0 else -1)

    # Initialize as "raw" nnet, prior to training the LDA-like preconditioning
    # matrix.  This first config just does any initial splicing that we do;
    # we do this as it's a convenient way to get the stats for the 'lda-like'
    # transform.
    if (args.stage <= -6):
        logger.info("Creating phone language-model")
        chain_lib.create_phone_lm(args.dir, args.tree_dir, run_opts,
                                  lm_opts=args.lm_opts)

    if (args.stage <= -5):
        logger.info("Creating denominator FST")
        shutil.copy('{0}/tree'.format(args.tree_dir), args.dir)
        chain_lib.create_denominator_fst(args.dir, args.tree_dir, run_opts)

    if ((args.stage <= -4) and
            os.path.exists("{0}/configs/init.config".format(args.dir))
            and (args.input_model is None)):
        logger.info("Initializing a basic network for estimating "
                    "preconditioning matrix")
        common_lib.execute_command(
            """{command} {dir}/log/nnet_init.log \
            nnet3-init --srand=-2 {dir}/configs/init.config \
            {dir}/init.raw""".format(command=run_opts.command,
                                     dir=args.dir))

    egs_left_context = left_context + args.frame_subsampling_factor / 2
    egs_right_context = right_context + args.frame_subsampling_factor / 2
    # note: the '+ args.frame_subsampling_factor / 2' is to allow for the
    # fact that we'll be shifting the data slightly during training to give
    # variety to the training data.
    egs_left_context_initial = (left_context_initial +
                                args.frame_subsampling_factor / 2 if
                                left_context_initial >= 0 else -1)
    egs_right_context_final = (right_context_final +
                               args.frame_subsampling_factor / 2 if
                               right_context_final >= 0 else -1)

    default_egs_dir = '{0}/egs'.format(args.dir)
    if ((args.stage <= -3) and args.egs_dir is None):
        logger.info("Generating egs")
        if (not os.path.exists("{0}/den.fst".format(args.dir)) or
                not os.path.exists("{0}/normalization.fst".format(args.dir)) or
                not os.path.exists("{0}/tree".format(args.dir))):
            raise Exception("Chain egs generation expects {0}/den.fst, "
                            "{0}/normalization.fst and {0}/tree "
                            "to exist.".format(args.dir))
        # this is where get_egs.sh is called.
        chain_lib.generate_chain_egs(
            dir=args.dir, data=args.feat_dir,
            lat_dir=args.lat_dir, egs_dir=default_egs_dir,
            left_context=egs_left_context,
            right_context=egs_right_context,
            left_context_initial=egs_left_context_initial,
            right_context_final=egs_right_context_final,
            run_opts=run_opts,
            left_tolerance=args.left_tolerance,
            right_tolerance=args.right_tolerance,
            frame_subsampling_factor=args.frame_subsampling_factor,
            alignment_subsampling_factor=args.alignment_subsampling_factor,
            frames_per_eg_str=args.chunk_width,
            srand=args.srand,
            egs_opts=args.egs_opts,
            cmvn_opts=args.cmvn_opts,
            online_ivector_dir=args.online_ivector_dir,
            frames_per_iter=args.frames_per_iter,
            transform_dir=args.transform_dir,
            stage=args.egs_stage)

    if args.egs_dir is None:
        egs_dir = default_egs_dir
    else:
        egs_dir = args.egs_dir

    [egs_left_context, egs_right_context,
     frames_per_eg_str, num_archives] = (
         common_train_lib.verify_egs_dir(egs_dir, feat_dim,
                                         ivector_dim, ivector_id,
                                         egs_left_context, egs_right_context,
                                         egs_left_context_initial,
                                         egs_right_context_final))
    assert(args.chunk_width == frames_per_eg_str)
    num_archives_expanded = num_archives * args.frame_subsampling_factor

    if (args.num_jobs_final > num_archives_expanded):
        raise Exception('num_jobs_final cannot exceed the '
                        'expanded number of archives')

    # copy the properties of the egs to dir for
    # use during decoding
    logger.info("Copying the properties from {0} to {1}".format(egs_dir, args.dir))
    common_train_lib.copy_egs_properties_to_exp_dir(egs_dir, args.dir)

<<<<<<< HEAD
    if not os.path.exists('{0}/valid_diagnostic.cegs'.format(egs_dir)):
        if (not os.path.exists('{0}/valid_diagnostic.scp'.format(egs_dir))):
            raise Exception('neither {0}/valid_diagnostic.cegs nor '
                            '{0}/valid_diagnostic.scp exist.'
                            'This script expects one of them.'.format(egs_dir))
        use_multitask_egs = True
    else:
        use_multitask_egs = False

    if (args.stage <= -2 and os.path.exists(args.dir+"/configs/init.config")
            and args.input_model is None):
=======
    if ((args.stage <= -2) and (os.path.exists(args.dir+"/configs/init.config"))
            and (args.input_model is None)):
>>>>>>> 26b4ddd8
        logger.info('Computing the preconditioning matrix for input features')

        chain_lib.compute_preconditioning_matrix(
            args.dir, egs_dir, num_archives, run_opts,
            max_lda_jobs=args.max_lda_jobs,
            rand_prune=args.rand_prune,
            use_multitask_egs=use_multitask_egs)

    if (args.stage <= -1):
        logger.info("Preparing the initial acoustic model.")
        chain_lib.prepare_initial_acoustic_model(args.dir, run_opts,
<<<<<<< HEAD
                                                 input_mdl=args.input_model)
=======
                                                 input_model=args.input_model)
>>>>>>> 26b4ddd8

    with open("{0}/frame_subsampling_factor".format(args.dir), "w") as f:
        f.write(str(args.frame_subsampling_factor))

    # set num_iters so that as close as possible, we process the data
    # $num_epochs times, i.e. $num_iters*$avg_num_jobs) ==
    # $num_epochs*$num_archives, where
    # avg_num_jobs=(num_jobs_initial+num_jobs_final)/2.
    num_archives_to_process = int(args.num_epochs * num_archives_expanded)
    num_archives_processed = 0
    num_iters = ((num_archives_to_process * 2)
                 / (args.num_jobs_initial + args.num_jobs_final))

    # If do_final_combination is True, compute the set of models_to_combine.
    # Otherwise, models_to_combine will be none.
    if args.do_final_combination:
        models_to_combine = common_train_lib.get_model_combine_iters(
            num_iters, args.num_epochs,
            num_archives_expanded, args.max_models_combine,
            args.num_jobs_final)
    else:
        models_to_combine = None

    min_deriv_time = None
    max_deriv_time_relative = None
    if args.deriv_truncate_margin is not None:
        min_deriv_time = -args.deriv_truncate_margin - model_left_context
        max_deriv_time_relative = \
           args.deriv_truncate_margin + model_right_context

    silence_pdfs = get_silence_pdfs(args)

    logger.info("Training will run for {0} epochs = "
                "{1} iterations".format(args.num_epochs, num_iters))

    for iter in range(num_iters):
        if (args.exit_stage is not None) and (iter == args.exit_stage):
            logger.info("Exiting early due to --exit-stage {0}".format(iter))
            return
        current_num_jobs = int(0.5 + args.num_jobs_initial
                               + (args.num_jobs_final - args.num_jobs_initial)
                               * float(iter) / num_iters)

        if args.stage <= iter:
            model_file = "{dir}/{iter}.mdl".format(dir=args.dir, iter=iter)

            lrate = common_train_lib.get_learning_rate(iter, current_num_jobs,
                                                       num_iters,
                                                       num_archives_processed,
                                                       num_archives_to_process,
                                                       args.initial_effective_lrate,
                                                       args.final_effective_lrate)
            shrinkage_value = 1.0 - (args.proportional_shrink * lrate)
            if shrinkage_value <= 0.5:
                raise Exception("proportional-shrink={0} is too large, it gives "
                                "shrink-value={1}".format(args.proportional_shrink,
                                                          shrinkage_value))
            if args.shrink_value < shrinkage_value:
                shrinkage_value = (args.shrink_value
                                   if common_train_lib.should_do_shrinkage(
                                       iter, model_file,
                                       args.shrink_saturation_threshold)
                                   else shrinkage_value)

            xent_regularize = args.xent_regularize
            l2_regularize = args.l2_regularize
            smbr_opt = ""
            smbr_factor = 0.0
            if args.smbr_factor_schedule is not None:
                smbr_factor = common_train_lib.get_schedule_value(
                    args.smbr_factor_schedule,
                    float(num_archives_processed) / num_archives_to_process)

                smbr_opt += " --smbr-factor={0}".format(smbr_factor)

            if smbr_factor > 0.0:
                use_smbr=True
                xent_regularize = (args.smbr_xent_regularize
                                   if args.smbr_xent_regularize is not None
                                   else args.xent_regularize)
                l2_regularize = (args.smbr_l2_regularize
                                 if args.smbr_l2_regularize is not None
                                 else args.l2_regularize)
                smbr_opt += " --use-smbr-objective"
                if silence_pdfs is not None:
                    smbr_opt += " --silence-pdfs=" + silence_pdfs

            if args.mmi_factor_schedule is not None:
                mmi_factor = common_train_lib.get_schedule_value(
                    args.mmi_factor_schedule,
                    float(num_archives_processed) / num_archives_to_process)

                smbr_opt += " --mmi-factor={0}".format(mmi_factor)

            chain_lib.train_one_iteration(
                dir=args.dir,
                iter=iter,
                srand=args.srand,
                egs_dir=egs_dir,
                num_jobs=current_num_jobs,
                num_archives_processed=num_archives_processed,
                num_archives=num_archives,
                learning_rate=lrate,
                dropout_edit_string=common_train_lib.get_dropout_edit_string(
                    args.dropout_schedule,
                    float(num_archives_processed) / num_archives_to_process,
                    iter),
                shrinkage_value=shrinkage_value,
                num_chunk_per_minibatch_str=args.num_chunk_per_minibatch,
                apply_deriv_weights=args.apply_deriv_weights,
                min_deriv_time=min_deriv_time,
                max_deriv_time_relative=max_deriv_time_relative,
                l2_regularize=l2_regularize,
                xent_regularize=xent_regularize,
                leaky_hmm_coefficient=args.leaky_hmm_coefficient,
                momentum=args.momentum,
                max_param_change=args.max_param_change,
                shuffle_buffer_size=args.shuffle_buffer_size,
                frame_subsampling_factor=args.frame_subsampling_factor,
                truncate_deriv_weights=args.truncate_deriv_weights,
                run_opts=run_opts,
                backstitch_training_scale=args.backstitch_training_scale,
                backstitch_training_interval=args.backstitch_training_interval,
                use_multitask_egs=use_multitask_egs,
                smbr_opt=smbr_opt)

            if args.cleanup:
                # do a clean up everythin but the last 2 models, under certain
                # conditions
                common_train_lib.remove_model(
                    args.dir, iter-2, num_iters, models_to_combine,
                    args.preserve_model_interval)

            if args.email is not None:
                reporting_iter_interval = num_iters * args.reporting_interval
                if iter % reporting_iter_interval == 0:
                    # lets do some reporting
                    [report, times, data] = (
                        nnet3_log_parse.generate_acc_logprob_report(
                            args.dir, "log-probability"))
                    message = report
                    subject = ("Update : Expt {dir} : "
                               "Iter {iter}".format(dir=args.dir, iter=iter))
                    common_lib.send_mail(message, subject, args.email)

        num_archives_processed = num_archives_processed + current_num_jobs

    if args.stage <= num_iters:
        xent_regularize = args.xent_regularize
        l2_regularize = args.l2_regularize
        smbr_opt = ""
        smbr_factor = 0.0
        if args.smbr_factor_schedule is not None:
            smbr_factor = common_train_lib.get_schedule_value(
                args.smbr_factor_schedule, 1.0)

            smbr_opt += " --smbr-factor={0}".format(smbr_factor)

        if smbr_factor > 0.0:
            use_smbr=True
            xent_regularize = (args.smbr_xent_regularize
                               if args.smbr_xent_regularize is not None
                               else args.xent_regularize)
            l2_regularize = (args.smbr_l2_regularize
                             if args.smbr_l2_regularize is not None
                             else args.l2_regularize)
            smbr_opt = "--use-smbr-objective"
            if silence_pdfs is not None:
                smbr_opt += " --silence-pdfs=" + silence_pdfs

        if args.mmi_factor_schedule is not None:
            mmi_factor = common_train_lib.get_schedule_value(
                args.mmi_factor_schedule, 1.0)

            smbr_opt += " --mmi-factor={0}".format(mmi_factor)

        if args.do_final_combination:
            logger.info("Doing final combination to produce final.mdl")

            chain_lib.combine_models(
                dir=args.dir, num_iters=num_iters,
                models_to_combine=models_to_combine,
                num_chunk_per_minibatch_str=args.num_chunk_per_minibatch,
                egs_dir=egs_dir,
                leaky_hmm_coefficient=args.leaky_hmm_coefficient,
                l2_regularize=l2_regularize,
                xent_regularize=xent_regularize,
                run_opts=run_opts,
                sum_to_one_penalty=args.combine_sum_to_one_penalty,
                use_multitask_egs=use_multitask_egs,
                smbr_opt=smbr_opt)
        else:
            logger.info("Copying the last-numbered model to final.mdl")
            common_lib.force_symlink("{0}.mdl".format(num_iters),
                                     "{0}/final.mdl".format(args.dir))
<<<<<<< HEAD
            chain_lib.compute_train_cv_probabilities(
                dir=args.dir, iter=num_iters, egs_dir=egs_dir,
                l2_regularize=l2_regularize, xent_regularize=xent_regularize,
                leaky_hmm_coefficient=args.leaky_hmm_coefficient,
                run_opts=run_opts,
                use_multitask_egs=use_multitask_egs,
                smbr_opt=smbr_opt)
            common_lib.force_symlink("compute_prob_valid.{iter}.log".format(
                                         iter=num_iters),
=======
            common_lib.force_symlink("compute_prob_valid.{iter}.log"
                                     "".format(iter=num_iters-1),
>>>>>>> 26b4ddd8
                                     "{dir}/log/compute_prob_valid.final.log".format(
                                         dir=args.dir))

    if args.cleanup:
        logger.info("Cleaning up the experiment directory "
                    "{0}".format(args.dir))
        remove_egs = args.remove_egs
        if args.egs_dir is not None:
            # this egs_dir was not created by this experiment so we will not
            # delete it
            remove_egs = False

        common_train_lib.clean_nnet_dir(
            args.dir, num_iters, egs_dir,
            preserve_model_interval=args.preserve_model_interval,
            remove_egs=remove_egs)

    # do some reporting
    [report, times, data] = nnet3_log_parse.generate_acc_logprob_report(
        args.dir, "log-probability")
    if args.email is not None:
        common_lib.send_mail(report, "Update : Expt {0} : "
                                     "complete".format(args.dir), args.email)

    with open("{dir}/accuracy.report".format(dir=args.dir), "w") as f:
        f.write(report)

    common_lib.execute_command("steps/info/nnet3_dir_info.pl "
                               "{0}".format(args.dir))


def main():
    [args, run_opts] = get_args()
    try:
        train(args, run_opts)
        common_lib.wait_for_background_commands()
    except BaseException as e:
        # look for BaseException so we catch KeyboardInterrupt, which is
        # what we get when a background thread dies.
        if args.email is not None:
            message = ("Training session for experiment {dir} "
                       "died due to an error.".format(dir=args.dir))
            common_lib.send_mail(message, message, args.email)
        if not isinstance(e, KeyboardInterrupt):
            traceback.print_exc()
        sys.exit(1)

if __name__ == "__main__":
    main()<|MERGE_RESOLUTION|>--- conflicted
+++ resolved
@@ -456,7 +456,6 @@
     logger.info("Copying the properties from {0} to {1}".format(egs_dir, args.dir))
     common_train_lib.copy_egs_properties_to_exp_dir(egs_dir, args.dir)
 
-<<<<<<< HEAD
     if not os.path.exists('{0}/valid_diagnostic.cegs'.format(egs_dir)):
         if (not os.path.exists('{0}/valid_diagnostic.scp'.format(egs_dir))):
             raise Exception('neither {0}/valid_diagnostic.cegs nor '
@@ -466,12 +465,8 @@
     else:
         use_multitask_egs = False
 
-    if (args.stage <= -2 and os.path.exists(args.dir+"/configs/init.config")
-            and args.input_model is None):
-=======
     if ((args.stage <= -2) and (os.path.exists(args.dir+"/configs/init.config"))
             and (args.input_model is None)):
->>>>>>> 26b4ddd8
         logger.info('Computing the preconditioning matrix for input features')
 
         chain_lib.compute_preconditioning_matrix(
@@ -483,11 +478,7 @@
     if (args.stage <= -1):
         logger.info("Preparing the initial acoustic model.")
         chain_lib.prepare_initial_acoustic_model(args.dir, run_opts,
-<<<<<<< HEAD
-                                                 input_mdl=args.input_model)
-=======
                                                  input_model=args.input_model)
->>>>>>> 26b4ddd8
 
     with open("{0}/frame_subsampling_factor".format(args.dir), "w") as f:
         f.write(str(args.frame_subsampling_factor))
@@ -683,7 +674,6 @@
             logger.info("Copying the last-numbered model to final.mdl")
             common_lib.force_symlink("{0}.mdl".format(num_iters),
                                      "{0}/final.mdl".format(args.dir))
-<<<<<<< HEAD
             chain_lib.compute_train_cv_probabilities(
                 dir=args.dir, iter=num_iters, egs_dir=egs_dir,
                 l2_regularize=l2_regularize, xent_regularize=xent_regularize,
@@ -691,12 +681,8 @@
                 run_opts=run_opts,
                 use_multitask_egs=use_multitask_egs,
                 smbr_opt=smbr_opt)
-            common_lib.force_symlink("compute_prob_valid.{iter}.log".format(
-                                         iter=num_iters),
-=======
             common_lib.force_symlink("compute_prob_valid.{iter}.log"
                                      "".format(iter=num_iters-1),
->>>>>>> 26b4ddd8
                                      "{dir}/log/compute_prob_valid.final.log".format(
                                          dir=args.dir))
 
