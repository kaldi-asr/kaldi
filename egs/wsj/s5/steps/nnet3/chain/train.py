#!/usr/bin/env python

# Copyright 2016    Vijayaditya Peddinti.
#           2016    Vimal Manohar
# Apache 2.0.

""" This script is based on steps/nnet3/chain/train.sh
"""

import argparse
import logging
import os
import pprint
import shutil
import sys
import traceback

sys.path.insert(0, 'steps')
import libs.nnet3.train.common as common_train_lib
import libs.common as common_lib
import libs.nnet3.train.chain_objf.acoustic_model as chain_lib
import libs.nnet3.report.log_parse as nnet3_log_parse


logger = logging.getLogger('libs')
logger.setLevel(logging.INFO)
handler = logging.StreamHandler()
handler.setLevel(logging.INFO)
formatter = logging.Formatter("%(asctime)s [%(pathname)s:%(lineno)s - "
                              "%(funcName)s - %(levelname)s ] %(message)s")
handler.setFormatter(formatter)
logger.addHandler(handler)
logger.info('Starting chain model trainer (train.py)')


def get_args():
    """ Get args from stdin.

    We add compulsary arguments as named arguments for readability

    The common options are defined in the object
    libs.nnet3.train.common.CommonParser.parser.
    See steps/libs/nnet3/train/common.py
    """

    parser = argparse.ArgumentParser(
        description="""Trains RNN and DNN acoustic models using the 'chain'
        objective function.""",
        formatter_class=argparse.ArgumentDefaultsHelpFormatter,
        conflict_handler='resolve',
        parents=[common_train_lib.CommonParser().parser])

    # egs extraction options
    parser.add_argument("--egs.chunk-width", type=str, dest='chunk_width',
                        default="20",
                        help="""Number of frames per chunk in the examples
                        used to train the RNN.   Caution: if you double this you
                        should halve --trainer.samples-per-iter.  May be
                        a comma-separated list of alternatives: first width
                        is the 'principal' chunk-width, used preferentially""")

    # chain options
    parser.add_argument("--chain.lm-opts", type=str, dest='lm_opts',
                        default=None, action=common_lib.NullstrToNoneAction,
                        help="options to be be passed to chain-est-phone-lm")
    parser.add_argument("--chain.l2-regularize", type=float,
                        dest='l2_regularize', default=0.0,
                        help="""Weight of regularization function which is the
                        l2-norm of the output of the network. It should be used
                        without the log-softmax layer for the outputs.  As
                        l2-norm of the log-softmax outputs can dominate the
                        objective function.""")
    parser.add_argument("--chain.xent-regularize", type=float,
                        dest='xent_regularize', default=0.0,
                        help="Weight of regularization function which is the "
                        "cross-entropy cost the outputs.")
    parser.add_argument("--chain.right-tolerance", type=int,
                        dest='right_tolerance', default=5, help="")
    parser.add_argument("--chain.left-tolerance", type=int,
                        dest='left_tolerance', default=5, help="")
    parser.add_argument("--chain.leaky-hmm-coefficient", type=float,
                        dest='leaky_hmm_coefficient', default=0.00001,
                        help="")
    parser.add_argument("--chain.apply-deriv-weights", type=str,
                        dest='apply_deriv_weights', default=True,
                        action=common_lib.StrToBoolAction,
                        choices=["true", "false"],
                        help="")
    parser.add_argument("--chain.truncate-deriv-weights", type=int,
                        dest='truncate_deriv_weights', default=0,
                        help="""Can be used to set to zero the weights of
                        derivs from frames near the edges.  (counts subsampled
                        frames)""")
    parser.add_argument("--chain.frame-subsampling-factor", type=int,
                        dest='frame_subsampling_factor', default=3,
                        help="ratio of frames-per-second of features we "
                        "train on, to chain model's output")
    parser.add_argument("--chain.alignment-subsampling-factor", type=int,
                        dest='alignment_subsampling_factor',
                        default=3,
                        help="ratio of frames-per-second of input "
                        "alignments to chain model's output")
    parser.add_argument("--chain.left-deriv-truncate", type=int,
                        dest='left_deriv_truncate',
                        default=None,
                        help="Deprecated. Kept for back compatibility")
    parser.add_argument("--chain.smbr-factor-schedule", type=str,
                        dest='smbr_factor_schedule', default=None,
                        action=common_lib.NullstrToNoneAction,
                        help="Schedule for sMBR factor in LF-SMBR training.")
    parser.add_argument("--chain.mmi-factor-schedule", type=str,
                        dest='mmi_factor_schedule', default=None,
                        action=common_lib.NullstrToNoneAction,
                        help="Schedule for MMI factor in LF-SMBR training.")
    parser.add_argument("--chain.smbr-xent-regularize", default=None,
                        dest='smbr_xent_regularize', type=float,
                        help="Xent regularizer term used with sMBR training")
    parser.add_argument("--chain.smbr-l2-regularize", default=None,
                        dest='smbr_l2_regularize', type=float,
                        help="L2 regularizer term used with sMBR training")

    # trainer options
    parser.add_argument("--trainer.input-model", type=str,
                        dest='input_model', default=None,
                        action=common_lib.NullstrToNoneAction,
                        help="If specified, this model is used as initial "
                             "'raw' model (0.raw in the script) instead of "
                             "initializing the model from the xconfig. "
                             "Also configs dir is not expected to exist "
                             "and left/right context is computed from this "
                             "model.")
    parser.add_argument("--trainer.num-epochs", type=float, dest='num_epochs',
                        default=10.0,
                        help="Number of epochs to train the model")
    parser.add_argument("--trainer.frames-per-iter", type=int,
                        dest='frames_per_iter', default=800000,
                        help="""Each iteration of training, see this many
                        [input] frames per job.  This option is passed to
                        get_egs.sh.  Aim for about a minute of training
                        time""")

    parser.add_argument("--trainer.num-chunk-per-minibatch", type=str,
                        dest='num_chunk_per_minibatch', default='128',
                        help="""Number of sequences to be processed in
                        parallel every minibatch.  May be a more general
                        rule as accepted by the --minibatch-size option of
                        nnet3-merge-egs; run that program without args to see
                        the format.""")

    # Parameters for the optimization
    parser.add_argument("--trainer.optimization.initial-effective-lrate",
                        type=float, dest='initial_effective_lrate',
                        default=0.0002,
                        help="Learning rate used during the initial iteration")
    parser.add_argument("--trainer.optimization.final-effective-lrate",
                        type=float, dest='final_effective_lrate',
                        default=0.00002,
                        help="Learning rate used during the final iteration")
    parser.add_argument("--trainer.optimization.shrink-value", type=float,
                        dest='shrink_value', default=1.0,
                        help="""Scaling factor used for scaling the parameter
                        matrices when the derivative averages are below the
                        shrink-threshold at the non-linearities.  E.g. 0.99.
                        Only applicable when the neural net contains sigmoid or
                        tanh units.""")
    parser.add_argument("--trainer.optimization.shrink-saturation-threshold",
                        type=float,
                        dest='shrink_saturation_threshold', default=0.40,
                        help="""Threshold that controls when we apply the
                        'shrinkage' (i.e. scaling by shrink-value).  If the
                        saturation of the sigmoid and tanh nonlinearities in
                        the neural net (as measured by
                        steps/nnet3/get_saturation.pl) exceeds this threshold
                        we scale the parameter matrices with the
                        shrink-value.""")
    # RNN-specific training options
    parser.add_argument("--trainer.deriv-truncate-margin", type=int,
                        dest='deriv_truncate_margin', default=None,
                        help="""(Relevant only for recurrent models). If
                        specified, gives the margin (in input frames) around
                        the 'required' part of each chunk that the derivatives
                        are backpropagated to. If unset, the derivatives are
                        backpropagated all the way to the boundaries of the
                        input data. E.g. 8 is a reasonable setting. Note: the
                        'required' part of the chunk is defined by the model's
                        {left,right}-context.""")

    parser.add_argument("--lang", type=str,
                        help="Lang directory to get silence pdfs.")

    # General options
    parser.add_argument("--feat-dir", type=str, required=True,
                        help="Directory with features used for training "
                        "the neural network.")
    parser.add_argument("--tree-dir", type=str, required=True,
                        help="""Directory containing the tree to use for this
                        model (we also expect final.mdl and ali.*.gz in that
                        directory""")
    parser.add_argument("--lat-dir", type=str, required=True,
                        help="Directory with numerator lattices "
                        "used for training the neural network.")
    parser.add_argument("--dir", type=str, required=True,
                        help="Directory to store the models and "
                        "all other files.")

    print(' '.join(sys.argv))
    print(sys.argv)

    args = parser.parse_args()

    [args, run_opts] = process_args(args)

    return [args, run_opts]


def process_args(args):
    """ Process the options got from get_args()
    """

    if not common_train_lib.validate_chunk_width(args.chunk_width):
        raise Exception("--egs.chunk-width has an invalid value")

    if not common_train_lib.validate_minibatch_size_str(args.num_chunk_per_minibatch):
        raise Exception("--trainer.num-chunk-per-minibatch has an invalid value")

    if args.chunk_left_context < 0:
        raise Exception("--egs.chunk-left-context should be non-negative")

    if args.chunk_right_context < 0:
        raise Exception("--egs.chunk-right-context should be non-negative")

    if args.left_deriv_truncate is not None:
        args.deriv_truncate_margin = -args.left_deriv_truncate
        logger.warning(
            "--chain.left-deriv-truncate (deprecated) is set by user, and "
            "--trainer.deriv-truncate-margin is set to negative of that "
            "value={0}. We recommend using the option "
            "--trainer.deriv-truncate-margin.".format(
                args.deriv_truncate_margin))

    if (not os.path.exists(args.dir)
            or (not os.path.exists(args.dir+"/configs") and
                not os.path.exists(args.input_model))):
        raise Exception("This script expects {0} to exist. Also either "
                        "--trainer.input-model option as initial 'raw' model "
                        "(used as 0.raw in the script) should be supplied or "
                        "{0}/configs directory which is the output of "
                        "make_configs.py script should be provided."
                        "".format(args.dir))

    if args.transform_dir is None:
        args.transform_dir = args.lat_dir
    # set the options corresponding to args.use_gpu
    run_opts = common_train_lib.RunOpts()
    if args.use_gpu:
        if not common_lib.check_if_cuda_compiled():
            logger.warning(
                """You are running with one thread but you have not compiled
                   for CUDA.  You may be running a setup optimized for GPUs.
                   If you have GPUs and have nvcc installed, go to src/ and do
                   ./configure; make""")

        run_opts.train_queue_opt = "--gpu 1"
        run_opts.parallel_train_opts = ""
        run_opts.combine_queue_opt = "--gpu 1"

    else:
        logger.warning("Without using a GPU this will be very slow. "
                       "nnet3 does not yet support multiple threads.")

        run_opts.train_queue_opt = ""
        run_opts.parallel_train_opts = "--use-gpu=no"
        run_opts.combine_queue_opt = ""

    run_opts.command = args.command
    run_opts.egs_command = (args.egs_command
                            if args.egs_command is not None else
                            args.command)

    return [args, run_opts]


def get_silence_pdfs(args):
    if args.lang is None:
        return ""

    out = common_lib.get_command_stdout(
        "am-info {0}/0.trans_mdl | grep transition-ids".format(args.dir))
    num_tids = int(out.split()[-1])

    out = common_lib.get_command_stdout(
        "seq -s ' ' 0 {num_tids} | ali-to-pdf "
        "{dir}/0.trans_mdl ark,t:- ark,t:-"
        "".format(num_tids=num_tids-1, dir=args.dir))
    pdfs = [int(x) for x in out.split()[1:]]

    out = common_lib.get_command_stdout(
        "seq -s ' ' 0 {num_tids} | ali-to-phones --per-frame "
        "{dir}/0.trans_mdl ark,t:- ark,t:-"
        "".format(num_tids=num_tids-1, dir=args.dir))
    phones = [int(x) for x in out.split()[1:]]

    silence_phones_list = open(
        "{lang}/phones/silence.int"
        "".format(lang=args.lang)).readline()
    silence_phones = set([int(x) for x in silence_phones_list.split(":")])

    silence_pdfs = list(set([str(pdfs[i]) for i, ph in enumerate(phones)
                    if ph in silence_phones]))
    return ",".join(sorted(silence_pdfs))


def train(args, run_opts):
    """ The main function for training.

    Args:
        args: a Namespace object with the required parameters
            obtained from the function process_args()
        run_opts: RunOpts object obtained from the process_args()
    """

    arg_string = pprint.pformat(vars(args))
    logger.info("Arguments for the experiment\n{0}".format(arg_string))

    # Check files
    chain_lib.check_for_required_files(args.feat_dir, args.tree_dir,
                                       args.lat_dir)

    # Set some variables.
    num_jobs = common_lib.get_number_of_jobs(args.tree_dir)
    feat_dim = common_lib.get_feat_dim(args.feat_dir)
    ivector_dim = common_lib.get_ivector_dim(args.online_ivector_dir)
    ivector_id = common_lib.get_ivector_extractor_id(args.online_ivector_dir)

    # split the training data into parts for individual jobs
    # we will use the same number of jobs as that used for alignment
    common_lib.execute_command("utils/split_data.sh {0} {1}"
                               "".format(args.feat_dir, num_jobs))
    with open('{0}/num_jobs'.format(args.dir), 'w') as f:
        f.write(str(num_jobs))

    if args.input_model is None:
        config_dir = '{0}/configs'.format(args.dir)
        var_file = '{0}/vars'.format(config_dir)

        variables = common_train_lib.parse_generic_config_vars_file(var_file)
    else:
        # If args.input_model is specified, the model left and right contexts
        # are computed using input_model.
        variables = common_train_lib.get_input_model_info(args.input_model)

    # Set some variables.
    try:
        model_left_context = variables['model_left_context']
        model_right_context = variables['model_right_context']
    except KeyError as e:
        raise Exception("KeyError {0}: Variables need to be defined in "
                        "{1}".format(str(e), '{0}/configs'.format(args.dir)))

    left_context = args.chunk_left_context + model_left_context
    right_context = args.chunk_right_context + model_right_context
    left_context_initial = (args.chunk_left_context_initial + model_left_context if
                            args.chunk_left_context_initial >= 0 else -1)
    right_context_final = (args.chunk_right_context_final + model_right_context if
                           args.chunk_right_context_final >= 0 else -1)

    # Initialize as "raw" nnet, prior to training the LDA-like preconditioning
    # matrix.  This first config just does any initial splicing that we do;
    # we do this as it's a convenient way to get the stats for the 'lda-like'
    # transform.
    if (args.stage <= -6):
        logger.info("Creating phone language-model")
        chain_lib.create_phone_lm(args.dir, args.tree_dir, run_opts,
                                  lm_opts=args.lm_opts)

    if (args.stage <= -5):
        logger.info("Creating denominator FST")
        shutil.copy('{0}/tree'.format(args.tree_dir), args.dir)
        chain_lib.create_denominator_fst(args.dir, args.tree_dir, run_opts)

    if ((args.stage <= -4) and
            os.path.exists("{0}/configs/init.config".format(args.dir))
            and (args.input_model is None)):
        logger.info("Initializing a basic network for estimating "
                    "preconditioning matrix")
        common_lib.execute_command(
            """{command} {dir}/log/nnet_init.log \
            nnet3-init --srand=-2 {dir}/configs/init.config \
            {dir}/init.raw""".format(command=run_opts.command,
                                     dir=args.dir))

    egs_left_context = left_context + args.frame_subsampling_factor / 2
    egs_right_context = right_context + args.frame_subsampling_factor / 2
    # note: the '+ args.frame_subsampling_factor / 2' is to allow for the
    # fact that we'll be shifting the data slightly during training to give
    # variety to the training data.
    egs_left_context_initial = (left_context_initial +
                                args.frame_subsampling_factor / 2 if
                                left_context_initial >= 0 else -1)
    egs_right_context_final = (right_context_final +
                               args.frame_subsampling_factor / 2 if
                               right_context_final >= 0 else -1)

    default_egs_dir = '{0}/egs'.format(args.dir)
    if ((args.stage <= -3) and args.egs_dir is None):
        logger.info("Generating egs")
        if (not os.path.exists("{0}/den.fst".format(args.dir)) or
                not os.path.exists("{0}/normalization.fst".format(args.dir)) or
                not os.path.exists("{0}/tree".format(args.dir))):
            raise Exception("Chain egs generation expects {0}/den.fst, "
                            "{0}/normalization.fst and {0}/tree "
                            "to exist.".format(args.dir))
        # this is where get_egs.sh is called.
        chain_lib.generate_chain_egs(
            dir=args.dir, data=args.feat_dir,
            lat_dir=args.lat_dir, egs_dir=default_egs_dir,
            left_context=egs_left_context,
            right_context=egs_right_context,
            left_context_initial=egs_left_context_initial,
            right_context_final=egs_right_context_final,
            run_opts=run_opts,
            left_tolerance=args.left_tolerance,
            right_tolerance=args.right_tolerance,
            frame_subsampling_factor=args.frame_subsampling_factor,
            alignment_subsampling_factor=args.alignment_subsampling_factor,
            frames_per_eg_str=args.chunk_width,
            srand=args.srand,
            egs_opts=args.egs_opts,
            cmvn_opts=args.cmvn_opts,
            online_ivector_dir=args.online_ivector_dir,
            frames_per_iter=args.frames_per_iter,
            transform_dir=args.transform_dir,
            stage=args.egs_stage)

    if args.egs_dir is None:
        egs_dir = default_egs_dir
    else:
        egs_dir = args.egs_dir

    [egs_left_context, egs_right_context,
     frames_per_eg_str, num_archives] = (
         common_train_lib.verify_egs_dir(egs_dir, feat_dim,
                                         ivector_dim, ivector_id,
                                         egs_left_context, egs_right_context,
                                         egs_left_context_initial,
                                         egs_right_context_final))
    assert(args.chunk_width == frames_per_eg_str)
    num_archives_expanded = num_archives * args.frame_subsampling_factor

    if (args.num_jobs_final > num_archives_expanded):
        raise Exception('num_jobs_final cannot exceed the '
                        'expanded number of archives')

    # copy the properties of the egs to dir for
    # use during decoding
    logger.info("Copying the properties from {0} to {1}".format(egs_dir, args.dir))
    common_train_lib.copy_egs_properties_to_exp_dir(egs_dir, args.dir)

    if not os.path.exists('{0}/valid_diagnostic.cegs'.format(egs_dir)):
        if (not os.path.exists('{0}/valid_diagnostic.scp'.format(egs_dir))):
            raise Exception('neither {0}/valid_diagnostic.cegs nor '
                            '{0}/valid_diagnostic.scp exist.'
                            'This script expects one of them.'.format(egs_dir))
        use_multitask_egs = True
    else:
        use_multitask_egs = False

    if ((args.stage <= -2) and (os.path.exists(args.dir+"/configs/init.config"))
            and (args.input_model is None)):
        logger.info('Computing the preconditioning matrix for input features')

        chain_lib.compute_preconditioning_matrix(
            args.dir, egs_dir, num_archives, run_opts,
            max_lda_jobs=args.max_lda_jobs,
            rand_prune=args.rand_prune,
            use_multitask_egs=use_multitask_egs)

    if (args.stage <= -1):
        logger.info("Preparing the initial acoustic model.")
        chain_lib.prepare_initial_acoustic_model(args.dir, run_opts,
                                                 input_model=args.input_model)

    with open("{0}/frame_subsampling_factor".format(args.dir), "w") as f:
        f.write(str(args.frame_subsampling_factor))

    # set num_iters so that as close as possible, we process the data
    # $num_epochs times, i.e. $num_iters*$avg_num_jobs) ==
    # $num_epochs*$num_archives, where
    # avg_num_jobs=(num_jobs_initial+num_jobs_final)/2.
    num_archives_to_process = int(args.num_epochs * num_archives_expanded)
    num_archives_processed = 0
    num_iters = ((num_archives_to_process * 2)
                 / (args.num_jobs_initial + args.num_jobs_final))

    # If do_final_combination is True, compute the set of models_to_combine.
    # Otherwise, models_to_combine will be none.
    if args.do_final_combination:
        models_to_combine = common_train_lib.get_model_combine_iters(
            num_iters, args.num_epochs,
            num_archives_expanded, args.max_models_combine,
            args.num_jobs_final)
    else:
        models_to_combine = None

    min_deriv_time = None
    max_deriv_time_relative = None
    if args.deriv_truncate_margin is not None:
        min_deriv_time = -args.deriv_truncate_margin - model_left_context
        max_deriv_time_relative = \
           args.deriv_truncate_margin + model_right_context

    silence_pdfs = get_silence_pdfs(args)

    logger.info("Training will run for {0} epochs = "
                "{1} iterations".format(args.num_epochs, num_iters))

    for iter in range(num_iters):
        if (args.exit_stage is not None) and (iter == args.exit_stage):
            logger.info("Exiting early due to --exit-stage {0}".format(iter))
            return
        current_num_jobs = int(0.5 + args.num_jobs_initial
                               + (args.num_jobs_final - args.num_jobs_initial)
                               * float(iter) / num_iters)

        if args.stage <= iter:
            model_file = "{dir}/{iter}.mdl".format(dir=args.dir, iter=iter)

            lrate = common_train_lib.get_learning_rate(iter, current_num_jobs,
                                                       num_iters,
                                                       num_archives_processed,
                                                       num_archives_to_process,
                                                       args.initial_effective_lrate,
                                                       args.final_effective_lrate)
            shrinkage_value = 1.0 - (args.proportional_shrink * lrate)
            if shrinkage_value <= 0.5:
                raise Exception("proportional-shrink={0} is too large, it gives "
                                "shrink-value={1}".format(args.proportional_shrink,
                                                          shrinkage_value))
            if args.shrink_value < shrinkage_value:
                shrinkage_value = (args.shrink_value
                                   if common_train_lib.should_do_shrinkage(
                                       iter, model_file,
                                       args.shrink_saturation_threshold)
                                   else shrinkage_value)

<<<<<<< HEAD
            xent_regularize = args.xent_regularize
            l2_regularize = args.l2_regularize
            smbr_opt = ""
            smbr_factor = 0.0
            if args.smbr_factor_schedule is not None:
                smbr_factor = common_train_lib.get_schedule_value(
                    args.smbr_factor_schedule,
                    float(num_archives_processed) / num_archives_to_process)

                smbr_opt += " --smbr-factor={0}".format(smbr_factor)

            if smbr_factor > 0.0:
                use_smbr=True
                xent_regularize = (args.smbr_xent_regularize
                                   if args.smbr_xent_regularize is not None
                                   else args.xent_regularize)
                l2_regularize = (args.smbr_l2_regularize
                                 if args.smbr_l2_regularize is not None
                                 else args.l2_regularize)
                smbr_opt += " --use-smbr-objective"
                if silence_pdfs is not None:
                    smbr_opt += " --silence-pdfs=" + silence_pdfs

            if args.mmi_factor_schedule is not None:
                mmi_factor = common_train_lib.get_schedule_value(
                    args.mmi_factor_schedule,
                    float(num_archives_processed) / num_archives_to_process)

                smbr_opt += " --mmi-factor={0}".format(mmi_factor)
=======
            percent = num_archives_processed * 100.0 / num_archives_to_process
            epoch = (num_archives_processed * args.num_epochs
                     / num_archives_to_process)
            shrink_info_str = ''
            if shrinkage_value != 1.0:
                shrink_info_str = 'shrink: {0:0.5f}'.format(shrinkage_value)
            logger.info("Iter: {0}/{1}    "
                        "Epoch: {2:0.2f}/{3:0.1f} ({4:0.1f}% complete)    "
                        "lr: {5:0.6f}    {6}".format(iter, num_iters - 1,
                                                     epoch, args.num_epochs,
                                                     percent,
                                                     lrate, shrink_info_str))
>>>>>>> 17bb56f9

            chain_lib.train_one_iteration(
                dir=args.dir,
                iter=iter,
                srand=args.srand,
                egs_dir=egs_dir,
                num_jobs=current_num_jobs,
                num_archives_processed=num_archives_processed,
                num_archives=num_archives,
                learning_rate=lrate,
                dropout_edit_string=common_train_lib.get_dropout_edit_string(
                    args.dropout_schedule,
                    float(num_archives_processed) / num_archives_to_process,
                    iter),
                shrinkage_value=shrinkage_value,
                num_chunk_per_minibatch_str=args.num_chunk_per_minibatch,
                apply_deriv_weights=args.apply_deriv_weights,
                min_deriv_time=min_deriv_time,
                max_deriv_time_relative=max_deriv_time_relative,
                l2_regularize=l2_regularize,
                xent_regularize=xent_regularize,
                leaky_hmm_coefficient=args.leaky_hmm_coefficient,
                momentum=args.momentum,
                max_param_change=args.max_param_change,
                shuffle_buffer_size=args.shuffle_buffer_size,
                frame_subsampling_factor=args.frame_subsampling_factor,
                truncate_deriv_weights=args.truncate_deriv_weights,
                run_opts=run_opts,
                backstitch_training_scale=args.backstitch_training_scale,
                backstitch_training_interval=args.backstitch_training_interval,
                use_multitask_egs=use_multitask_egs,
                smbr_opt=smbr_opt)

            if args.cleanup:
                # do a clean up everythin but the last 2 models, under certain
                # conditions
                common_train_lib.remove_model(
                    args.dir, iter-2, num_iters, models_to_combine,
                    args.preserve_model_interval)

            if args.email is not None:
                reporting_iter_interval = num_iters * args.reporting_interval
                if iter % reporting_iter_interval == 0:
                    # lets do some reporting
                    [report, times, data] = (
                        nnet3_log_parse.generate_acc_logprob_report(
                            args.dir, "log-probability"))
                    message = report
                    subject = ("Update : Expt {dir} : "
                               "Iter {iter}".format(dir=args.dir, iter=iter))
                    common_lib.send_mail(message, subject, args.email)

        num_archives_processed = num_archives_processed + current_num_jobs

    if args.stage <= num_iters:
        xent_regularize = args.xent_regularize
        l2_regularize = args.l2_regularize
        smbr_opt = ""
        smbr_factor = 0.0
        if args.smbr_factor_schedule is not None:
            smbr_factor = common_train_lib.get_schedule_value(
                args.smbr_factor_schedule, 1.0)

            smbr_opt += " --smbr-factor={0}".format(smbr_factor)

        if smbr_factor > 0.0:
            use_smbr=True
            xent_regularize = (args.smbr_xent_regularize
                               if args.smbr_xent_regularize is not None
                               else args.xent_regularize)
            l2_regularize = (args.smbr_l2_regularize
                             if args.smbr_l2_regularize is not None
                             else args.l2_regularize)
            smbr_opt = "--use-smbr-objective"
            if silence_pdfs is not None:
                smbr_opt += " --silence-pdfs=" + silence_pdfs

        if args.mmi_factor_schedule is not None:
            mmi_factor = common_train_lib.get_schedule_value(
                args.mmi_factor_schedule, 1.0)

            smbr_opt += " --mmi-factor={0}".format(mmi_factor)

        if args.do_final_combination:
            logger.info("Doing final combination to produce final.mdl")

            chain_lib.combine_models(
                dir=args.dir, num_iters=num_iters,
                models_to_combine=models_to_combine,
                num_chunk_per_minibatch_str=args.num_chunk_per_minibatch,
                egs_dir=egs_dir,
                leaky_hmm_coefficient=args.leaky_hmm_coefficient,
                l2_regularize=l2_regularize,
                xent_regularize=xent_regularize,
                run_opts=run_opts,
                sum_to_one_penalty=args.combine_sum_to_one_penalty,
                use_multitask_egs=use_multitask_egs,
                smbr_opt=smbr_opt)
        else:
            logger.info("Copying the last-numbered model to final.mdl")
            common_lib.force_symlink("{0}.mdl".format(num_iters),
                                     "{0}/final.mdl".format(args.dir))
            chain_lib.compute_train_cv_probabilities(
                dir=args.dir, iter=num_iters, egs_dir=egs_dir,
                l2_regularize=l2_regularize, xent_regularize=xent_regularize,
                leaky_hmm_coefficient=args.leaky_hmm_coefficient,
                run_opts=run_opts,
                use_multitask_egs=use_multitask_egs,
                smbr_opt=smbr_opt)
            common_lib.force_symlink("compute_prob_valid.{iter}.log"
                                     "".format(iter=num_iters-1),
                                     "{dir}/log/compute_prob_valid.final.log".format(
                                         dir=args.dir))

    if args.cleanup:
        logger.info("Cleaning up the experiment directory "
                    "{0}".format(args.dir))
        remove_egs = args.remove_egs
        if args.egs_dir is not None:
            # this egs_dir was not created by this experiment so we will not
            # delete it
            remove_egs = False

        common_train_lib.clean_nnet_dir(
            args.dir, num_iters, egs_dir,
            preserve_model_interval=args.preserve_model_interval,
            remove_egs=remove_egs)

    # do some reporting
    [report, times, data] = nnet3_log_parse.generate_acc_logprob_report(
        args.dir, "log-probability")
    if args.email is not None:
        common_lib.send_mail(report, "Update : Expt {0} : "
                                     "complete".format(args.dir), args.email)

    with open("{dir}/accuracy.report".format(dir=args.dir), "w") as f:
        f.write(report)

    common_lib.execute_command("steps/info/nnet3_dir_info.pl "
                               "{0}".format(args.dir))


def main():
    [args, run_opts] = get_args()
    try:
        train(args, run_opts)
        common_lib.wait_for_background_commands()
    except BaseException as e:
        # look for BaseException so we catch KeyboardInterrupt, which is
        # what we get when a background thread dies.
        if args.email is not None:
            message = ("Training session for experiment {dir} "
                       "died due to an error.".format(dir=args.dir))
            common_lib.send_mail(message, message, args.email)
        if not isinstance(e, KeyboardInterrupt):
            traceback.print_exc()
        sys.exit(1)

if __name__ == "__main__":
    main()<|MERGE_RESOLUTION|>--- conflicted
+++ resolved
@@ -543,7 +543,6 @@
                                        args.shrink_saturation_threshold)
                                    else shrinkage_value)
 
-<<<<<<< HEAD
             xent_regularize = args.xent_regularize
             l2_regularize = args.l2_regularize
             smbr_opt = ""
@@ -573,7 +572,7 @@
                     float(num_archives_processed) / num_archives_to_process)
 
                 smbr_opt += " --mmi-factor={0}".format(mmi_factor)
-=======
+
             percent = num_archives_processed * 100.0 / num_archives_to_process
             epoch = (num_archives_processed * args.num_epochs
                      / num_archives_to_process)
@@ -586,7 +585,6 @@
                                                      epoch, args.num_epochs,
                                                      percent,
                                                      lrate, shrink_info_str))
->>>>>>> 17bb56f9
 
             chain_lib.train_one_iteration(
                 dir=args.dir,
