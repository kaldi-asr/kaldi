#!/usr/bin/env python

# Copyright 2016    Vijayaditya Peddinti.
#           2016    Vimal Manohar
# Apache 2.0.

""" This script is based on steps/nnet3/chain/train.sh
"""

import argparse
import logging
import os
import pprint
import shutil
import sys
import traceback

sys.path.insert(0, 'steps')
import libs.nnet3.train.common as common_train_lib
import libs.common as common_lib
import libs.nnet3.train.chain_objf.acoustic_model as chain_lib
import libs.nnet3.report.log_parse as nnet3_log_parse


logger = logging.getLogger(__name__)
logger.setLevel(logging.INFO)
handler = logging.StreamHandler()
handler.setLevel(logging.INFO)
formatter = logging.Formatter("%(asctime)s [%(filename)s:%(lineno)s - "
                              "%(funcName)s - %(levelname)s ] %(message)s")
handler.setFormatter(formatter)
logger.addHandler(handler)
logger.info('Starting chain model trainer (train.py)')


def get_args():
    """ Get args from stdin.

    We add compulsary arguments as named arguments for readability

    The common options are defined in the object
    libs.nnet3.train.common.CommonParser.parser.
    See steps/libs/nnet3/train/common.py
    """

    parser = argparse.ArgumentParser(
        description="""Trains RNN and DNN acoustic models using the 'chain'
        objective function.""",
        formatter_class=argparse.ArgumentDefaultsHelpFormatter,
        conflict_handler='resolve',
        parents=[common_train_lib.CommonParser().parser])

    # egs extraction options
    parser.add_argument("--egs.chunk-width", type=int, dest='chunk_width',
                        default=150,
                        help="""Number of output labels in each example.
                        Caution: if you double this you should halve
                        --trainer.samples-per-iter.""")

    # chain options
    parser.add_argument("--chain.lm-opts", type=str, dest='lm_opts',
                        default=None, action=common_lib.NullstrToNoneAction,
                        help="options to be be passed to chain-est-phone-lm")
    parser.add_argument("--chain.l2-regularize", type=float,
                        dest='l2_regularize', default=0.0,
                        help="""Weight of regularization function which is the
                        l2-norm of the output of the network. It should be used
                        without the log-softmax layer for the outputs.  As
                        l2-norm of the log-softmax outputs can dominate the
                        objective function.""")
    parser.add_argument("--chain.xent-regularize", type=float,
                        dest='xent_regularize', default=0.0,
                        help="Weight of regularization function which is the "
                        "cross-entropy cost the outputs.")
    parser.add_argument("--chain.right-tolerance", type=int,
                        dest='right_tolerance', default=5, help="")
    parser.add_argument("--chain.left-tolerance", type=int,
                        dest='left_tolerance', default=5, help="")
    parser.add_argument("--chain.leaky-hmm-coefficient", type=float,
                        dest='leaky_hmm_coefficient', default=0.00001,
                        help="")
    parser.add_argument("--chain.apply-deriv-weights", type=str,
                        dest='apply_deriv_weights', default=True,
                        action=common_lib.StrToBoolAction,
                        choices=["true", "false"],
                        help="")
    parser.add_argument("--chain.truncate-deriv-weights", type=float,
                        dest='truncate_deriv_weights', default=0,
                        help="""Can be used to set to zero the weights of
                        derivs from frames near the edges.  (counts subsampled
                        frames)""")
    parser.add_argument("--chain.frame-subsampling-factor", type=int,
                        dest='frame_subsampling_factor', default=3,
                        help="ratio of frames-per-second of features we "
                        "train on, to chain model's output")
    parser.add_argument("--chain.alignment-subsampling-factor", type=int,
                        dest='alignment_subsampling_factor',
                        default=3,
                        help="ratio of frames-per-second of input "
                        "alignments to chain model's output")
    parser.add_argument("--chain.left-deriv-truncate", type=int,
                        dest='left_deriv_truncate',
                        default=None,
                        help="Deprecated. Kept for back compatibility")

    # trainer options
    parser.add_argument("--trainer.num-epochs", type=int, dest='num_epochs',
                        default=10,
                        help="Number of epochs to train the model")
    parser.add_argument("--trainer.frames-per-iter", type=int,
                        dest='frames_per_iter', default=800000,
                        help="""Each iteration of training, see this many
                        [input] frames per job.  This option is passed to
                        get_egs.sh.  Aim for about a minute of training
                        time""")
    parser.add_argument("--trainer.num-chunk-per-minibatch", type=int,
                        dest='num_chunk_per_minibatch', default=512,
                        help="Number of sequences to be processed in parallel "
                        "every minibatch")

    # Parameters for the optimization
    parser.add_argument("--trainer.optimization.initial-effective-lrate",
                        type=float, dest='initial_effective_lrate',
                        default=0.0002,
                        help="Learning rate used during the initial iteration")
    parser.add_argument("--trainer.optimization.final-effective-lrate",
                        type=float, dest='final_effective_lrate',
                        default=0.00002,
                        help="Learning rate used during the final iteration")
    parser.add_argument("--trainer.optimization.shrink-value", type=float,
                        dest='shrink_value', default=1.0,
                        help="""Scaling factor used for scaling the parameter
                        matrices when the derivative averages are below the
<<<<<<< HEAD
                        shrink-threshold at the non-linearities""")
    parser.add_argument("--trainer.optimization.shrink-threshold", type=float,
                        dest='shrink_threshold', default=0.15,
                        help="""If the derivative averages are below this
                        threshold we scale the parameter matrices with the
                        shrink-value. It is less than 0.25 for sigmoid
                        non-linearities.""")
    parser.add_argument("--trainer.optimization.shrink-nonlinearity", type=str,
                        dest='shrink_nonlinearity', default="SigmoidComponent",
                        choices=["TanhComponent", "SigmoidComponent"],
                        help="""The non-linear component from which the
                        deriv-avg values are going to used to compute
                        mean-deriv-avg. The mean-deriv-avg is going to be
                        compared with shrink-threshold. Be careful to specify a
                        shrink-threshold which is dependent on the
                        shrink-nonlinearity type""")

=======
                        shrink-threshold at the non-linearities.  E.g. 0.99.
                        Only applicable when the neural net contains sigmoid or
                        tanh units.""")
    parser.add_argument("--trainer.optimization.shrink-saturation-threshold", type=float,
                        dest='shrink_saturation_threshold', default=0.40,
                        help="""Threshold that controls when we apply the 'shrinkage'
                        (i.e. scaling by shrink-value).  If the saturation of the
                        sigmoid and tanh nonlinearities in the neural net (as
                        measured by steps/nnet3/get_saturation.pl) exceeds this
                        threshold we scale the parameter matrices with the
                        shrink-value.""")
>>>>>>> 46b744b6
    # RNN-specific training options
    parser.add_argument("--trainer.deriv-truncate-margin", type=int,
                        dest='deriv_truncate_margin', default=None,
                        help="""(Relevant only for recurrent models). If
                        specified, gives the margin (in input frames) around
                        the 'required' part of each chunk that the derivatives
                        are backpropagated to. If unset, the derivatives are
                        backpropagated all the way to the boundaries of the
                        input data. E.g. 8 is a reasonable setting. Note: the
                        'required' part of the chunk is defined by the model's
                        {left,right}-context.""")

    # General options
    parser.add_argument("--feat-dir", type=str, required=True,
                        help="Directory with features used for training "
                        "the neural network.")
    parser.add_argument("--tree-dir", type=str, required=True,
                        help="""Directory containing the tree to use for this
                        model (we also expect final.mdl and ali.*.gz in that
                        directory""")
    parser.add_argument("--lat-dir", type=str, required=True,
                        help="Directory with numerator lattices "
                        "used for training the neural network.")
    parser.add_argument("--dir", type=str, required=True,
                        help="Directory to store the models and "
                        "all other files.")

    print(' '.join(sys.argv))
    print(sys.argv)

    args = parser.parse_args()

    [args, run_opts] = process_args(args)

    return [args, run_opts]


def process_args(args):
    """ Process the options got from get_args()
    """

    if args.chunk_width < 1:
        raise Exception("--egs.chunk-width should have a minimum value of 1")

    if args.chunk_left_context < 0:
        raise Exception("--egs.chunk-left-context should be non-negative")

    if args.chunk_right_context < 0:
        raise Exception("--egs.chunk-right-context should be non-negative")

    if args.left_deriv_truncate is not None:
        args.deriv_truncate_margin = -args.left_deriv_truncate
        logger.warning(
            "--chain.left-deriv-truncate (deprecated) is set by user, and "
            "--trainer.deriv-truncate-margin is set to negative of that "
            "value={0}. We recommend using the option "
            "--trainer.deriv-truncate-margin.".format(
                args.deriv_truncate_margin))

    if (not os.path.exists(args.dir)
            or not os.path.exists(args.dir+"/configs")):
        raise Exception("This scripts expects {0} to exist and have a configs "
                        "directory which is the output of "
                        "make_configs.py script")

    if args.transform_dir is None:
        args.transform_dir = args.lat_dir
    # set the options corresponding to args.use_gpu
    run_opts = common_train_lib.RunOpts()
    if args.use_gpu:
        if not common_lib.check_if_cuda_compiled():
            logger.warning(
                """You are running with one thread but you have not compiled
                   for CUDA.  You may be running a setup optimized for GPUs.
                   If you have GPUs and have nvcc installed, go to src/ and do
                   ./configure; make""")

        run_opts.train_queue_opt = "--gpu 1"
        run_opts.parallel_train_opts = ""
        run_opts.combine_queue_opt = "--gpu 1"

    else:
        logger.warning("Without using a GPU this will be very slow. "
                       "nnet3 does not yet support multiple threads.")

        run_opts.train_queue_opt = ""
        run_opts.parallel_train_opts = "--use-gpu=no"
        run_opts.combine_queue_opt = ""

    run_opts.command = args.command
    run_opts.egs_command = (args.egs_command
                            if args.egs_command is not None else
                            args.command)

    return [args, run_opts]


def train(args, run_opts, background_process_handler):
    """ The main function for training.

    Args:
        args: a Namespace object with the required parameters
            obtained from the function process_args()
        run_opts: RunOpts object obtained from the process_args()
    """

    arg_string = pprint.pformat(vars(args))
    logger.info("Arguments for the experiment\n{0}".format(arg_string))

    # Check files
    chain_lib.check_for_required_files(args.feat_dir, args.tree_dir,
                                       args.lat_dir)

    # Set some variables.
    num_jobs = common_lib.get_number_of_jobs(args.tree_dir)
    feat_dim = common_lib.get_feat_dim(args.feat_dir)
    ivector_dim = common_lib.get_ivector_dim(args.online_ivector_dir)

    # split the training data into parts for individual jobs
    # we will use the same number of jobs as that used for alignment
    common_lib.split_data(args.feat_dir, num_jobs)
    shutil.copy('{0}/tree'.format(args.tree_dir), args.dir)
    with open('{0}/num_jobs'.format(args.dir), 'w') as f:
        f.write(str(num_jobs))

    config_dir = '{0}/configs'.format(args.dir)
    var_file = '{0}/vars'.format(config_dir)

    variables = common_train_lib.parse_generic_config_vars_file(var_file)

    # Set some variables.
    try:
        model_left_context = variables['model_left_context']
        model_right_context = variables['model_right_context']
        # this is really the number of times we add layers to the network for
        # discriminative pretraining
        num_hidden_layers = variables['num_hidden_layers']
    except KeyError as e:
        raise Exception("KeyError {0}: Variables need to be defined in "
                        "{1}".format(str(e), '{0}/configs'.format(args.dir)))

    left_context = args.chunk_left_context + model_left_context
    right_context = args.chunk_right_context + model_right_context

    # Initialize as "raw" nnet, prior to training the LDA-like preconditioning
    # matrix.  This first config just does any initial splicing that we do;
    # we do this as it's a convenient way to get the stats for the 'lda-like'
    # transform.
    if (args.stage <= -6):
        logger.info("Creating phone language-model")
        chain_lib.create_phone_lm(args.dir, args.tree_dir, run_opts,
                                  lm_opts=args.lm_opts)

    if (args.stage <= -5):
        logger.info("Creating denominator FST")
        chain_lib.create_denominator_fst(args.dir, args.tree_dir, run_opts)

    if (args.stage <= -4):
        logger.info("Initializing a basic network for estimating "
                    "preconditioning matrix")
        common_lib.run_kaldi_command(
            """{command} {dir}/log/nnet_init.log \
                    nnet3-init --srand=-2 {dir}/configs/init.config \
                    {dir}/init.raw""".format(command=run_opts.command,
                                             dir=args.dir))

    egs_left_context = left_context + args.frame_subsampling_factor/2
    egs_right_context = right_context + args.frame_subsampling_factor/2

    default_egs_dir = '{0}/egs'.format(args.dir)
    if (args.stage <= -3) and args.egs_dir is None:
        logger.info("Generating egs")
        # this is where get_egs.sh is called.
        chain_lib.generate_chain_egs(
            dir=args.dir, data=args.feat_dir,
            lat_dir=args.lat_dir, egs_dir=default_egs_dir,
            left_context=egs_left_context,
            right_context=egs_right_context,
            run_opts=run_opts,
            left_tolerance=args.left_tolerance,
            right_tolerance=args.right_tolerance,
            frame_subsampling_factor=args.frame_subsampling_factor,
            alignment_subsampling_factor=args.alignment_subsampling_factor,
            frames_per_eg=args.chunk_width,
            srand=args.srand,
            egs_opts=args.egs_opts,
            cmvn_opts=args.cmvn_opts,
            online_ivector_dir=args.online_ivector_dir,
            frames_per_iter=args.frames_per_iter,
            transform_dir=args.transform_dir,
            stage=args.egs_stage)

    if args.egs_dir is None:
        egs_dir = default_egs_dir
    else:
        egs_dir = args.egs_dir

    [egs_left_context, egs_right_context,
     frames_per_eg, num_archives] = (
        common_train_lib.verify_egs_dir(egs_dir, feat_dim, ivector_dim,
                                        egs_left_context, egs_right_context))
    assert(args.chunk_width == frames_per_eg)
    num_archives_expanded = num_archives * args.frame_subsampling_factor

    if (args.num_jobs_final > num_archives_expanded):
        raise Exception('num_jobs_final cannot exceed the '
                        'expanded number of archives')

    # copy the properties of the egs to dir for
    # use during decoding
    common_train_lib.copy_egs_properties_to_exp_dir(egs_dir, args.dir)

    if (args.stage <= -2):
        logger.info('Computing the preconditioning matrix for input features')

        chain_lib.compute_preconditioning_matrix(
            args.dir, egs_dir, num_archives, run_opts,
            max_lda_jobs=args.max_lda_jobs,
            rand_prune=args.rand_prune)

    if (args.stage <= -1):
        logger.info("Preparing the initial acoustic model.")
        chain_lib.prepare_initial_acoustic_model(args.dir, run_opts)

    with open("{0}/frame_subsampling_factor".format(args.dir), "w") as f:
        f.write(str(args.frame_subsampling_factor))

    # set num_iters so that as close as possible, we process the data
    # $num_epochs times, i.e. $num_iters*$avg_num_jobs) ==
    # $num_epochs*$num_archives, where
    # avg_num_jobs=(num_jobs_initial+num_jobs_final)/2.
    num_archives_to_process = args.num_epochs * num_archives_expanded
    num_archives_processed = 0
    num_iters = ((num_archives_to_process * 2)
                 / (args.num_jobs_initial + args.num_jobs_final))

    models_to_combine = common_train_lib.verify_iterations(
        num_iters, args.num_epochs,
        num_hidden_layers, num_archives_expanded,
        args.max_models_combine, args.add_layers_period,
        args.num_jobs_final)

    def learning_rate(iter, current_num_jobs, num_archives_processed):
        return common_train_lib.get_learning_rate(iter, current_num_jobs,
                                                  num_iters,
                                                  num_archives_processed,
                                                  num_archives_to_process,
                                                  args.initial_effective_lrate,
                                                  args.final_effective_lrate)

    min_deriv_time = None
    max_deriv_time = None
    if args.deriv_truncate_margin is not None:
        min_deriv_time = -args.deriv_truncate_margin - model_left_context
        max_deriv_time = (args.chunk_width - 1 + args.deriv_truncate_margin
                          + model_right_context)

    logger.info("Training will run for {0} epochs = "
                "{1} iterations".format(args.num_epochs, num_iters))

    for iter in range(num_iters):
        if (args.exit_stage is not None) and (iter == args.exit_stage):
            logger.info("Exiting early due to --exit-stage {0}".format(iter))
            return
        current_num_jobs = int(0.5 + args.num_jobs_initial
                               + (args.num_jobs_final - args.num_jobs_initial)
                               * float(iter) / num_iters)

        if args.stage <= iter:
            model_file = "{dir}/{iter}.mdl".format(dir=args.dir, iter=iter)
            shrinkage_value = 1.0
            if args.shrink_value != 1.0:
                shrinkage_value = (args.shrink_value
                                   if common_train_lib.do_shrinkage(
                                        iter, model_file,
<<<<<<< HEAD
                                        args.shrink_nonlinearity,
                                        args.shrink_threshold)
=======
                                        args.shrink_saturation_threshold)
>>>>>>> 46b744b6
                                   else 1
                                   )
            logger.info("On iteration {0}, learning rate is {1} and "
                        "shrink value is {2}.".format(
                            iter, learning_rate(iter, current_num_jobs,
                                                num_archives_processed),
                            shrinkage_value))

            chain_lib.train_one_iteration(
                dir=args.dir,
                iter=iter,
                srand=args.srand,
                egs_dir=egs_dir,
                num_jobs=current_num_jobs,
                num_archives_processed=num_archives_processed,
                num_archives=num_archives,
                learning_rate=learning_rate(iter, current_num_jobs,
                                            num_archives_processed),
                shrinkage_value=shrinkage_value,
                num_chunk_per_minibatch=args.num_chunk_per_minibatch,
                num_hidden_layers=num_hidden_layers,
                add_layers_period=args.add_layers_period,
                left_context=left_context,
                right_context=right_context,
                apply_deriv_weights=args.apply_deriv_weights,
                min_deriv_time=min_deriv_time,
                max_deriv_time=max_deriv_time,
                l2_regularize=args.l2_regularize,
                xent_regularize=args.xent_regularize,
                leaky_hmm_coefficient=args.leaky_hmm_coefficient,
                momentum=args.momentum,
                max_param_change=args.max_param_change,
                shuffle_buffer_size=args.shuffle_buffer_size,
                frame_subsampling_factor=args.frame_subsampling_factor,
                truncate_deriv_weights=args.truncate_deriv_weights,
                run_opts=run_opts,
                background_process_handler=background_process_handler)

            if args.cleanup:
                # do a clean up everythin but the last 2 models, under certain
                # conditions
                common_train_lib.remove_model(
                    args.dir, iter-2, num_iters, models_to_combine,
                    args.preserve_model_interval)

            if args.email is not None:
                reporting_iter_interval = num_iters * args.reporting_interval
                if iter % reporting_iter_interval == 0:
                    # lets do some reporting
                    [report, times, data] = (
                        nnet3_log_parse.generate_accuracy_report(
                            args.dir, "log-probability"))
                    message = report
                    subject = ("Update : Expt {dir} : "
                               "Iter {iter}".format(dir=args.dir, iter=iter))
                    common_lib.send_mail(message, subject, args.email)

        num_archives_processed = num_archives_processed + current_num_jobs

    if args.stage <= num_iters:
        logger.info("Doing final combination to produce final.mdl")
        chain_lib.combine_models(
            dir=args.dir, num_iters=num_iters,
            models_to_combine=models_to_combine,
            num_chunk_per_minibatch=args.num_chunk_per_minibatch,
            egs_dir=egs_dir,
            left_context=left_context, right_context=right_context,
            leaky_hmm_coefficient=args.leaky_hmm_coefficient,
            l2_regularize=args.l2_regularize,
            xent_regularize=args.xent_regularize,
            run_opts=run_opts,
            background_process_handler=background_process_handler)

    if args.cleanup:
        logger.info("Cleaning up the experiment directory "
                    "{0}".format(args.dir))
        remove_egs = args.remove_egs
        if args.egs_dir is not None:
            # this egs_dir was not created by this experiment so we will not
            # delete it
            remove_egs = False

        common_train_lib.clean_nnet_dir(
            args.dir, num_iters, egs_dir,
            preserve_model_interval=args.preserve_model_interval,
            remove_egs=remove_egs)

    # do some reporting
    [report, times, data] = nnet3_log_parse.generate_accuracy_report(
        args.dir, "log-probability")
    if args.email is not None:
        common_lib.send_mail(report, "Update : Expt {0} : "
                                     "complete".format(args.dir), args.email)

    with open("{dir}/accuracy.report".format(dir=args.dir), "w") as f:
        f.write(report)

    common_lib.run_kaldi_command("steps/info/nnet3_dir_info.pl "
                                 "{0}".format(args.dir))


def main():
    [args, run_opts] = get_args()
    try:
        background_process_handler = common_lib.BackgroundProcessHandler(
            polling_time=args.background_polling_time)
        train(args, run_opts, background_process_handler)
        background_process_handler.ensure_processes_are_done()
    except Exception as e:
        if args.email is not None:
            message = ("Training session for experiment {dir} "
                       "died due to an error.".format(dir=args.dir))
            common_lib.send_mail(message, message, args.email)
        traceback.print_exc()
        background_process_handler.stop()
        raise e


if __name__ == "__main__":
    main()<|MERGE_RESOLUTION|>--- conflicted
+++ resolved
@@ -131,25 +131,6 @@
                         dest='shrink_value', default=1.0,
                         help="""Scaling factor used for scaling the parameter
                         matrices when the derivative averages are below the
-<<<<<<< HEAD
-                        shrink-threshold at the non-linearities""")
-    parser.add_argument("--trainer.optimization.shrink-threshold", type=float,
-                        dest='shrink_threshold', default=0.15,
-                        help="""If the derivative averages are below this
-                        threshold we scale the parameter matrices with the
-                        shrink-value. It is less than 0.25 for sigmoid
-                        non-linearities.""")
-    parser.add_argument("--trainer.optimization.shrink-nonlinearity", type=str,
-                        dest='shrink_nonlinearity', default="SigmoidComponent",
-                        choices=["TanhComponent", "SigmoidComponent"],
-                        help="""The non-linear component from which the
-                        deriv-avg values are going to used to compute
-                        mean-deriv-avg. The mean-deriv-avg is going to be
-                        compared with shrink-threshold. Be careful to specify a
-                        shrink-threshold which is dependent on the
-                        shrink-nonlinearity type""")
-
-=======
                         shrink-threshold at the non-linearities.  E.g. 0.99.
                         Only applicable when the neural net contains sigmoid or
                         tanh units.""")
@@ -161,7 +142,6 @@
                         measured by steps/nnet3/get_saturation.pl) exceeds this
                         threshold we scale the parameter matrices with the
                         shrink-value.""")
->>>>>>> 46b744b6
     # RNN-specific training options
     parser.add_argument("--trainer.deriv-truncate-margin", type=int,
                         dest='deriv_truncate_margin', default=None,
@@ -437,12 +417,7 @@
                 shrinkage_value = (args.shrink_value
                                    if common_train_lib.do_shrinkage(
                                         iter, model_file,
-<<<<<<< HEAD
-                                        args.shrink_nonlinearity,
-                                        args.shrink_threshold)
-=======
                                         args.shrink_saturation_threshold)
->>>>>>> 46b744b6
                                    else 1
                                    )
             logger.info("On iteration {0}, learning rate is {1} and "
