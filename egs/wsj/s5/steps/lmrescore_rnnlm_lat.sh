#!/bin/bash

# Copyright 2015  Guoguo Chen
#           2017  Hainan Xu
# Apache 2.0

# This script rescores lattices with RNNLM.  See also rnnlmrescore.sh which is
# an older script using n-best lists.

# Begin configuration section.
cmd=run.pl
skip_scoring=false
max_ngram_order=4
N=10
inv_acwt=12
weight=1.0  # Interpolation weight for RNNLM.
# End configuration section.
rnnlm_ver=
#layer_string=

echo "$0 $@"  # Print the command line for logging

. ./utils/parse_options.sh

if [ $# != 5 ]; then
   echo "Does language model rescoring of lattices (remove old LM, add new LM)"
   echo "with RNNLM."
   echo ""
   echo "Usage: $0 [options] <old-lang-dir> <rnnlm-dir> \\"
   echo "                   <data-dir> <input-decode-dir> <output-decode-dir>"
   echo " e.g.: $0 ./rnnlm data/lang_tg data/test \\"
   echo "                   exp/tri3/test_tg exp/tri3/test_rnnlm"
   echo "options: [--cmd (run.pl|queue.pl [queue opts])]"
   exit 1;
fi

[ -f path.sh ] && . ./path.sh;

oldlang=$1
rnnlm_dir=$2
data=$3
indir=$4
outdir=$5

rescoring_binary=lattice-lmrescore-rnnlm

first_arg=ark:$rnnlm_dir/unk.probs # this is for mikolov's rnnlm
extra_arg=

if [ "$rnnlm_ver" == "cuedrnnlm" ]; then
  layer_string=`cat $rnnlm_dir/layer_string | sed "s=:= =g"`
  total_size=`wc -l $rnnlm_dir/unigram.counts | awk '{print $1}'`
  rescoring_binary="lattice-lmrescore-cuedrnnlm"
  cat $rnnlm_dir/rnnlm.input.wlist.index | tail -n +2 | awk '{print $1-1,$2}' > $rnnlm_dir/rnn.wlist
  extra_arg="--full-voc-size=$total_size --layer-sizes=\"$layer_string\""
  first_arg=$rnnlm_dir/rnn.wlist
fi

if [ "$rnnlm_ver" == "tensorflow" ]; then
  rescoring_binary="lattice-lmrescore-tf-rnnlm"
<<<<<<< HEAD
  first_arg="$first_arg $rnnlm_dir/wordlist.rnn.final"
=======
  first_arg="$rnnlm_dir/unk.probs $rnnlm_dir/wordlist.rnn.final"
>>>>>>> 93ceca70
fi

oldlm=$oldlang/G.fst
if [ -f $oldlang/G.carpa ]; then
  oldlm=$oldlang/G.carpa
elif [ ! -f $oldlm ]; then
  echo "$0: expecting either $oldlang/G.fst or $oldlang/G.carpa to exist" &&\
    exit 1;
fi

[ ! -f $oldlm ] && echo "$0: Missing file $oldlm" && exit 1;
[ ! -f $rnnlm_dir/rnnlm ] && [ ! -d $rnnlm_dir/rnnlm ] && echo "$0: Missing file $rnnlm_dir/rnnlm" && exit 1;
[ ! -f $rnnlm_dir/unk.probs ] &&\
  echo "$0: Missing file $rnnlm_dir/unk.probs" && exit 1;
[ ! -f $oldlang/words.txt ] &&\
  echo "$0: Missing file $oldlang/words.txt" && exit 1;
! ls $indir/lat.*.gz >/dev/null &&\
  echo "$0: No lattices input directory $indir" && exit 1;
awk -v n=$0 -v w=$weight 'BEGIN {if (w < 0 || w > 1) {
  print n": Interpolation weight should be in the range of [0, 1]"; exit 1;}}' \
  || exit 1;

oldlm_command="fstproject --project_output=true $oldlm |"

acwt=`perl -e "print (1.0/$inv_acwt);"`

mkdir -p $outdir/log
nj=`cat $indir/num_jobs` || exit 1;
cp $indir/num_jobs $outdir

oldlm_weight=`perl -e "print -1.0 * $weight;"`
if [ "$oldlm" == "$oldlang/G.fst" ]; then
  $cmd JOB=1:$nj $outdir/log/rescorelm.JOB.log \
    lattice-lmrescore --lm-scale=$oldlm_weight \
    "ark:gunzip -c $indir/lat.JOB.gz|" "$oldlm_command" ark:-  \| \
    $rescoring_binary $extra_arg --lm-scale=$weight \
    --max-ngram-order=$max_ngram_order \
    $first_arg $oldlang/words.txt ark:- "$rnnlm_dir/rnnlm" \
    "ark,t:|gzip -c>$outdir/lat.JOB.gz" || exit 1;
else
  $cmd JOB=1:$nj $outdir/log/rescorelm.JOB.log \
    lattice-lmrescore-const-arpa --lm-scale=$oldlm_weight \
<<<<<<< HEAD
    "ark:gunzip -c $indir/lat.JOB.gz|" "$oldlm_command" ark:-  \| \
=======
    "ark:gunzip -c $indir/lat.JOB.gz|" "$oldlm" ark:-  \| \
>>>>>>> 93ceca70
    $rescoring_binary $extra_arg --lm-scale=$weight \
    --max-ngram-order=$max_ngram_order \
    $first_arg $oldlang/words.txt ark:- "$rnnlm_dir/rnnlm" \
    "ark,t:|gzip -c>$outdir/lat.JOB.gz" || exit 1;
fi
if ! $skip_scoring ; then
  err_msg="Not scoring because local/score.sh does not exist or not executable."
  [ ! -x local/score.sh ] && echo $err_msg && exit 1;
  local/score.sh --cmd "$cmd" $data $oldlang $outdir
else
  echo "Not scoring because requested so..."
fi

exit 0;<|MERGE_RESOLUTION|>--- conflicted
+++ resolved
@@ -58,11 +58,7 @@
 
 if [ "$rnnlm_ver" == "tensorflow" ]; then
   rescoring_binary="lattice-lmrescore-tf-rnnlm"
-<<<<<<< HEAD
-  first_arg="$first_arg $rnnlm_dir/wordlist.rnn.final"
-=======
   first_arg="$rnnlm_dir/unk.probs $rnnlm_dir/wordlist.rnn.final"
->>>>>>> 93ceca70
 fi
 
 oldlm=$oldlang/G.fst
@@ -105,11 +101,7 @@
 else
   $cmd JOB=1:$nj $outdir/log/rescorelm.JOB.log \
     lattice-lmrescore-const-arpa --lm-scale=$oldlm_weight \
-<<<<<<< HEAD
-    "ark:gunzip -c $indir/lat.JOB.gz|" "$oldlm_command" ark:-  \| \
-=======
     "ark:gunzip -c $indir/lat.JOB.gz|" "$oldlm" ark:-  \| \
->>>>>>> 93ceca70
     $rescoring_binary $extra_arg --lm-scale=$weight \
     --max-ngram-order=$max_ngram_order \
     $first_arg $oldlang/words.txt ark:- "$rnnlm_dir/rnnlm" \
