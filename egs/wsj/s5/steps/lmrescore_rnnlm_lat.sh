#!/bin/bash

# Copyright 2015  Guoguo Chen
#           2017  Hainan Xu
# Apache 2.0

# This script rescores lattices with RNNLM.  See also rnnlmrescore.sh which is
# an older script using n-best lists.

# Begin configuration section.
cmd=run.pl
skip_scoring=false
max_ngram_order=4
N=10
inv_acwt=12
weight=1.0  # Interpolation weight for RNNLM.

expand_ngram=false
beam=
# End configuration section.
rnnlm_ver=
#layer_string=

echo "$0 $@"  # Print the command line for logging

. ./utils/parse_options.sh

if [ $# != 5 ]; then
   echo "Does language model rescoring of lattices (remove old LM, add new LM)"
   echo "with RNNLM."
   echo ""
   echo "Usage: $0 [options] <old-lang-dir> <rnnlm-dir> \\"
   echo "                   <data-dir> <input-decode-dir> <output-decode-dir>"
   echo " e.g.: $0 ./rnnlm data/lang_tg data/test \\"
   echo "                   exp/tri3/test_tg exp/tri3/test_rnnlm"
   echo "options: [--cmd (run.pl|queue.pl [queue opts])]"
   exit 1;
fi

[ -f path.sh ] && . ./path.sh;

oldlang=$1
rnnlm_dir=$2
data=$3
indir=$4
outdir=$5

rescoring_binary=lattice-lmrescore-rnnlm

first_arg=ark:$rnnlm_dir/unk.probs # this is for mikolov's rnnlm
extra_arg=

if [ "$rnnlm_ver" == "cuedrnnlm" ]; then
  layer_string=`cat $rnnlm_dir/layer_string | sed "s=:= =g"`
  total_size=`wc -l $rnnlm_dir/unigram.counts | awk '{print $1}'`
  rescoring_binary="lattice-lmrescore-cuedrnnlm"
  cat $rnnlm_dir/rnnlm.input.wlist.index | tail -n +2 | awk '{print $1-1,$2}' > $rnnlm_dir/rnn.wlist
  extra_arg="--full-voc-size=$total_size --layer-sizes=\"$layer_string\""
  first_arg=$rnnlm_dir/rnn.wlist
fi

if [ "$rnnlm_ver" == "tensorflow" ]; then
  rescoring_binary="lattice-lmrescore-tf-rnnlm"
  first_arg="$rnnlm_dir/unk.probs $rnnlm_dir/wordlist.rnn.final"
fi

oldlm=$oldlang/G.fst
if [ -f $oldlang/G.carpa ]; then
  oldlm=$oldlang/G.carpa
elif [ ! -f $oldlm ]; then
  echo "$0: expecting either $oldlang/G.fst or $oldlang/G.carpa to exist" &&\
    exit 1;
fi

[ ! -f $oldlm ] && echo "$0: Missing file $oldlm" && exit 1;
[ ! -f $rnnlm_dir/rnnlm ] && [ ! -d $rnnlm_dir/rnnlm ] && echo "$0: Missing file $rnnlm_dir/rnnlm" && exit 1;
[ ! -f $rnnlm_dir/unk.probs ] &&\
  echo "$0: Missing file $rnnlm_dir/unk.probs" && exit 1;
[ ! -f $oldlang/words.txt ] &&\
  echo "$0: Missing file $oldlang/words.txt" && exit 1;
! ls $indir/lat.*.gz >/dev/null &&\
  echo "$0: No lattices input directory $indir" && exit 1;
awk -v n=$0 -v w=$weight 'BEGIN {if (w < 0 || w > 1) {
  print n": Interpolation weight should be in the range of [0, 1]"; exit 1;}}' \
  || exit 1;

oldlm_command="fstproject --project_output=true $oldlm |"

acwt=`perl -e "print (1.0/$inv_acwt);"`

mkdir -p $outdir/log
nj=`cat $indir/num_jobs` || exit 1;
cp $indir/num_jobs $outdir

lat="ark:gunzip -c $indir/lat.JOB.gz |"

if $expand_ngram; then
  lat="$lat lattice-expand-ngram --n=$max_ngram_order ark:- ark:- |"
fi

if [ ! -z "$beam" ]; then
  lat="$lat lattice-prune --inv-acoustic-scale=$inv_acwt --beam=$beam ark:- ark:- |" 
fi

oldlm_weight=`perl -e "print -1.0 * $weight;"`
if [ "$oldlm" == "$oldlang/G.fst" ]; then
  $cmd JOB=1:$nj $outdir/log/rescorelm.JOB.log \
    lattice-lmrescore --lm-scale=$oldlm_weight \
    "$lat" "$oldlm_command" ark:-  \| \
    $rescoring_binary $extra_arg --lm-scale=$weight \
    --max-ngram-order=$max_ngram_order \
    $first_arg $oldlang/words.txt ark:- "$rnnlm_dir/rnnlm" \
    "ark,t:|gzip -c>$outdir/lat.JOB.gz" || exit 1;
else
  $cmd JOB=1:$nj $outdir/log/rescorelm.JOB.log \
    lattice-lmrescore-const-arpa --lm-scale=$oldlm_weight \
<<<<<<< HEAD
    "$lat" "$oldlm_command" ark:-  \| \
=======
    "ark:gunzip -c $indir/lat.JOB.gz|" "$oldlm" ark:-  \| \
>>>>>>> 3c7780dc
    $rescoring_binary $extra_arg --lm-scale=$weight \
    --max-ngram-order=$max_ngram_order \
    $first_arg $oldlang/words.txt ark:- "$rnnlm_dir/rnnlm" \
    "ark,t:|gzip -c>$outdir/lat.JOB.gz" || exit 1;
fi
if ! $skip_scoring ; then
  err_msg="Not scoring because local/score.sh does not exist or not executable."
  [ ! -x local/score.sh ] && echo $err_msg && exit 1;
  local/score.sh --cmd "$cmd" $data $oldlang $outdir
else
  echo "Not scoring because requested so..."
fi

exit 0;<|MERGE_RESOLUTION|>--- conflicted
+++ resolved
@@ -114,11 +114,7 @@
 else
   $cmd JOB=1:$nj $outdir/log/rescorelm.JOB.log \
     lattice-lmrescore-const-arpa --lm-scale=$oldlm_weight \
-<<<<<<< HEAD
     "$lat" "$oldlm_command" ark:-  \| \
-=======
-    "ark:gunzip -c $indir/lat.JOB.gz|" "$oldlm" ark:-  \| \
->>>>>>> 3c7780dc
     $rescoring_binary $extra_arg --lm-scale=$weight \
     --max-ngram-order=$max_ngram_order \
     $first_arg $oldlang/words.txt ark:- "$rnnlm_dir/rnnlm" \
