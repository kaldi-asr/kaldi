--- conflicted
+++ resolved
@@ -17,10 +17,7 @@
 
 expand_ngram=false
 beam=
-<<<<<<< HEAD
-=======
 write_compact=true
->>>>>>> 82efedb0
 # End configuration section.
 rnnlm_ver=
 #layer_string=
@@ -99,47 +96,27 @@
 lat="ark:gunzip -c $indir/lat.JOB.gz |"
 
 if $expand_ngram; then
-<<<<<<< HEAD
-  lat="$lat lattice-expand-ngram --n=$max_ngram_order ark:- ark:- |"
-fi
-
-if [ ! -z "$beam" ]; then
-  lat="$lat lattice-prune --inv-acoustic-scale=$inv_acwt --beam=$beam ark:- ark:- |" 
-=======
   lat="$lat lattice-expand-ngram --write-compact=$write_compact --n=$max_ngram_order ark:- ark:- |"
 fi
 
 if [ ! -z "$beam" ]; then
   lat="$lat lattice-prune --write-compact=$write_compact --inv-acoustic-scale=$inv_acwt --beam=$beam ark:- ark:- |" 
->>>>>>> 82efedb0
 fi
 
 oldlm_weight=`perl -e "print -1.0 * $weight;"`
 if [ "$oldlm" == "$oldlang/G.fst" ]; then
   $cmd JOB=1:$nj $outdir/log/rescorelm.JOB.log \
-<<<<<<< HEAD
-    lattice-lmrescore --lm-scale=$oldlm_weight \
-    "$lat" "$oldlm_command" ark:-  \| \
-    $rescoring_binary $extra_arg --lm-scale=$weight \
-=======
     lattice-lmrescore --lm-scale=$oldlm_weight --write-compact=$write_compact \
     "$lat" "$oldlm_command" ark:-  \| \
     $rescoring_binary $extra_arg --lm-scale=$weight --write-compact=$write_compact \
->>>>>>> 82efedb0
     --max-ngram-order=$max_ngram_order \
     $first_arg $oldlang/words.txt ark:- "$rnnlm_dir/rnnlm" \
     "ark,t:|gzip -c>$outdir/lat.JOB.gz" || exit 1;
 else
   $cmd JOB=1:$nj $outdir/log/rescorelm.JOB.log \
-<<<<<<< HEAD
-    lattice-lmrescore-const-arpa --lm-scale=$oldlm_weight \
-    "$lat" "$oldlm_command" ark:-  \| \
-    $rescoring_binary $extra_arg --lm-scale=$weight \
-=======
     lattice-lmrescore-const-arpa --lm-scale=$oldlm_weight --write-compact=$write_compact \
     "$lat" "$oldlm_command" ark:-  \| \
     $rescoring_binary $extra_arg --lm-scale=$weight --write-compact=$write_compact \
->>>>>>> 82efedb0
     --max-ngram-order=$max_ngram_order \
     $first_arg $oldlang/words.txt ark:- "$rnnlm_dir/rnnlm" \
     "ark,t:|gzip -c>$outdir/lat.JOB.gz" || exit 1;
