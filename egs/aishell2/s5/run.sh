#!/bin/bash

# Copyright 2018 AIShell-Foundation(Authors:Jiayu DU, Xingyu NA, Bengu WU, Hao ZHENG)
#           2018 Beijing Shell Shell Tech. Co. Ltd. (Author: Hui BU)
# Apache 2.0

# AISHELL-2 provides:
#  * a Mandarin speech corpus (~1000hrs), free for non-commercial research/education use
#  * a baseline recipe setup for large scale Mandarin ASR system
# For more details, read $KALDI_ROOT/egs/aishell2/README.txt

# modify this to your AISHELL-2 training data path
# e.g:
# trn_set=/disk10/data/AISHELL-2/iOS/data
# dev_set=/disk10/data/AISHELL-2/iOS/dev
# tst_set=/disk10/data/AISHELL-2/iOS/test
trn_set=
dev_set=
tst_set=

nj=20
stage=1
gmm_stage=1

. ./cmd.sh
. ./path.sh
. ./utils/parse_options.sh

# prepare trn/dev/tst data, lexicon, lang etc
if [ $stage -le 1 ]; then
  local/prepare_all.sh ${trn_set} ${dev_set} ${tst_set} || exit 1;
fi

# GMM
if [ $stage -le 2 ]; then
  local/run_gmm.sh --nj $nj --stage $gmm_stage
fi

# chain
if [ $stage -le 3 ]; then
<<<<<<< HEAD
  local/chain/run_tdnn.sh --nj $nj --stage 5
=======
  local/chain/run_tdnn.sh --nj $nj
>>>>>>> 998a4d65
fi

local/show_results.sh

exit 0;<|MERGE_RESOLUTION|>--- conflicted
+++ resolved
@@ -38,11 +38,7 @@
 
 # chain
 if [ $stage -le 3 ]; then
-<<<<<<< HEAD
-  local/chain/run_tdnn.sh --nj $nj --stage 5
-=======
   local/chain/run_tdnn.sh --nj $nj
->>>>>>> 998a4d65
 fi
 
 local/show_results.sh
