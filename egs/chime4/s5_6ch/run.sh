--- conflicted
+++ resolved
@@ -23,16 +23,7 @@
 
 # Config:
 stage=0 # resume training with --stage N
-<<<<<<< HEAD
-
-baseline=advanced
-flatstart=false
-tdnn=false
-tdnn_lstm=false
-run_lstm_rescore=true
-=======
 enhancement=blstm_gev #### or your method 
->>>>>>> 629409b7
 
 . utils/parse_options.sh || exit 1;
 
@@ -125,7 +116,8 @@
   local/run_lmrescore_tdnn.sh $chime4_data $enhancement
 fi
 
-if [ $stage -le 5 ] && $run_lstm_rescore; then
+# LM-rescoring experiment with LSTM LMs
+if [ $stage -le 6 ]; then
   local/rnnlm/run_lstm.sh $enhancement_method
 fi
 
