#!/bin/bash

# Kaldi ASR baseline for the CHiME-4 Challenge (6ch track: 6 channel track)
#
# Copyright 2016 University of Sheffield (Jon Barker, Ricard Marxer)
#                Inria (Emmanuel Vincent)
#                Mitsubishi Electric Research Labs (Shinji Watanabe)
#  Apache 2.0  (http://www.apache.org/licenses/LICENSE-2.0)

# Added advanced baseline
# Szu-Jui Chen 10/19/2017

. ./path.sh
. ./cmd.sh
#####Baseline settings#####
# Usage: 
# For using original baseline, set baseline to chime4_official. In this case,
# you don't need to run flatstart since we already provided the trained model in 
# tools/ASR_models.
# For advanced baseline, please run flatstart first to get the models.
# By default, we assume you already got the models.

# Config:
stage=0 # resume training with --stage=N
baseline={"chime4_official","advanced"}
flatstart=false
<<<<<<< HEAD
model=false # If you got trained models after running flatstart, please set it to true
=======
>>>>>>> 403a6eeb

. utils/parse_options.sh || exit 1;

# Set bash to 'debug' mode, it will exit on :
# -e 'error', -u 'undefined variable', -o ... 'error in pipeline', -x 'print commands',
set -e
set -u
set -o pipefail

#####check data and model paths################
# Set a main root directory of the CHiME4 data
# If you use scripts distributed in the CHiME4 package,
chime4_data=`pwd`/../..
# Otherwise, please specify it, e.g.,
chime4_data=/db/laputa1/data/processed/public/CHiME4

case $(hostname -d) in
  clsp.jhu.edu) chime4_data=/export/corpora4/CHiME4/CHiME3 ;; # JHU,
esac 

if [ ! -d $chime4_data ]; then
  echo "$chime4_data does not exist. Please specify chime4 data root correctly" && exit 1;
fi
# Set a model directory for the CHiME4 data.
case $baseline in
  chime4_official)
      if $flatstart; then
        echo "We don't support this anymore for 'chime4_official' baseline"
        echo " ... Automatically set it to false"
      fi
      modeldir=$chime4_data/tools/ASR_models
      flatstart=false
      ;;
  advanced)
      modeldir=`pwd`
      ;;
  *)
      echo "Usage: './run.sh --baseline chime4_official' or './run.sh --baseline advanced'"
      echo " ... If you haven't run flatstart for advanced baseline, please execute"
      echo " ... './run.sh --baseline advanced --flatstart true' first";
      exit 1;
esac

if [ "$flatstart" = false ]; then
  for d in $modeldir $modeldir/data/{lang,lang_test_tgpr_5k,lang_test_5gkn_5k,lang_test_rnnlm_5k_h300,local} \
    $modeldir/exp/{tri3b_tr05_multi_noisy,tri4a_dnn_tr05_multi_noisy,tri4a_dnn_tr05_multi_noisy_smbr_i1lats}; do
    [ ! -d $d ] && echo "$0: no such directory $d. specify models correctly" && \
    echo " or execute './run.sh --baseline advanced --flatstart true' first" && exit 1;
  done
fi
#####check data and model paths finished#######


#####main program start################
# You can execute run_init.sh only "once"
# This creates 3-gram LM, FSTs, and basic task files
if [ $stage -le 0 ] && $flatstart; then
  local/run_init.sh $chime4_data
fi

# Using Beamformit
# See Hori et al, "The MERL/SRI system for the 3rd CHiME challenge using beamforming,
# robust feature extraction, and advanced speech recognition," in Proc. ASRU'15
# note that beamformed wav files are generated in the following directory
enhancement_method=beamformit_5mics
enhancement_data=`pwd`/enhan/$enhancement_method
if [ $stage -le 1 ]; then
  local/run_beamform_6ch_track.sh --cmd "$train_cmd" --nj 20 $chime4_data/data/audio/16kHz/isolated_6ch_track $enhancement_data
fi

# GMM based ASR experiment without "retraining"
# Please set a directory of your speech enhancement method.
# run_gmm_recog.sh can be done every time when you change a speech enhancement technique.
# The directory structure and audio files must follow the attached baseline enhancement directory
if [ $stage -le 2 ]; then
  if $flatstart; then
    local/run_gmm.sh $enhancement_method $enhancement_data $chime4_data
  else
    local/run_gmm_recog.sh $enhancement_method $enhancement_data $modeldir
  fi
fi

# DNN based ASR experiment
# Since it takes time to evaluate DNN, we make the GMM and DNN scripts separately.
# You may execute it after you would have promising results using GMM-based ASR experiments
if [ $stage -le 3 ]; then
  if $flatstart; then
    local/run_dnn.sh $enhancement_method
  else
    local/run_dnn_recog.sh $enhancement_method $modeldir
  fi
fi

# tdnn based ASR experiment
if [ $stage -le 5 ]; then
  ali_opt=
  [ "$mic" != "ihm" ] && ali_opt="--use-ihm-ali true"
  local/chain/run_tdnn.sh $ali_opt --mic $mic
fi

# LM-rescoring experiment with 5-gram and RNN LMs
# It takes a few days to train a RNNLM.
if [ $stage -le 4 ]; then
  if $flatstart; then
    local/run_lmrescore.sh $chime4_data $enhancement_method
  else
    local/run_lmrescore_recog.sh $enhancement_method $modeldir
  fi
fi

echo "Done."<|MERGE_RESOLUTION|>--- conflicted
+++ resolved
@@ -24,10 +24,6 @@
 stage=0 # resume training with --stage=N
 baseline={"chime4_official","advanced"}
 flatstart=false
-<<<<<<< HEAD
-model=false # If you got trained models after running flatstart, please set it to true
-=======
->>>>>>> 403a6eeb
 
 . utils/parse_options.sh || exit 1;
 
