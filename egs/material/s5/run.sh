--- conflicted
+++ resolved
@@ -284,14 +284,10 @@
 
   utils/format_lm.sh ${lang_root} $lmdir/lm.gz \
     ${dict_root}/lexiconp.txt ${lang_root}_test
-<<<<<<< HEAD
-fi
-=======
 fi
 
 # After run.sh is finished, run the followings:
 # ./local/chain/run_tdnn.sh
 # ./local/chain/decode_test.sh --language <swahili|tagalog>
 # ./local/rnnlm/run_tdnn_lstm.sh
-exit 0;
->>>>>>> 865b5074
+exit 0;