--- conflicted
+++ resolved
@@ -74,13 +74,10 @@
     po.Register("frame-weights", &frame_weights,
         "Per-frame weights, used to re-scale gradients.");
 
-<<<<<<< HEAD
-=======
     std::string utt_weights;
     po.Register("utt-weights", &utt_weights,
         "Per-utterance weights, used to re-scale frame-weights.");
 
->>>>>>> 489a1f5b
     std::string use_gpu="yes";
     po.Register("use-gpu", &use_gpu,
         "yes|no|optional, only has effect if compiled with CUDA");
@@ -196,9 +193,7 @@
           num_other_error++;
           continue;
         }
-<<<<<<< HEAD
-        // get feature / target pair
-=======
+
         // check we have per-utterance weights,
         if (utt_weights != "" && !utt_weights_reader.HasKey(utt)) {
           KALDI_WARN << utt << ", missing per-utterance weight";
@@ -206,7 +201,7 @@
           continue;
         }
         // get feature / target pair,
->>>>>>> 489a1f5b
+
         Matrix<BaseFloat> mat = feature_reader.Value();
         Posterior targets = targets_reader.Value(utt);
         // get per-frame weights,
@@ -217,9 +212,7 @@
           weights.Resize(mat.NumRows());
           weights.Set(1.0);
         }
-<<<<<<< HEAD
-        // correct small length mismatch ... or drop sentence
-=======
+
         // multiply with per-utterance weight,
         if (utt_weights != "") {
           BaseFloat w = utt_weights_reader.Value(utt);
@@ -229,7 +222,6 @@
         }
 
         // correct small length mismatch or drop sentence,
->>>>>>> 489a1f5b
         {
           // add lengths to vector,
           std::vector<int32> length;
