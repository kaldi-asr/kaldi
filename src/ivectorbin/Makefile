
all:

EXTRA_CXXFLAGS = -Wno-sign-compare
include ../kaldi.mk

BINFILES = ivector-extractor-init ivector-extractor-acc-stats \
           ivector-extractor-sum-accs ivector-extractor-est \
           ivector-extract compute-vad select-voiced-frames \
           compute-vad-from-frame-likes merge-vads \
           ivector-normalize-length \
           ivector-transform ivector-compute-dot-products ivector-mean \
           ivector-compute-lda ivector-compute-plda \
           ivector-copy-plda compute-eer \
           ivector-subtract-global-mean ivector-plda-scoring \
           logistic-regression-train logistic-regression-eval \
<<<<<<< HEAD
           logistic-regression-copy create-split-from-vad \
           ivector-extract-online ivector-adapt-plda \
           ivector-plda-scoring-dense agglomerative-cluster
=======
           logistic-regression-copy ivector-extract-online \
           ivector-adapt-plda
>>>>>>> 2b3acc58

OBJFILES =



TESTFILES =


ADDLIBS = ../ivector/kaldi-ivector.a ../hmm/kaldi-hmm.a ../gmm/kaldi-gmm.a \
          ../tree/kaldi-tree.a ../util/kaldi-util.a \
          ../matrix/kaldi-matrix.a ../base/kaldi-base.a 

include ../makefiles/default_rules.mk<|MERGE_RESOLUTION|>--- conflicted
+++ resolved
@@ -14,14 +14,9 @@
            ivector-copy-plda compute-eer \
            ivector-subtract-global-mean ivector-plda-scoring \
            logistic-regression-train logistic-regression-eval \
-<<<<<<< HEAD
-           logistic-regression-copy create-split-from-vad \
-           ivector-extract-online ivector-adapt-plda \
-           ivector-plda-scoring-dense agglomerative-cluster
-=======
            logistic-regression-copy ivector-extract-online \
-           ivector-adapt-plda
->>>>>>> 2b3acc58
+           ivector-adapt-plda ivector-plda-scoring-dense \
+           agglomerative-cluster
 
 OBJFILES =
 
