--- conflicted
+++ resolved
@@ -70,11 +70,7 @@
             {sizeof(float) * m.Stride(),
              sizeof(float)});  // stride for each index (in chars)
       })
-<<<<<<< HEAD
       .def(py::init<>())
-=======
-      .def(py::init())
->>>>>>> 9521a505
       .def(py::init<const MatrixIndexT, const MatrixIndexT, MatrixResizeType,
                     MatrixStrideType>(),
            py::arg("row"), py::arg("col"), py::arg("resize_type") = kSetZero,
