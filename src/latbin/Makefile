--- conflicted
+++ resolved
@@ -22,11 +22,7 @@
            lattice-determinize-phone-pruned-parallel lattice-expand-ngram \
            lattice-lmrescore-const-arpa lattice-lmrescore-rnnlm nbest-to-prons \
            lattice-arc-post lattice-determinize-non-compact \
-<<<<<<< HEAD
-					 lattice-determinize-pruned-non-compact
-=======
 					 lattice-determinize-phone-pruned-non-compact lattice-top-sort
->>>>>>> 82efedb0
 
 OBJFILES =
 
