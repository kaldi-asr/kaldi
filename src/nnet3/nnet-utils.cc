--- conflicted
+++ resolved
@@ -155,12 +155,8 @@
 
   // This will crash if the total context (left + right) is greater
   // than window_size.
-<<<<<<< HEAD
-  int32 window_size = 250;
-=======
   int32 window_size = 200;
 
->>>>>>> c739ff95
   // by going "<= modulus" instead of "< modulus" we do one more computation
   // than we really need; it becomes a sanity check.
   for (int32 input_start = 0; input_start <= modulus; input_start++)
