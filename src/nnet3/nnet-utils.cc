// nnet3/nnet-utils.cc

// Copyright      2015  Johns Hopkins University (author: Daniel Povey)

// See ../../COPYING for clarification regarding multiple authors
//
// Licensed under the Apache License, Version 2.0 (the "License");
// you may not use this file except in compliance with the License.
// You may obtain a copy of the License at
//
//  http://www.apache.org/licenses/LICENSE-2.0
//
// THIS CODE IS PROVIDED *AS IS* BASIS, WITHOUT WARRANTIES OR CONDITIONS OF ANY
// KIND, EITHER EXPRESS OR IMPLIED, INCLUDING WITHOUT LIMITATION ANY IMPLIED
// WARRANTIES OR CONDITIONS OF TITLE, FITNESS FOR A PARTICULAR PURPOSE,
// MERCHANTABLITY OR NON-INFRINGEMENT.
// See the Apache 2 License for the specific language governing permissions and
// limitations under the License.

#include "nnet3/nnet-utils.h"
#include "nnet3/nnet-simple-component.h"

namespace kaldi {
namespace nnet3 {

int32 NumOutputNodes(const Nnet &nnet) {
  int32 ans = 0;
  for (int32 n = 0; n < nnet.NumNodes(); n++)
    if (nnet.IsOutputNode(n))
      ans++;
  return ans;
}

int32 NumInputNodes(const Nnet &nnet) {
  int32 ans = 0;
  for (int32 n = 0; n < nnet.NumNodes(); n++)
    if (nnet.IsInputNode(n))
      ans++;
  return ans;
}


bool IsSimpleNnet(const Nnet &nnet) {
  // check that we have just one output node and it is
  // called "output".
  if (NumOutputNodes(nnet) != 1 ||
      nnet.GetNodeIndex("output") == -1 ||
      !nnet.IsOutputNode(nnet.GetNodeIndex("output")))
    return false;
  // check that there is an input node named "input".
  if (nnet.GetNodeIndex("input") == -1 ||
      !nnet.IsInputNode(nnet.GetNodeIndex("input")))
    return false;
  // if there was just one input, then it was named
  // "input" and everything checks out.
  if (NumInputNodes(nnet) == 1)
    return true;
  // Otherwise, there should be 2 inputs and one
  // should be called "ivector".
  return NumInputNodes(nnet) == 2 &&
      nnet.GetNodeIndex("ivector") != -1 &&
      nnet.IsInputNode(nnet.GetNodeIndex("ivector"));
}

void EvaluateComputationRequest(
    const Nnet &nnet,
    const ComputationRequest &request,
    std::vector<std::vector<bool> > *is_computable) {
  ComputationGraph graph;
  ComputationGraphBuilder builder(nnet, request, &graph);
  builder.Compute();
  builder.GetComputableInfo(is_computable);
  if (GetVerboseLevel() >= 2) {
    std::ostringstream graph_pretty;
    graph.Print(graph_pretty, nnet.GetNodeNames());
    KALDI_VLOG(2) << "Graph is " << graph_pretty.str();
  }
}

// this non-exported function is used in ComputeSimpleNnetContext
// to compute the left and right context of the nnet for a particular
// window size and shift-length.
static void ComputeSimpleNnetContextForShift(
    const Nnet &nnet,
    int32 input_start,
    int32 window_size,
    int32 *left_context,
    int32 *right_context) {

  int32 input_end = input_start + window_size;
  IoSpecification input;
  input.name = "input";
  IoSpecification output;
  output.name = "output";
  IoSpecification ivector;  // we might or might not use this.
  ivector.name = "ivector";

  int32 n = rand() % 10;
  // in the IoSpecification for now we we will request all the same indexes at
  // output that we requested at input.
  for (int32 t = input_start; t < input_end; t++) {
    input.indexes.push_back(Index(n, t));
    output.indexes.push_back(Index(n, t));
  }
  // the assumption here is that the network just requires the ivector at time
  // t=0.
  ivector.indexes.push_back(Index(n, 0));

  ComputationRequest request;
  request.inputs.push_back(input);
  request.outputs.push_back(output);
  if (nnet.GetNodeIndex("ivector") != -1)
    request.inputs.push_back(ivector);
  std::vector<std::vector<bool> > computable;
  EvaluateComputationRequest(nnet, request, &computable);

  KALDI_ASSERT(computable.size() == 1);
  std::vector<bool> &output_ok = computable[0];
  std::vector<bool>::iterator iter =
      std::find(output_ok.begin(), output_ok.end(), true);
  int32 first_ok = iter - output_ok.begin();
  int32 first_not_ok = std::find(iter, output_ok.end(), false) -
      output_ok.begin();
  if (first_ok == window_size || first_not_ok <= first_ok)
    KALDI_ERR << "No outputs were computable (perhaps not a simple nnet?)";
  *left_context = first_ok;
  *right_context = window_size - first_not_ok;
}

void ComputeSimpleNnetContext(const Nnet &nnet,
                              int32 *left_context,
                              int32 *right_context) {
  KALDI_ASSERT(IsSimpleNnet(nnet));
  int32 modulus = nnet.Modulus();
  // modulus >= 1 is a number such that the network ought to be
  // invariant to time shifts (of both the input and output) that
  // are a multiple of this number.  We need to test all shifts modulo
  // this number in case the left and right context vary at all within
  // this range.

  std::vector<int32> left_contexts(modulus + 1);
  std::vector<int32> right_contexts(modulus + 1);

  // This will crash if the total context (left + right) is greater
  // than window_size.
  int32 window_size = 150;
  // by going "<= modulus" instead of "< modulus" we do one more computation
  // than we really need; it becomes a sanity check.
  for (int32 input_start = 0; input_start <= modulus; input_start++)
    ComputeSimpleNnetContextForShift(nnet, input_start, window_size,
                                     &(left_contexts[input_start]),
                                     &(right_contexts[input_start]));
  KALDI_ASSERT(left_contexts[0] == left_contexts[modulus] &&
               "nnet does not have the properties we expect.");
  KALDI_ASSERT(right_contexts[0] == right_contexts[modulus] &&
               "nnet does not have the properties we expect.");
  *left_context =
      *std::max_element(left_contexts.begin(), left_contexts.end());
  *right_context =
      *std::max_element(right_contexts.begin(), right_contexts.end());
}

void SetZero(bool is_gradient,
             Nnet *nnet) {
  for (int32 c = 0; c < nnet->NumComponents(); c++) {
    Component *comp = nnet->GetComponent(c);
    if (comp->Properties() & kUpdatableComponent) {
      UpdatableComponent *u_comp = dynamic_cast<UpdatableComponent*>(comp);
      KALDI_ASSERT(u_comp != NULL);
      u_comp->SetZero(is_gradient);
    }
  }
}

void PerturbParams(BaseFloat stddev,
                   Nnet *nnet) {
  for (int32 c = 0; c < nnet->NumComponents(); c++) {
    Component *comp = nnet->GetComponent(c);
    if (comp->Properties() & kUpdatableComponent) {
      UpdatableComponent *u_comp = dynamic_cast<UpdatableComponent*>(comp);
      KALDI_ASSERT(u_comp != NULL);
      u_comp->PerturbParams(stddev);
    }
  }
}

void ComponentDotProducts(const Nnet &nnet1,
                          const Nnet &nnet2,
                          VectorBase<BaseFloat> *dot_prod) {
  KALDI_ASSERT(nnet1.NumComponents() == nnet2.NumComponents());
  int32 updatable_c = 0;
  for (int32 c = 0; c < nnet1.NumComponents(); c++) {
    const Component *comp1 = nnet1.GetComponent(c),
                    *comp2 = nnet2.GetComponent(c);
    if (comp1->Properties() & kUpdatableComponent) {
      const UpdatableComponent
          *u_comp1 = dynamic_cast<const UpdatableComponent*>(comp1),
          *u_comp2 = dynamic_cast<const UpdatableComponent*>(comp2);
      KALDI_ASSERT(u_comp1 != NULL && u_comp2 != NULL);
      dot_prod->Data()[updatable_c] = u_comp1->DotProduct(*u_comp2);
      updatable_c++;
    }
  }
  KALDI_ASSERT(updatable_c == dot_prod->Dim());
}

std::string PrintVectorPerUpdatableComponent(const Nnet &nnet,
                                             const VectorBase<BaseFloat> &vec) {
  std::ostringstream os;
  os << "[ ";
  KALDI_ASSERT(NumUpdatableComponents(nnet) == vec.Dim());
  int32 updatable_c = 0;
  for (int32 c = 0; c < nnet.NumComponents(); c++) {
    const Component *comp = nnet.GetComponent(c);
    if (comp->Properties() & kUpdatableComponent) {
      const std::string &component_name = nnet.GetComponentName(c);
      os << component_name << ':' << vec(updatable_c) << ' ';
      updatable_c++;
    }
  }
  KALDI_ASSERT(updatable_c == vec.Dim());
  os << ']';
  return os.str();
}

BaseFloat DotProduct(const Nnet &nnet1,
                     const Nnet &nnet2) {
  KALDI_ASSERT(nnet1.NumComponents() == nnet2.NumComponents());
  BaseFloat ans = 0.0;
  for (int32 c = 0; c < nnet1.NumComponents(); c++) {
    const Component *comp1 = nnet1.GetComponent(c),
                    *comp2 = nnet2.GetComponent(c);
    if (comp1->Properties() & kUpdatableComponent) {
      const UpdatableComponent
          *u_comp1 = dynamic_cast<const UpdatableComponent*>(comp1),
          *u_comp2 = dynamic_cast<const UpdatableComponent*>(comp2);
      KALDI_ASSERT(u_comp1 != NULL && u_comp2 != NULL);
      ans += u_comp1->DotProduct(*u_comp2);
    }
  }
  return ans;
}


void ZeroComponentStats(Nnet *nnet) {
  for (int32 c = 0; c < nnet->NumComponents(); c++) {
    Component *comp = nnet->GetComponent(c);
    comp->ZeroStats();  // for some components, this won't do anything.
  }
}

void SetLearningRate(BaseFloat learning_rate,
                     Nnet *nnet) {
  for (int32 c = 0; c < nnet->NumComponents(); c++) {
    Component *comp = nnet->GetComponent(c);
    if (comp->Properties() & kUpdatableComponent) {
      // For now all updatable components inherit from class UpdatableComponent.
      // If that changes in future, we will change this code.
      UpdatableComponent *uc = dynamic_cast<UpdatableComponent*>(comp);
      if (uc == NULL)
        KALDI_ERR << "Updatable component does not inherit from class "
            "UpdatableComponent; change this code.";
      uc->SetLearningRate(learning_rate);
    }
  }
}

void ScaleNnet(BaseFloat scale, Nnet *nnet) {
  if (scale == 1.0) return;
  else if (scale == 0.0) {
    SetZero(false, nnet);
  } else {
    for (int32 c = 0; c < nnet->NumComponents(); c++) {
      Component *comp = nnet->GetComponent(c);
      comp->Scale(scale);
    }
  }
}

void AddNnet(const Nnet &src, BaseFloat alpha, Nnet *dest) {
  if (src.NumComponents() != dest->NumComponents())
    KALDI_ERR << "Trying to add incompatible nnets.";
  for (int32 c = 0; c < src.NumComponents(); c++) {
    const Component *src_comp = src.GetComponent(c);
    Component *dest_comp = dest->GetComponent(c);
    dest_comp->Add(alpha, *src_comp);
  }
}

int32 NumParameters(const Nnet &src) {
  int32 ans = 0;
  for (int32 c = 0; c < src.NumComponents(); c++) {
    const Component *comp = src.GetComponent(c);
    if (comp->Properties() & kUpdatableComponent) {
      // For now all updatable components inherit from class UpdatableComponent.
      // If that changes in future, we will change this code.
      const UpdatableComponent *uc =
          dynamic_cast<const UpdatableComponent*>(comp);
      if (uc == NULL)
        KALDI_ERR << "Updatable component does not inherit from class "
            "UpdatableComponent; change this code.";
      ans += uc->NumParameters();
    }
  }
  return ans;
}


void VectorizeNnet(const Nnet &src,
                   VectorBase<BaseFloat> *parameters) {
  KALDI_ASSERT(parameters->Dim() == NumParameters(src));
  int32 dim_offset = 0;
  for (int32 c = 0; c < src.NumComponents(); c++) {
    const Component *comp = src.GetComponent(c);
    if (comp->Properties() & kUpdatableComponent) {
      // For now all updatable components inherit from class UpdatableComponent.
      // If that changes in future, we will change this code.
      const UpdatableComponent *uc =
          dynamic_cast<const UpdatableComponent*>(comp);
      if (uc == NULL)
        KALDI_ERR << "Updatable component does not inherit from class "
            "UpdatableComponent; change this code.";
      int32 this_dim = uc->NumParameters();
      SubVector<BaseFloat> this_part(*parameters, dim_offset, this_dim);
      uc->Vectorize(&this_part);
      dim_offset += this_dim;
    }
  }
}


void UnVectorizeNnet(const VectorBase<BaseFloat> &parameters,
                     Nnet *dest) {
  KALDI_ASSERT(parameters.Dim() == NumParameters(*dest));
  int32 dim_offset = 0;
  for (int32 c = 0; c < dest->NumComponents(); c++) {
    Component *comp = dest->GetComponent(c);
    if (comp->Properties() & kUpdatableComponent) {
      // For now all updatable components inherit from class UpdatableComponent.
      // If that changes in future, we will change this code.
      UpdatableComponent *uc = dynamic_cast<UpdatableComponent*>(comp);
      if (uc == NULL)
        KALDI_ERR << "Updatable component does not inherit from class "
            "UpdatableComponent; change this code.";
      int32 this_dim = uc->NumParameters();
      const SubVector<BaseFloat> this_part(parameters, dim_offset, this_dim);
      uc->UnVectorize(this_part);
      dim_offset += this_dim;
    }
  }
}

int32 NumUpdatableComponents(const Nnet &dest) {
  int32 ans = 0;
  for (int32 c = 0; c < dest.NumComponents(); c++) {
      const Component *comp = dest.GetComponent(c);
    if (comp->Properties() & kUpdatableComponent)
      ans++;
  }
  return ans;
}

<<<<<<< HEAD
void EffectPositivity(Nnet *nnet) {
  for (int32 c = 0; c < nnet->NumComponents(); c++) {
    Component *comp = nnet->GetComponent(c);
    if ((comp->Properties() & kUpdatableComponent) && 
        (comp->Properties() & kPositiveLinearParameters)) {
      // For now all updatable components inherit from class UpdatableComponent.
      // If that changes in future, we will change this code.
      NaturalGradientPositiveAffineComponent *uc = dynamic_cast<NaturalGradientPositiveAffineComponent*>(comp);
      if (uc == NULL)
        KALDI_ERR << "Updatable component does not inherit from class "
            "UpdatableComponent; change this code.";
      if (uc->PositiveLinearComponentEnsured()) uc->SetPositive();
    }
  }
}

=======
std::string NnetInfo(const Nnet &nnet) {
  std::ostringstream ostr;
  if (IsSimpleNnet(nnet)) {
    int32 left_context, right_context;
    // this call will crash if the nnet is not 'simple'.
    ComputeSimpleNnetContext(nnet, &left_context, &right_context);
    ostr << "left-context: " << left_context << "\n";
    ostr << "right-context: " << right_context << "\n";
  }
  ostr << "input-dim: " << nnet.InputDim("input") << "\n";
  ostr << "ivector-dim: " << nnet.InputDim("ivector") << "\n";
  ostr << "output-dim: " << nnet.OutputDim("output") << "\n";
  ostr << "# Nnet info follows.\n";
  ostr << nnet.Info();
  return ostr.str();
}


>>>>>>> 14edfd47
} // namespace nnet3
} // namespace kaldi<|MERGE_RESOLUTION|>--- conflicted
+++ resolved
@@ -360,7 +360,6 @@
   return ans;
 }
 
-<<<<<<< HEAD
 void EffectPositivity(Nnet *nnet) {
   for (int32 c = 0; c < nnet->NumComponents(); c++) {
     Component *comp = nnet->GetComponent(c);
@@ -377,7 +376,6 @@
   }
 }
 
-=======
 std::string NnetInfo(const Nnet &nnet) {
   std::ostringstream ostr;
   if (IsSimpleNnet(nnet)) {
@@ -395,7 +393,5 @@
   return ostr.str();
 }
 
-
->>>>>>> 14edfd47
 } // namespace nnet3
 } // namespace kaldi