// nnet3/nnet-chain-training.cc

// Copyright      2015    Johns Hopkins University (author: Daniel Povey)
//                2016    Xiaohui Zhang

// See ../../COPYING for clarification regarding multiple authors
//
// Licensed under the Apache License, Version 2.0 (the "License");
// you may not use this file except in compliance with the License.
// You may obtain a copy of the License at
//
//  http://www.apache.org/licenses/LICENSE-2.0
//
// THIS CODE IS PROVIDED *AS IS* BASIS, WITHOUT WARRANTIES OR CONDITIONS OF ANY
// KIND, EITHER EXPRESS OR IMPLIED, INCLUDING WITHOUT LIMITATION ANY IMPLIED
// WARRANTIES OR CONDITIONS OF TITLE, FITNESS FOR A PARTICULAR PURPOSE,
// MERCHANTABLITY OR NON-INFRINGEMENT.
// See the Apache 2 License for the specific language governing permissions and
// limitations under the License.

#include "nnet3/nnet-chain-training.h"
#include "nnet3/nnet-utils.h"

namespace kaldi {
namespace nnet3 {

NnetChainTrainer::NnetChainTrainer(const NnetChainTrainingOptions &opts,
                                   const fst::StdVectorFst &den_fst,
                                   Nnet *nnet):
    opts_(opts),
    den_graph_(den_fst, nnet->OutputDim("output")),
    nnet_(nnet),
    compiler_(*nnet, opts_.nnet_config.optimize_config,
              opts_.nnet_config.compiler_config),
    num_minibatches_processed_(0),
    srand_seed_(RandInt(0, 100000)) {
  if (opts.nnet_config.zero_component_stats)
    ZeroComponentStats(nnet);
  KALDI_ASSERT(opts.nnet_config.momentum >= 0.0 &&
               opts.nnet_config.max_param_change >= 0.0);
  delta_nnet_ = nnet_->Copy();
  ScaleNnet(0.0, delta_nnet_);
  const int32 num_updatable = NumUpdatableComponents(*delta_nnet_);
  num_max_change_per_component_applied_.resize(num_updatable, 0);
  num_max_change_global_applied_ = 0;

  if (opts.nnet_config.read_cache != "") {
    bool binary;
    try {
      Input ki(opts.nnet_config.read_cache, &binary);
      compiler_.ReadCache(ki.Stream(), binary);
      KALDI_LOG << "Read computation cache from " << opts.nnet_config.read_cache;
    } catch (...) {
      KALDI_WARN << "Could not open cached computation. "
                    "Probably this is the first training iteration.";
    }
  }

  if (!opts.chain_config.silence_pdfs_str.empty()) {
    std::vector<std::string> silence_pdfs;
    SplitStringToVector(opts.chain_config.silence_pdfs_str, ":,", false, 
                        &silence_pdfs);

    int32 num_pdfs = nnet->OutputDim("output");
    std::vector<int32> indices(num_pdfs);
    for (size_t i = 0; i < num_pdfs; i++) {
      indices[i] = i;
    }
    
    for (std::vector<std::string>::iterator it = silence_pdfs.begin();
         it != silence_pdfs.end(); ++it) {
      int32 pdf = std::atoi(it->c_str());
      if (pdf > num_pdfs) 
        KALDI_ERR << "Invalid pdf " << pdf << " in silence-pdfs "
                  << opts.chain_config.silence_pdfs_str;
      indices[pdf] = -1;
    }

    sil_indices_.Resize(num_pdfs);
    sil_indices_.CopyFromVec(indices);
  }
}


void NnetChainTrainer::Train(const NnetChainExample &chain_eg) {
  bool need_model_derivative = true;
  const NnetTrainerOptions &nnet_config = opts_.nnet_config;
  bool use_xent_regularization = (opts_.chain_config.xent_regularize != 0.0);
  ComputationRequest request;
  GetChainComputationRequest(*nnet_, chain_eg, need_model_derivative,
                             nnet_config.store_component_stats,
                             use_xent_regularization, need_model_derivative,
                             &request);
  const NnetComputation *computation = compiler_.Compile(request);

  if (nnet_config.backstitch_training_scale > 0.0 && num_minibatches_processed_
      % nnet_config.backstitch_training_interval ==
      srand_seed_ % nnet_config.backstitch_training_interval) {
    // backstitch training is incompatible with momentum > 0
    KALDI_ASSERT(nnet_config.momentum == 0.0);
    FreezeNaturalGradient(true, delta_nnet_);
    bool is_backstitch_step1 = true;
    srand(srand_seed_ + num_minibatches_processed_);
    ResetGenerators(nnet_);
    TrainInternalBackstitch(chain_eg, *computation, is_backstitch_step1);
    FreezeNaturalGradient(false, delta_nnet_); // un-freeze natural gradient
    is_backstitch_step1 = false;
    srand(srand_seed_ + num_minibatches_processed_);
    ResetGenerators(nnet_);
    TrainInternalBackstitch(chain_eg, *computation, is_backstitch_step1);
  } else { // conventional training
    TrainInternal(chain_eg, *computation);
  }

  num_minibatches_processed_++;
}

void NnetChainTrainer::TrainInternal(const NnetChainExample &eg,
                                     const NnetComputation &computation) {
  const NnetTrainerOptions &nnet_config = opts_.nnet_config;
  NnetComputer computer(nnet_config.compute_config, computation,
                        *nnet_, delta_nnet_);
  // give the inputs to the computer object.
  computer.AcceptInputs(*nnet_, eg.inputs);
  computer.Run();

  this->ProcessOutputs(false, eg, &computer);
  computer.Run();

  // Updates the parameters of nnet
  bool success = UpdateNnetWithMaxChange(*delta_nnet_,
      nnet_config.max_param_change, 1.0, 1.0 - nnet_config.momentum, nnet_,
      &num_max_change_per_component_applied_, &num_max_change_global_applied_);
  // Scales delta_nnet
  if (success)
    ScaleNnet(nnet_config.momentum, delta_nnet_);
  else
    ScaleNnet(0.0, delta_nnet_);
}

void NnetChainTrainer::TrainInternalBackstitch(const NnetChainExample &eg,
                                               const NnetComputation &computation,
                                               bool is_backstitch_step1) {
  const NnetTrainerOptions &nnet_config = opts_.nnet_config;
  NnetComputer computer(nnet_config.compute_config, computation,
                        *nnet_, delta_nnet_);
  // give the inputs to the computer object.
  computer.AcceptInputs(*nnet_, eg.inputs);
  computer.Run();

  bool is_backstitch_step2 = !is_backstitch_step1;
  this->ProcessOutputs(is_backstitch_step2, eg, &computer);
  computer.Run();

  BaseFloat max_change_scale, scale_adding;
  if (is_backstitch_step1) {
    // max-change is scaled by backstitch_training_scale;
    // delta_nnet is scaled by -backstitch_training_scale when added to nnet;
    max_change_scale = nnet_config.backstitch_training_scale;
    scale_adding = -nnet_config.backstitch_training_scale;
  } else {
    // max-change is scaled by 1 + backstitch_training_scale;
    // delta_nnet is scaled by 1 + backstitch_training_scale when added to nnet;
    max_change_scale = 1.0 + nnet_config.backstitch_training_scale;
    scale_adding = 1.0 + nnet_config.backstitch_training_scale;
  }

  // Updates the parameters of nnet
  UpdateNnetWithMaxChange(*delta_nnet_,
      nnet_config.max_param_change, max_change_scale, scale_adding, nnet_,
      &num_max_change_per_component_applied_, &num_max_change_global_applied_);
  
  ScaleNnet(0.0, delta_nnet_);
}

void NnetChainTrainer::ProcessOutputs(bool is_backstitch_step2,
                                      const NnetChainExample &eg,
                                      NnetComputer *computer) {
  // normally the eg will have just one output named 'output', but
  // we don't assume this.
  // In backstitch training, the output-name with the "_backstitch" suffix is
  // the one computed after the first, backward step of backstitch.
  const std::string suffix = (is_backstitch_step2 ? "_backstitch" : "");
  std::vector<NnetChainSupervision>::const_iterator iter = eg.outputs.begin(),
      end = eg.outputs.end();
  for (; iter != end; ++iter) {
    const NnetChainSupervision &sup = *iter;
    int32 node_index = nnet_->GetNodeIndex(sup.name);
    if (node_index < 0 ||
        !nnet_->IsOutputNode(node_index))
      KALDI_ERR << "Network has no output named " << sup.name;

    const CuMatrixBase<BaseFloat> &nnet_output = computer->GetOutput(sup.name);
    CuMatrix<BaseFloat> nnet_output_deriv(nnet_output.NumRows(),
                                          nnet_output.NumCols(),
                                          kUndefined);

    bool use_xent = (opts_.chain_config.xent_regularize != 0.0);
    std::string xent_name = sup.name + "-xent";  // typically "output-xent".
    CuMatrix<BaseFloat> xent_deriv;
    if (use_xent)
      xent_deriv.Resize(nnet_output.NumRows(), nnet_output.NumCols(),
                        kUndefined);

    BaseFloat tot_objf, tot_l2_term, tot_weight;

    if (opts_.chain_config.use_smbr_objective) {
      ComputeChainSmbrObjfAndDeriv(opts_.chain_config, den_graph_,
                                   sup.supervision, nnet_output,
                                   &tot_objf, &tot_l2_term, &tot_weight,
                                   &nnet_output_deriv,
<<<<<<< HEAD
                                   (use_xent ? &xent_deriv : NULL));
=======
                                   (use_xent ? &xent_deriv : NULL),
                                   sil_indices_.Dim() ? &sil_indices_ : NULL);
>>>>>>> de34ec4d
    } else {
      ComputeChainObjfAndDeriv(opts_.chain_config, den_graph_,
                               sup.supervision, nnet_output,
                               &tot_objf, &tot_l2_term, &tot_weight,
                               &nnet_output_deriv,
                               (use_xent ? &xent_deriv : NULL));
    }

    if (use_xent) {
      // this block computes the cross-entropy objective.
      const CuMatrixBase<BaseFloat> &xent_output = computer->GetOutput(
          xent_name);
      // at this point, xent_deriv is posteriors derived from the numerator
      // computation.  note, xent_objf has a factor of '.supervision.weight'
      BaseFloat xent_objf = TraceMatMat(xent_output, xent_deriv, kTrans);
      objf_info_[xent_name + suffix].UpdateStats(xent_name + suffix,
                                        opts_.nnet_config.print_interval,
                                        num_minibatches_processed_,
                                        tot_weight, xent_objf);
    }

    if (opts_.apply_deriv_weights && sup.deriv_weights.Dim() != 0) {
      CuVector<BaseFloat> cu_deriv_weights(sup.deriv_weights);
      nnet_output_deriv.MulRowsVec(cu_deriv_weights);
      if (use_xent)
        xent_deriv.MulRowsVec(cu_deriv_weights);
    }

    if (opts_.accumulate_avg_deriv && 
        objf_info_[sup.name + suffix].deriv_sum.Dim() == 0)
      objf_info_[sup.name + suffix].deriv_sum.Resize(nnet_output.NumCols());

    if (objf_info_[sup.name + suffix].deriv_sum.Dim() > 0)
      objf_info_[sup.name + suffix].deriv_sum.AddRowSumMat(
          1.0, nnet_output_deriv, 1.0);

    computer->AcceptInput(sup.name, &nnet_output_deriv);

    objf_info_[sup.name + suffix].UpdateStats(sup.name + suffix,
                                     opts_.nnet_config.print_interval,
                                     num_minibatches_processed_,
                                     tot_weight, tot_objf, tot_l2_term);

    if (use_xent) {
      xent_deriv.Scale(opts_.chain_config.xent_regularize);
      if (opts_.accumulate_avg_deriv && 
          objf_info_[xent_name + suffix].deriv_sum.Dim() == 0)
        objf_info_[xent_name + suffix].deriv_sum.Resize(nnet_output.NumCols());
      if (objf_info_[xent_name + suffix].deriv_sum.Dim() > 0)
        objf_info_[xent_name + suffix].deriv_sum.AddRowSumMat(
            1.0, xent_deriv, 1.0);
      computer->AcceptInput(xent_name, &xent_deriv);
    }
  }
}

bool NnetChainTrainer::PrintTotalStats() const {
  unordered_map<std::string, ObjectiveFunctionInfo, StringHasher>::const_iterator
      iter = objf_info_.begin(),
      end = objf_info_.end();
  bool ans = false;
  for (; iter != end; ++iter) {
    const std::string &name = iter->first;
    const ObjectiveFunctionInfo &info = iter->second;
    
    ans = info.PrintTotalStats(name) || ans;
  }
  PrintMaxChangeStats();
  return ans;
}

void NnetChainTrainer::PrintMaxChangeStats() const {
  KALDI_ASSERT(delta_nnet_ != NULL);
  const NnetTrainerOptions &nnet_config = opts_.nnet_config;
  int32 i = 0;
  for (int32 c = 0; c < delta_nnet_->NumComponents(); c++) {
    Component *comp = delta_nnet_->GetComponent(c);
    if (comp->Properties() & kUpdatableComponent) {
      UpdatableComponent *uc = dynamic_cast<UpdatableComponent*>(comp);
      if (uc == NULL)
        KALDI_ERR << "Updatable component does not inherit from class "
                  << "UpdatableComponent; change this code.";
      if (num_max_change_per_component_applied_[i] > 0)
        KALDI_LOG << "For " << delta_nnet_->GetComponentName(c)
                  << ", per-component max-change was enforced "
                  << (100.0 * num_max_change_per_component_applied_[i]) /
                     (num_minibatches_processed_ *
                     (nnet_config.backstitch_training_scale == 0.0 ? 1.0 :
                     1.0 + 1.0 / nnet_config.backstitch_training_interval))
                  << " \% of the time.";
      i++;
    }
  }
  if (num_max_change_global_applied_ > 0)
    KALDI_LOG << "The global max-change was enforced "
              << (100.0 * num_max_change_global_applied_) /
                 (num_minibatches_processed_ *
                 (nnet_config.backstitch_training_scale == 0.0 ? 1.0 : 
                 1.0 + 1.0 / nnet_config.backstitch_training_interval))
              << " \% of the time.";
}

NnetChainTrainer::~NnetChainTrainer() {
  if (opts_.nnet_config.write_cache != "") {
    Output ko(opts_.nnet_config.write_cache, opts_.nnet_config.binary_write_cache);
    compiler_.WriteCache(ko.Stream(), opts_.nnet_config.binary_write_cache);
    KALDI_LOG << "Wrote computation cache to " << opts_.nnet_config.write_cache;
  }
  delete delta_nnet_;
}


} // namespace nnet3
} // namespace kaldi<|MERGE_RESOLUTION|>--- conflicted
+++ resolved
@@ -209,12 +209,8 @@
                                    sup.supervision, nnet_output,
                                    &tot_objf, &tot_l2_term, &tot_weight,
                                    &nnet_output_deriv,
-<<<<<<< HEAD
-                                   (use_xent ? &xent_deriv : NULL));
-=======
                                    (use_xent ? &xent_deriv : NULL),
                                    sil_indices_.Dim() ? &sil_indices_ : NULL);
->>>>>>> de34ec4d
     } else {
       ComputeChainObjfAndDeriv(opts_.chain_config, den_graph_,
                                sup.supervision, nnet_output,
