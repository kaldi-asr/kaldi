--- conflicted
+++ resolved
@@ -393,38 +393,11 @@
       ivector_dim = tasks[0]->ivector.Dim(),
       num_tasks = tasks.size();
   KALDI_ASSERT(num_tasks > 0 && num_tasks <= minibatch_size);
-  
-<<<<<<< HEAD
-  input->Resize(minibatch_size * num_input_frames, input_dim,
-                kUndefined);
-
-  for (int32 n = 0; n < num_tasks; n++) {
-    CuSubMatrix<BaseFloat> input_part(*input,
-                                    n * num_input_frames, num_input_frames,
-                                    0, input_dim);
-    input_part.CopyFromMat(tasks[n]->input);
-  }
-  
-  if (num_tasks < minibatch_size) {
-    // The following will make things easier to debug if something fails, but
-    // shouldn't be strictly necessary.
-    // the -1 means 'take all remaining rows'.
-    input->RowRange(num_tasks * num_input_frames,
-                    (minibatch_size - num_tasks) * num_input_frames).SetZero();
-  }
-
-  if (ivector_dim != 0) {
-    
-    ivector->Resize(minibatch_size, ivector_dim, kUndefined);
-    for (int32 n = 0; n < num_tasks; n++) {
-      ivector->Row(n).CopyFromVec(tasks[n]->ivector);
-    }
-
-=======
+
   // destination matrix
   input->Resize(minibatch_size * num_input_frames, input_dim,
                 kUndefined);
- 
+
 #if HAVE_CUDA == 1
   if (CuDevice::Instantiate().Enabled()) {
 
@@ -449,10 +422,10 @@
     }
 
     // execute batched copy
-    cuda_batched_copy_mats(num_tasks, &num_rows[0], &num_cols[0], &inputs[0], 
+    cuda_batched_copy_mats(num_tasks, &num_rows[0], &num_cols[0], &inputs[0],
         &ldi[0], &outputs[0], &ldo[0]);
 
-  } else 
+  } else
 #endif
   {
     for (int32 n = 0; n < num_tasks; n++) {
@@ -464,7 +437,6 @@
   }
 
   if (GetVerboseLevel() >=2 ) {
->>>>>>> 63b38496
     if (num_tasks < minibatch_size) {
       // The following will make things easier to debug if something fails, but
       // shouldn't be strictly necessary.
@@ -479,9 +451,9 @@
 
 #if HAVE_CUDA == 1
     if (CuDevice::Instantiate().Enabled()) {
-     
+
       // using the batched matrix copy routine for this.  This isn't
-      // extremely efficient but the kernel takes a minimal amount of 
+      // extremely efficient but the kernel takes a minimal amount of
       // time so making a batched vector copy is not worth the effort.
       std::vector<const BaseFloat*> inputs(num_tasks);
       std::vector<BaseFloat*> outputs(num_tasks);
@@ -502,10 +474,10 @@
       }
 
       // execute batched copy
-      cuda_batched_copy_mats(num_tasks, &num_rows[0], &num_cols[0], &inputs[0], &ldi[0], 
+      cuda_batched_copy_mats(num_tasks, &num_rows[0], &num_cols[0], &inputs[0], &ldi[0],
           &outputs[0], &ldo[0]);
 
-    } else 
+    } else
 #endif
     {
       for (int32 n = 0; n < num_tasks; n++) {
@@ -537,7 +509,7 @@
   // un-comment the commented lines of code below to do so and add equivalent
   // calls to the cuda version.
 
-#if HAVE_CUDA == 1 
+#if HAVE_CUDA == 1
   if (CuDevice::Instantiate().Enabled()) {
 
     std::vector<const BaseFloat*> inputs(num_tasks);
@@ -552,9 +524,9 @@
       int32 left_unused = task->num_initial_unused_output_frames,
             used = task->num_used_output_frames;
       // int32 right_unused = num_output_frames - used - left_unused;
-      
-      // TODO do we really expect different tasks to output CPU or GPU? 
-      // This adds a bit of code complexity.  Perhaps output_to_cpu should 
+
+      // TODO do we really expect different tasks to output CPU or GPU?
+      // This adds a bit of code complexity.  Perhaps output_to_cpu should
       // be a property of the batch computer and not the tasks
       if (task->output_to_cpu) {
         task->output_cpu.Resize(num_output_frames, output_dim,
@@ -576,7 +548,7 @@
             left_unused, used);
         const CuSubMatrix<BaseFloat> input_mat = output.RowRange(
             n * num_output_frames + left_unused, used);
-       
+
         // create matrix batch description arrays
         num_rows[b] = output_mat.NumRows();
         num_cols[b] = output_mat.NumCols();
@@ -587,15 +559,15 @@
         b++; // increase batch count
       }
     }
-    
+
     // execute batched copy
-    cuda_batched_copy_mats(b, &num_rows[0], &num_cols[0], &inputs[0], &ldi[0], 
+    cuda_batched_copy_mats(b, &num_rows[0], &num_cols[0], &inputs[0], &ldi[0],
         &outputs[0], &ldo[0]);
-  
+
   } else
 #endif
   {
-    //TODO i don't think all of these paths are actually possible.  We should simplify this.  
+    //TODO i don't think all of these paths are actually possible.  We should simplify this.
     //Is it possible to output_to_gpu with HAVE_CUDA == 0 or when the device is disabled?
     for (int32 n = 0; n < num_tasks; n++) {
       NnetInferenceTask *task = tasks[n];
@@ -901,7 +873,7 @@
                       input.NumCols(), kUndefined);
 
     // Copy from intput into task input with clamping
-    task.input.CopyRangeFromMatClamped(input, begin_input_t_padded, 
+    task.input.CopyRangeFromMatClamped(input, begin_input_t_padded,
         end_input_t_padded, 0, num_input_frames-1);
   }
 }
@@ -916,7 +888,7 @@
     int32 online_ivector_period,
     std::vector<NnetInferenceTask> *tasks) {
 
-  // Inputs are expected to be in device memory. 
+  // Inputs are expected to be in device memory.
   // create temporary device arrays and copy
   // inputs into them
   CuMatrix<BaseFloat> cu_input(input);
@@ -982,7 +954,7 @@
   if (ivector != NULL) {
     KALDI_ASSERT(online_ivectors == NULL);
 
-#if HAVE_CUDA == 1 
+#if HAVE_CUDA == 1
     if (CuDevice::Instantiate().Enabled()) {
       int32_t num_tasks = tasks->size();
 
@@ -992,7 +964,7 @@
       std::vector<int32_t> num_rows(num_tasks), num_cols(num_tasks);
 
       int b=0;  // batch counter
-        
+
       for (size_t i = 0; i < tasks->size(); i++) {
         CuVector<BaseFloat> &output_vec = (*tasks)[i].ivector;
         const CuVector<BaseFloat> &input_vec =  *ivector;
@@ -1008,9 +980,9 @@
         ldi[b] = 0;
         b++; // increase batch count
       }
-    
+
       // execute batched copy
-      cuda_batched_copy_mats(b, &num_rows[0], &num_cols[0], &inputs[0], &ldi[0], 
+      cuda_batched_copy_mats(b, &num_rows[0], &num_cols[0], &inputs[0], &ldi[0],
           &outputs[0], &ldo[0]);
     } else
 #endif
@@ -1085,10 +1057,8 @@
   KALDI_ASSERT(num_output_frames != 0 && output_dim != 0);
   int32 cur_output_frame = 0;
   output->Resize(num_output_frames, output_dim, kUndefined);
-<<<<<<< HEAD
-=======
-  
-#if HAVE_CUDA == 1 
+
+#if HAVE_CUDA == 1
   if (CuDevice::Instantiate().Enabled()) {
 
     std::vector<const BaseFloat*> inputs(num_tasks);
@@ -1106,9 +1076,9 @@
         output->RowRange(cur_output_frame, num_used).CopyFromMat(
             task.output_cpu.RowRange(skip, num_used));
       } else {
-        CuSubMatrix<BaseFloat> output_mat = 
+        CuSubMatrix<BaseFloat> output_mat =
           output->RowRange(cur_output_frame, num_used);
-        const CuSubMatrix<BaseFloat> input_mat =  
+        const CuSubMatrix<BaseFloat> input_mat =
           task.output.RowRange(skip, num_used);
 
         // create matrix batch description arrays
@@ -1124,13 +1094,12 @@
     }
 
     // execute batched copy
-    cuda_batched_copy_mats(b, &num_rows[0], &num_cols[0], &inputs[0], &ldi[0], 
+    cuda_batched_copy_mats(b, &num_rows[0], &num_cols[0], &inputs[0], &ldi[0],
         &outputs[0], &ldo[0]);
 
   } else
 #endif
  {
->>>>>>> 63b38496
   for (int32 i = 0; i < num_tasks; i++) {
     const NnetInferenceTask &task = tasks[i];
     int32 skip = task.num_initial_unused_output_frames,
@@ -1146,7 +1115,7 @@
     cur_output_frame += num_used;
   }
  }
- 
+
   KALDI_ASSERT(cur_output_frame == num_output_frames);
 }
 
