--- conflicted
+++ resolved
@@ -139,13 +139,11 @@
 /// Returns the number of updatable components in the nnet.
 int32 NumUpdatableComponents(const Nnet &dest);
 
-<<<<<<< HEAD
 void EffectPositivity(Nnet *nnet);
-=======
+
 /// Convert all components of type RepeatedAffineComponent or
 /// NaturalGradientRepeatedAffineComponent to BlockAffineComponent in nnet.
 void ConvertRepeatedToBlockAffine(Nnet *nnet);
->>>>>>> 7bc34fe9
 
 /// This function returns various info about the neural net.
 /// If the nnet satisfied IsSimpleNnet(nnet), the info includes "left-context=5\nright-context=3\n...".  The info includes
