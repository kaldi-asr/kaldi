--- conflicted
+++ resolved
@@ -254,10 +254,6 @@
   void RemoveSomeNodes(const std::vector<int32> &nodes_to_remove);
 
   void ResetGenerators(); // resets random-number generators for all
-<<<<<<< HEAD
-  // random components.  You must also set srand() for this to be
-  // effective.
-=======
   // random components.  You must call srand() prior to this call, for this to
   // be effective.
 
@@ -270,7 +266,6 @@
   // accepted as the config-file format.
   void GetConfigLines(bool include_dim,
                       std::vector<std::string> *config_lines) const;
->>>>>>> 4a58ab98
 
  private:
 
