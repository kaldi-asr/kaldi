// nnet3/nnet-simple-component.cc

// Copyright      2015  Johns Hopkins University (author: Daniel Povey)
//                2015  Guoguo Chen
//                2015  Daniel Galvez

// See ../../COPYING for clarification regarding multiple authors
//
// Licensed under the Apache License, Version 2.0 (the "License");
// you may not use this file except in compliance with the License.
// You may obtain a copy of the License at
//
//  http://www.apache.org/licenses/LICENSE-2.0
//
// THIS CODE IS PROVIDED *AS IS* BASIS, WITHOUT WARRANTIES OR CONDITIONS OF ANY
// KIND, EITHER EXPRESS OR IMPLIED, INCLUDING WITHOUT LIMITATION ANY IMPLIED
// WARRANTIES OR CONDITIONS OF TITLE, FITNESS FOR A PARTICULAR PURPOSE,
// MERCHANTABLITY OR NON-INFRINGEMENT.
// See the Apache 2 License for the specific language governing permissions and
// limitations under the License.

#include <iterator>
#include <sstream>
#include <algorithm>
#include <iomanip>
#include "nnet3/nnet-simple-component.h"
#include "nnet3/nnet-parse.h"
#include "cudamatrix/cu-math.h"

namespace kaldi {
namespace nnet3 {

void PnormComponent::Init(int32 input_dim, int32 output_dim)  {
  input_dim_ = input_dim;
  output_dim_ = output_dim;
  KALDI_ASSERT(input_dim_ > 0 && output_dim_ > 0 &&
               input_dim_ % output_dim_ == 0);
}

void PnormComponent::InitFromConfig(ConfigLine *cfl) {
  int32 input_dim = 0;
  int32 output_dim = 0;
  bool ok = cfl->GetValue("output-dim", &output_dim) &&
      cfl->GetValue("input-dim", &input_dim);
  if (!ok || cfl->HasUnusedValues() || output_dim <= 0)
    KALDI_ERR << "Invalid initializer for layer of type "
              << Type() << ": \"" << cfl->WholeLine() << "\"";
  Init(input_dim, output_dim);
}


void* PnormComponent::Propagate(const ComponentPrecomputedIndexes *indexes,
                               const CuMatrixBase<BaseFloat> &in,
                               CuMatrixBase<BaseFloat> *out) const {
  BaseFloat p = 2.0;
  out->GroupPnorm(in, p);
  return NULL;
}

void PnormComponent::Backprop(const std::string &debug_info,
                              const ComponentPrecomputedIndexes *indexes,
                              const CuMatrixBase<BaseFloat> &in_value,
                              const CuMatrixBase<BaseFloat> &out_value,
                              const CuMatrixBase<BaseFloat> &out_deriv,
                              void *memo,
                              Component *to_update,
                              CuMatrixBase<BaseFloat> *in_deriv) const {
  if (!in_deriv)
    return;
  BaseFloat p = 2.0;
  in_deriv->DiffGroupPnorm(in_value, out_value, out_deriv, p);
}

void PnormComponent::Read(std::istream &is, bool binary) {
  ExpectOneOrTwoTokens(is, binary, "<PnormComponent>", "<InputDim>");
  ReadBasicType(is, binary, &input_dim_);
  ExpectToken(is, binary, "<OutputDim>");
  ReadBasicType(is, binary, &output_dim_);
  ExpectToken(is, binary, "</PnormComponent>");
}

void PnormComponent::Write(std::ostream &os, bool binary) const {
  WriteToken(os, binary, "<PnormComponent>");
  WriteToken(os, binary, "<InputDim>");
  WriteBasicType(os, binary, input_dim_);
  WriteToken(os, binary, "<OutputDim>");
  WriteBasicType(os, binary, output_dim_);
  WriteToken(os, binary, "</PnormComponent>");
}

DropoutComponent::DropoutComponent(const DropoutComponent &other):
    RandomComponent(other),
    dim_(other.dim_),
    dropout_proportion_(other.dropout_proportion_),
    dropout_per_frame_(other.dropout_per_frame_) { }

Component* DropoutComponent::Copy() const {
  DropoutComponent *ans = new DropoutComponent(*this);
  return ans;
}

void DropoutComponent::Init(int32 dim, BaseFloat dropout_proportion,
                            bool dropout_per_frame) {
  dropout_proportion_ = dropout_proportion;
  dropout_per_frame_ = dropout_per_frame;
  dim_ = dim;
}

void DropoutComponent::InitFromConfig(ConfigLine *cfl) {
  int32 dim = 0;
  BaseFloat dropout_proportion = 0.0;
  bool dropout_per_frame = false;
  test_mode_ = false;
  bool ok = cfl->GetValue("dim", &dim) &&
    cfl->GetValue("dropout-proportion", &dropout_proportion);
  cfl->GetValue("dropout-per-frame", &dropout_per_frame);
  // It only makes sense to set test-mode in the config for testing purposes.
  cfl->GetValue("test-mode", &test_mode_);
    // for this stage, dropout is hard coded in
    // normal mode if not declared in config
  if (!ok || cfl->HasUnusedValues() || dim <= 0 ||
      dropout_proportion < 0.0 || dropout_proportion > 1.0)
       KALDI_ERR << "Invalid initializer for layer of type "
                 << Type() << ": \"" << cfl->WholeLine() << "\"";
  Init(dim, dropout_proportion, dropout_per_frame);
}

std::string DropoutComponent::Info() const {
  std::ostringstream stream;
  stream << Type() << ", dim=" << dim_
         << ", dropout-proportion=" << dropout_proportion_
         << ", dropout-per-frame=" << (dropout_per_frame_ ? "true" : "false");
  return stream.str();
}

void* DropoutComponent::Propagate(const ComponentPrecomputedIndexes *indexes,
                                 const CuMatrixBase<BaseFloat> &in,
                                 CuMatrixBase<BaseFloat> *out) const {
  KALDI_ASSERT(out->NumRows() == in.NumRows() && out->NumCols() == in.NumCols()
               && in.NumCols() == dim_);

  BaseFloat dropout = dropout_proportion_;
  KALDI_ASSERT(dropout >= 0.0 && dropout <= 1.0);
  if (test_mode_) {
    out->CopyFromMat(in);
    out->Scale(1.0 - dropout);
    return NULL;
  }
  if (!dropout_per_frame_) {
    // This const_cast is only safe assuming you don't attempt
    // to use multi-threaded code with the GPU.
    const_cast<CuRand<BaseFloat>&>(random_generator_).RandUniform(out);

    out->Add(-dropout);  // now, a proportion "dropout" will be <0.0
    // apply the function (x>0?1:0).  Now, a proportion
    // "dropout" will be zero and (1 - dropout) will be 1.0.
    out->ApplyHeaviside();

    out->MulElements(in);
  } else {
    // randomize the dropout matrix by row,
    // i.e. [[1,1,1,1],[0,0,0,0],[0,0,0,0],[1,1,1,1],[0,0,0,0]]
    CuMatrix<BaseFloat> tmp(1, out->NumRows(), kUndefined);
    // This const_cast is only safe assuming you don't attempt
    // to use multi-threaded code with the GPU.
    const_cast<CuRand<BaseFloat>&>(random_generator_).RandUniform(&tmp);
    tmp.Add(-dropout);
    tmp.ApplyHeaviside();
    out->CopyColsFromVec(tmp.Row(0));
    out->MulElements(in);
  }
  return NULL;
}


void DropoutComponent::Backprop(const std::string &debug_info,
                                const ComponentPrecomputedIndexes *indexes,
                                const CuMatrixBase<BaseFloat> &in_value,
                                const CuMatrixBase<BaseFloat> &out_value,
                                const CuMatrixBase<BaseFloat> &out_deriv,
                                void *memo,
                                Component *to_update,
                                CuMatrixBase<BaseFloat> *in_deriv) const {
  KALDI_ASSERT(in_value.NumRows() == out_value.NumRows() &&
               in_value.NumCols() == out_value.NumCols());

  KALDI_ASSERT(in_value.NumRows() == out_deriv.NumRows() &&
               in_value.NumCols() == out_deriv.NumCols());
  in_deriv->SetMatMatDivMat(out_deriv, out_value, in_value);
}



void DropoutComponent::Read(std::istream &is, bool binary) {
  std::string token;
  ReadToken(is, binary, &token);
  if (token == "<DropoutComponent>") {
    ReadToken(is, binary, &token);
  }
  KALDI_ASSERT(token == "<Dim>");
  ReadBasicType(is, binary, &dim_);  // read dimension.
  ReadToken(is, binary, &token);
  KALDI_ASSERT(token == "<DropoutProportion>");
  ReadBasicType(is, binary, &dropout_proportion_);  // read dropout rate
  ReadToken(is, binary, &token);
  if (token == "<DropoutPerFrame>") {
    ReadBasicType(is, binary, &dropout_per_frame_);  // read dropout mode
    ReadToken(is, binary, &token);
  } else {
    dropout_per_frame_ = false;
  }
  if (token == "<TestMode>") {
    ReadBasicType(is, binary, &test_mode_);  // read test mode
    ExpectToken(is, binary, "</DropoutComponent>");
  } else {
    test_mode_ = false;
    KALDI_ASSERT(token == "</DropoutComponent>");
  }
}

void DropoutComponent::Write(std::ostream &os, bool binary) const {
  WriteToken(os, binary, "<DropoutComponent>");
  WriteToken(os, binary, "<Dim>");
  WriteBasicType(os, binary, dim_);
  WriteToken(os, binary, "<DropoutProportion>");
  WriteBasicType(os, binary, dropout_proportion_);
  WriteToken(os, binary, "<DropoutPerFrame>");
  WriteBasicType(os, binary, dropout_per_frame_);
  WriteToken(os, binary, "<TestMode>");
  WriteBasicType(os, binary, test_mode_);
  WriteToken(os, binary, "</DropoutComponent>");
}

void ElementwiseProductComponent::Init(int32 input_dim, int32 output_dim)  {
  input_dim_ = input_dim;
  output_dim_ = output_dim;
  KALDI_ASSERT(input_dim_ > 0 && output_dim_ >= 0);
  KALDI_ASSERT(input_dim_ > output_dim_);
  KALDI_ASSERT(input_dim_ % output_dim_ == 0);
}

void ElementwiseProductComponent::InitFromConfig(ConfigLine *cfl) {
  int32 input_dim = 0;
  int32 output_dim = 0;
  bool ok = cfl->GetValue("output-dim", &output_dim) &&
      cfl->GetValue("input-dim", &input_dim);
  if (!ok || cfl->HasUnusedValues() || output_dim <= 0)
    KALDI_ERR << "Invalid initializer for layer of type "
              << Type() << ": \"" << cfl->WholeLine() << "\"";
  Init(input_dim, output_dim);
}

void* ElementwiseProductComponent::Propagate(
    const ComponentPrecomputedIndexes *indexes,
    const CuMatrixBase<BaseFloat> &in,
    CuMatrixBase<BaseFloat> *out) const {
  KALDI_ASSERT(in.NumCols() == input_dim_);
  int32 num_inputs = input_dim_ / output_dim_;
  for (int32 i = 0; i < num_inputs; i++)  {
    CuSubMatrix<BaseFloat> current_in(in, 0, in.NumRows(),
                                      i * output_dim_, output_dim_);
    if (i == 0) {
      out->CopyFromMat(current_in);
    } else  {
      out->MulElements(current_in);
    }
  }
  return NULL;
}

void ElementwiseProductComponent::Backprop(const std::string &debug_info,
                              const ComponentPrecomputedIndexes *indexes,
                              const CuMatrixBase<BaseFloat> &in_value,
                              const CuMatrixBase<BaseFloat> &out_value,
                              const CuMatrixBase<BaseFloat> &out_deriv,
                              void *memo,
                              Component *to_update,
                              CuMatrixBase<BaseFloat> *in_deriv) const {
  if (!in_deriv)  return;
  int32 num_inputs = input_dim_ / output_dim_;
  for (int32 i = 0; i < num_inputs; i++)  {
    CuSubMatrix<BaseFloat> current_in_deriv(*in_deriv, 0, in_deriv->NumRows(),
                                            i * output_dim_,
                                            output_dim_);
    current_in_deriv.CopyFromMat(out_deriv);
    for (int32 j = 0; j < num_inputs; j++)  {
      if (i == j)
        continue;
      CuSubMatrix<BaseFloat> in_value_partition(in_value, 0,
                                                in_value.NumRows(),
                                                j * output_dim_,
                                                output_dim_);
      current_in_deriv.MulElements(in_value_partition);
    }
  }
}

void ElementwiseProductComponent::Read(std::istream &is, bool binary) {
  ExpectOneOrTwoTokens(is, binary, "<ElementwiseProductComponent>",
                       "<InputDim>");
  ReadBasicType(is, binary, &input_dim_);
  ExpectToken(is, binary, "<OutputDim>");
  ReadBasicType(is, binary, &output_dim_);
  ExpectToken(is, binary, "</ElementwiseProductComponent>");
}

void ElementwiseProductComponent::Write(std::ostream &os, bool binary) const {
  WriteToken(os, binary, "<ElementwiseProductComponent>");
  WriteToken(os, binary, "<InputDim>");
  WriteBasicType(os, binary, input_dim_);
  WriteToken(os, binary, "<OutputDim>");
  WriteBasicType(os, binary, output_dim_);
  WriteToken(os, binary, "</ElementwiseProductComponent>");
}

const BaseFloat NormalizeComponent::kSquaredNormFloor =
    pow(2.0, NormalizeComponent::kExpSquaredNormFloor);

NormalizeComponent::NormalizeComponent(const NormalizeComponent &other):
    input_dim_(other.input_dim_), block_dim_(other.block_dim_),
    target_rms_(other.target_rms_),
    add_log_stddev_(other.add_log_stddev_) { }

void NormalizeComponent::InitFromConfig(ConfigLine *cfl) {
  input_dim_ = 0;
  add_log_stddev_ = false;
  target_rms_ = 1.0;
  bool ok = cfl->GetValue("dim", &input_dim_) ||
      cfl->GetValue("input-dim", &input_dim_);
  block_dim_ = input_dim_;
  cfl->GetValue("block-dim", &block_dim_);
  cfl->GetValue("target-rms", &target_rms_);
  cfl->GetValue("add-log-stddev", &add_log_stddev_);
  if (!ok || cfl->HasUnusedValues() || input_dim_ <= 0 || target_rms_ <= 0.0 ||
      block_dim_ <= 0 || input_dim_ % block_dim_ != 0)
    KALDI_ERR << "Invalid initializer for layer of type "
              << Type() << ": \"" << cfl->WholeLine() << "\"";
}

void NormalizeComponent::Read(std::istream &is, bool binary) {
  std::string token;
  ReadToken(is, binary, &token);
  if (token == "<NormalizeComponent>") {
    ReadToken(is, binary, &token);
  }
  KALDI_ASSERT(token == "<Dim>" || token == "<InputDim>");
  ReadBasicType(is, binary, &input_dim_); // Read dimension.
  ReadToken(is, binary, &token);
  if (token == "<BlockDim>") {
    ReadBasicType(is, binary, &block_dim_);
    ReadToken(is, binary, &token);
  } else {
    block_dim_ = input_dim_;
  }
  // read target_rms_ if it is available.
  if (token == "<TargetRms>") {
    ReadBasicType(is, binary, &target_rms_);
    ReadToken(is, binary, &token);
  }
  //  Read add_log_stddev_ token, if it is available.
  if (token == "<AddLogStddev>") {
    ReadBasicType(is, binary, &add_log_stddev_);
    ReadToken(is, binary, &token);
  }
  if (token == "<ValueAvg>") {
    // back-compatibility code.
    CuVector<double> temp;
    temp.Read(is, binary);
    ExpectToken(is, binary, "<DerivAvg>");
    temp.Read(is, binary);
    ExpectToken(is, binary, "<Count>");
    double count;
    ReadBasicType(is, binary, &count);
    ReadToken(is, binary, &token);
  }
  KALDI_ASSERT(token == "</NormalizeComponent>");
}

void NormalizeComponent::Write(std::ostream &os, bool binary) const {
  WriteToken(os, binary, "<NormalizeComponent>");
  WriteToken(os, binary, "<InputDim>");
  WriteBasicType(os, binary, input_dim_);
  if (block_dim_ != input_dim_) {
    WriteToken(os, binary, "<BlockDim>");
    WriteBasicType(os, binary, block_dim_);
  }
  WriteToken(os, binary, "<TargetRms>");
  WriteBasicType(os, binary, target_rms_);
  WriteToken(os, binary, "<AddLogStddev>");
  WriteBasicType(os, binary, add_log_stddev_);
  WriteToken(os, binary, "</NormalizeComponent>");
}

std::string NormalizeComponent::Info() const {
  std::ostringstream stream;
  stream << Type() << ", input-dim=" << InputDim()
         << ", output-dim=" << OutputDim() << ", target-rms=" << target_rms_
         << ", add-log-stddev=" << std::boolalpha << add_log_stddev_;
  if (block_dim_ != input_dim_)
    stream << ", block-dim=" << block_dim_;
  return stream.str();
}

// The output y_i = scale * x_i,
// and we want to RMS value of the y_i to equal target_rms,
// so y^t y = D * target_rms^2 (if y is one row of the input).
// we need to have scale = 1.0 / sqrt(x^t x / (D * target_rms^2)).
// there is also flooring involved, to avoid division-by-zero
// problems.  It's important for the backprop, that the floor's
// square root is exactly representable as float.
// If add_log_stddev_ is true, log(max(epsi, sqrt(x^t x / D)))
// is an extra dimension of the output.
void* NormalizeComponent::Propagate(const ComponentPrecomputedIndexes *indexes,
                                   const CuMatrixBase<BaseFloat> &in,
                                   CuMatrixBase<BaseFloat> *out) const {
  KALDI_ASSERT(in.NumCols() == InputDim() && out->NumCols() == OutputDim() &&
               in.NumRows() == out->NumRows());
  if (block_dim_ != input_dim_) {
    int32 num_blocks = input_dim_ / block_dim_,
        new_num_rows = in.NumRows() * num_blocks,
        output_block_dim = block_dim_ + (add_log_stddev_ ? 1 : 0);
    KALDI_ASSERT(in.Stride() == in.NumCols() && out->Stride() == out->NumCols());
    CuSubMatrix<BaseFloat> in_reshaped(in.Data(), new_num_rows,
                                       block_dim_, block_dim_),
        out_reshaped(out->Data(), new_num_rows,
                     output_block_dim, output_block_dim);
    cu::NormalizePerRow(in_reshaped, target_rms_, add_log_stddev_,
                        &out_reshaped);
  } else {
    cu::NormalizePerRow(in, target_rms_, add_log_stddev_, out);
  }
  return NULL;
}

/*
  A note on the derivative of NormalizeComponent...
  let both row_in and row_out be vectors of dimension D.
  Let p = row_in^T row_in / (D * target_rms^2), and let
  f = 1.0 / sqrt(max(kSquaredNormFloor, p)), and we compute row_out as:
  row_out = f row_in.
  Suppose we have a quantity deriv_out which is the derivative
  of the objective function w.r.t. row_out.  We want to compute
  deriv_in which is the derivative of the objective function w.r.t.
  row_in.  Let the objective function be F.  One term is obvious: we have
  deriv_in = f deriv_out + ....
  next we have to take into account the derivative that gets back-propagated
  through f.  Obviously, dF/df = deriv_out^T row_in.
  And df/dp = (p <= kSquaredNormFloor ? 0.0 : -0.5 p^{-1.5}) = (f == 1.0 / sqrt(kSquaredNormFloor) ? 0.0 : -0.5 f^3),
  and dp/d(row_in) = 2/(D * target_rms^2) row_in. [it's vector_valued].
  So this term in dF/d(row_in) equals:
  dF/df df/dp dp/d(row_in)   =    2/(D * target_rms^2) (f == 1.0 / sqrt(kSquaredNormFloor)  ? 0.0 : -0.5 f^3) (deriv_out^T row_in) row_in
  So
  deriv_in = f deriv_out + (f == 1.0 ? 0.0 : -f^3  / (D * target_rms^2) ) (deriv_out^T row_in) row_in

  if add_log_stddev_ true, the deriv_in has another term as
  dF/dx_i = dF/df . df/dx_i => df/dx_i = x_i/(x^T x)
*/
void NormalizeComponent::Backprop(const std::string &debug_info,
                                  const ComponentPrecomputedIndexes *indexes,
                                  const CuMatrixBase<BaseFloat> &in_value,
                                  const CuMatrixBase<BaseFloat> &, // out_value
                                  const CuMatrixBase<BaseFloat> &out_deriv,
                                  void *memo,
                                  Component *to_update,
                                  CuMatrixBase<BaseFloat> *in_deriv) const {
  if (!in_deriv)
    return;
  if (block_dim_ != input_dim_) {
    int32 num_blocks = input_dim_ / block_dim_,
        new_num_rows = in_value.NumRows() * num_blocks,
        output_block_dim = block_dim_ + (add_log_stddev_ ? 1 : 0);
    KALDI_ASSERT(in_value.Stride() == in_value.NumCols() &&
                 out_deriv.Stride() == out_deriv.NumCols() &&
                 in_deriv->Stride() == in_deriv->NumCols());
    CuSubMatrix<BaseFloat> in_value_reshaped(in_value.Data(), new_num_rows,
                                             block_dim_, block_dim_),
        out_deriv_reshaped(out_deriv.Data(), new_num_rows,
                           output_block_dim, output_block_dim),
        in_deriv_reshaped(in_deriv->Data(), new_num_rows,
                          block_dim_, block_dim_);
    cu::DiffNormalizePerRow(in_value_reshaped, out_deriv_reshaped, target_rms_,
                            add_log_stddev_, &in_deriv_reshaped);
  } else {
    cu::DiffNormalizePerRow(in_value, out_deriv, target_rms_, add_log_stddev_,
                            in_deriv);
  }
}

void* SigmoidComponent::Propagate(const ComponentPrecomputedIndexes *indexes,
                                 const CuMatrixBase<BaseFloat> &in,
                                 CuMatrixBase<BaseFloat> *out) const {
  out->Sigmoid(in);
  return NULL;
}

void SigmoidComponent::Backprop(const std::string &debug_info,
                                const ComponentPrecomputedIndexes *indexes,
                                const CuMatrixBase<BaseFloat> &,
                                const CuMatrixBase<BaseFloat> &out_value,
                                const CuMatrixBase<BaseFloat> &out_deriv,
                                void *memo,
                                Component *to_update_in,
                                CuMatrixBase<BaseFloat> *in_deriv) const {
  if (in_deriv != NULL) {
    in_deriv->DiffSigmoid(out_value, out_deriv);
    SigmoidComponent *to_update = dynamic_cast<SigmoidComponent*>(to_update_in);
    if (to_update != NULL)
      RepairGradients(out_value, in_deriv, to_update);
  }
}

void SigmoidComponent::RepairGradients(
    const CuMatrixBase<BaseFloat> &out_value,
    CuMatrixBase<BaseFloat> *in_deriv,
    SigmoidComponent *to_update) const {
  KALDI_ASSERT(to_update != NULL);
  // maximum possible derivative of SigmoidComponent is 0.25.
  // the default lower-threshold on the derivative, below which we
  // add a term to the derivative to encourage the inputs to the sigmoid
  // to be closer to zero, is 0.05, which means the derivative is on average
  // 5 times smaller than its maximum possible value.
  BaseFloat default_lower_threshold = 0.05;

  // we use this 'repair_probability' (hardcoded for now) to limit
  // this code to running on about half of the minibatches.
  BaseFloat repair_probability = 0.5;

  to_update->num_dims_processed_ += dim_;

  if (self_repair_scale_ == 0.0 || count_ == 0.0 || deriv_sum_.Dim() != dim_ ||
      RandUniform() > repair_probability)
    return;

  // check that the self-repair scale is in a reasonable range.
  KALDI_ASSERT(self_repair_scale_ > 0.0 && self_repair_scale_ < 0.1);
  BaseFloat unset = kUnsetThreshold; // -1000.0
  BaseFloat lower_threshold = (self_repair_lower_threshold_ == unset ?
                               default_lower_threshold :
                               self_repair_lower_threshold_) *
      count_;
  if (self_repair_upper_threshold_ != unset) {
    KALDI_ERR << "Do not set the self-repair-upper-threshold for sigmoid "
              << "components, it does nothing.";
  }

  // thresholds_vec is actually a 1-row matrix.  (the ApplyHeaviside
  // function isn't defined for vectors).
  CuMatrix<BaseFloat> thresholds(1, dim_);
  CuSubVector<BaseFloat> thresholds_vec(thresholds, 0);
  thresholds_vec.AddVec(-1.0, deriv_sum_);
  thresholds_vec.Add(lower_threshold);
  thresholds.ApplyHeaviside();
  to_update->num_dims_self_repaired_ += thresholds_vec.Sum();

  // At this point, 'thresholds_vec' contains a 1 for each dimension of
  // the output that is 'problematic', i.e. for which the avg-deriv
  // is less than the self-repair lower threshold, and a 0 for
  // each dimension that is not problematic.

  // what we want to do is to add
  // -self_repair_scale_ / repair_probability times (2 * output-valiue - 1.0)
  // to the input derivative for each problematic dimension.

  // Here, 2 * output - 1.0 is a version of the sigmoid that goes from -1.0 to
  // 1.0, like a tanh.  the negative sign is so that for inputs <0, we push them
  // up towards 0, and for inputs >0, we push them down towards 0.
  // Our use of this sigmoid-type function here is just a convenience since
  // we have it available.  We could use just about any function that is positive
  // for inputs < 0 and negative for inputs > 0.

  // We can rearrange the above as: for only the problematic columns,
  //   input-deriv -= 2 * self-repair-scale / repair-probabilty * output
  //   input-deriv +=  self-repair-scale / repair-probabilty
  // which we can write as:
  //   input-deriv -= 2 * self-repair-scale / repair-probabilty * output * thresholds-vec
  //   input-deriv +=  self-repair-scale / repair-probabilty * thresholds-vec

  in_deriv->AddMatDiagVec(-2.0 * self_repair_scale_ / repair_probability,
                          out_value, kNoTrans, thresholds_vec);
  in_deriv->AddVecToRows(self_repair_scale_ / repair_probability,
                         thresholds_vec);
}



void SigmoidComponent::StoreStats(const CuMatrixBase<BaseFloat> &in_value,
                                  const CuMatrixBase<BaseFloat> &out_value,
                                  void *memo) {
  // only store stats about every other minibatch.
  if (RandInt(0, 1) == 0)
    return;
  // derivative of the nonlinearity is out_value * (1.0 - out_value);
  CuMatrix<BaseFloat> temp_deriv(out_value.NumRows(), out_value.NumCols(),
                                 kUndefined);
  temp_deriv.Set(1.0);
  temp_deriv.AddMat(-1.0, out_value);
  temp_deriv.MulElements(out_value);
  StoreStatsInternal(out_value, &temp_deriv);
}



void* NoOpComponent::Propagate(const ComponentPrecomputedIndexes *indexes,
                              const CuMatrixBase<BaseFloat> &in,
                              CuMatrixBase<BaseFloat> *out) const {
  out->CopyFromMat(in);
  return NULL;
}

void NoOpComponent::Backprop(const std::string &debug_info,
                             const ComponentPrecomputedIndexes *indexes,
                             const CuMatrixBase<BaseFloat> &,
                             const CuMatrixBase<BaseFloat> &,
                             const CuMatrixBase<BaseFloat> &out_deriv,
                             void *memo,
                             Component *to_update, // may be NULL; may be identical
                             // to "this" or different.
                             CuMatrixBase<BaseFloat> *in_deriv) const {
  in_deriv->CopyFromMat(out_deriv);
}

void ClipGradientComponent::Read(std::istream &is, bool binary) {
  // might not see the "<NaturalGradientAffineComponent>" part because
  // of how ReadNew() works.
  ExpectOneOrTwoTokens(is, binary, "<ClipGradientComponent>",
                       "<Dim>");
  ReadBasicType(is, binary, &dim_);
  ExpectToken(is, binary, "<ClippingThreshold>");
  ReadBasicType(is, binary, &clipping_threshold_);
  ExpectToken(is, binary, "<NormBasedClipping>");
  ReadBasicType(is, binary, &norm_based_clipping_);
  std::string token;
  ReadToken(is, binary, &token);
  if (token == "<SelfRepairClippedProportionThreshold>") {
    ReadBasicType(is, binary, &self_repair_clipped_proportion_threshold_);
    ExpectToken(is, binary, "<SelfRepairTarget>");
    ReadBasicType(is, binary, &self_repair_target_);
    ExpectToken(is, binary, "<SelfRepairScale>");
    ReadBasicType(is, binary, &self_repair_scale_);
    ExpectToken(is, binary, "<NumElementsClipped>");
  } else {
    self_repair_clipped_proportion_threshold_ = 1.0;
    self_repair_target_ = 0.0;
    self_repair_scale_ = 0.0;
    KALDI_ASSERT(token == "<NumElementsClipped>");
  }
  ReadBasicType(is, binary, &num_clipped_);
  ExpectToken(is, binary, "<NumElementsProcessed>");
  ReadBasicType(is, binary, &count_);
  ReadToken(is, binary, &token);
  if (token == "<NumSelfRepaired>") {
    ReadBasicType(is, binary, &num_self_repaired_);
    ExpectToken(is, binary, "<NumBackpropped>");
    ReadBasicType(is, binary, &num_backpropped_);
    ExpectToken(is, binary, "</ClipGradientComponent>");
  } else {
    num_self_repaired_ = 0;
    num_backpropped_ = 0;
    KALDI_ASSERT(token == "</ClipGradientComponent>");
  }
}

void ClipGradientComponent::Write(std::ostream &os, bool binary) const {
  WriteToken(os, binary, "<ClipGradientComponent>");
  WriteToken(os, binary, "<Dim>");
  WriteBasicType(os, binary, dim_);
  WriteToken(os, binary, "<ClippingThreshold>");
  WriteBasicType(os, binary, clipping_threshold_);
  WriteToken(os, binary, "<NormBasedClipping>");
  WriteBasicType(os, binary, norm_based_clipping_);
  WriteToken(os, binary, "<SelfRepairClippedProportionThreshold>");
  WriteBasicType(os, binary, self_repair_clipped_proportion_threshold_);
  WriteToken(os, binary, "<SelfRepairTarget>");
  WriteBasicType(os, binary, self_repair_target_);
  WriteToken(os, binary, "<SelfRepairScale>");
  WriteBasicType(os, binary, self_repair_scale_);
  WriteToken(os, binary, "<NumElementsClipped>");
  WriteBasicType(os, binary, num_clipped_);
  WriteToken(os, binary, "<NumElementsProcessed>");
  WriteBasicType(os, binary, count_);
  WriteToken(os, binary, "<NumSelfRepaired>");
  WriteBasicType(os, binary, num_self_repaired_);
  WriteToken(os, binary, "<NumBackpropped>");
  WriteBasicType(os, binary, num_backpropped_);
  WriteToken(os, binary, "</ClipGradientComponent>");
}

std::string ClipGradientComponent::Info() const {
  std::ostringstream stream;
  stream << Type() << ", dim=" << dim_
         << ", norm-based-clipping="
         << (norm_based_clipping_ ? "true" : "false")
         << ", clipping-threshold=" << clipping_threshold_
         << ", clipped-proportion="
         << (count_ > 0 ? static_cast<BaseFloat>(num_clipped_)/count_ : 0);
  if (self_repair_scale_ != 0.0)
    stream << ", self-repair-clipped-proportion-threshold="
           << self_repair_clipped_proportion_threshold_
           << ", self-repair-target=" << self_repair_target_
           << ", self-repair-scale=" << self_repair_scale_;
  return stream.str();
}

void ClipGradientComponent::Init(int32 dim,
                                 BaseFloat clipping_threshold,
                                 bool norm_based_clipping,
                                 BaseFloat self_repair_clipped_proportion_threshold,
                                 BaseFloat self_repair_target,
                                 BaseFloat self_repair_scale,
                                 int32 num_clipped,
                                 int32 count,
                                 int32 num_self_repaired,
                                 int32 num_backpropped)  {
  KALDI_ASSERT(clipping_threshold >= 0 && dim > 0 &&
      self_repair_clipped_proportion_threshold >= 0.0 &&
      self_repair_target >= 0.0 && self_repair_scale >= 0.0);
  dim_ = dim;
  norm_based_clipping_ = norm_based_clipping;
  clipping_threshold_ = clipping_threshold;
  self_repair_clipped_proportion_threshold_ =
      self_repair_clipped_proportion_threshold;
  self_repair_target_ = self_repair_target;
  self_repair_scale_ = self_repair_scale;
  num_clipped_ = num_clipped;
  count_ = count;
  num_self_repaired_ = num_self_repaired;
  num_backpropped_ = num_backpropped;
}

void ClipGradientComponent::InitFromConfig(ConfigLine *cfl) {
  int32 dim = 0;
  bool ok = cfl->GetValue("dim", &dim);
  bool norm_based_clipping = false;
  BaseFloat clipping_threshold = 15.0;
  BaseFloat self_repair_clipped_proportion_threshold = 0.01;
  BaseFloat self_repair_target = 0.0;
  BaseFloat self_repair_scale = 1.0;
  cfl->GetValue("clipping-threshold", &clipping_threshold);
  cfl->GetValue("norm-based-clipping", &norm_based_clipping);
  cfl->GetValue("self-repair-clipped-proportion-threshold",
                &self_repair_clipped_proportion_threshold);
  cfl->GetValue("self-repair-target",
                &self_repair_target);
  cfl->GetValue("self-repair-scale", &self_repair_scale);
  if (!ok || cfl->HasUnusedValues() ||
      clipping_threshold < 0 || dim <= 0 ||
      self_repair_clipped_proportion_threshold < 0.0 ||
      self_repair_target < 0.0 || self_repair_scale < 0.0)
    KALDI_ERR << "Invalid initializer for layer of type "
              << Type() << ": \"" << cfl->WholeLine() << "\"";
  Init(dim, clipping_threshold, norm_based_clipping,
       self_repair_clipped_proportion_threshold,
       self_repair_target,
       self_repair_scale, 0, 0, 0, 0);
}

void* ClipGradientComponent::Propagate(
                                 const ComponentPrecomputedIndexes *indexes,
                                 const CuMatrixBase<BaseFloat> &in,
                                 CuMatrixBase<BaseFloat> *out) const {
  out->CopyFromMat(in);
  return NULL;
}


void ClipGradientComponent::Backprop(const std::string &debug_info,
                             const ComponentPrecomputedIndexes *indexes,
                             const CuMatrixBase<BaseFloat> &in_value,
                             const CuMatrixBase<BaseFloat> &,
                             const CuMatrixBase<BaseFloat> &out_deriv,
                             void *memo,
                             Component *to_update_in, // may be NULL; may be identical
                             // to "this" or different.
                             CuMatrixBase<BaseFloat> *in_deriv) const {
  // the following statement will do nothing if in_deriv and out_deriv have same
  // memory.
  in_deriv->CopyFromMat(out_deriv);

  ClipGradientComponent *to_update =
      dynamic_cast<ClipGradientComponent*>(to_update_in);

  if (clipping_threshold_ > 0) {
    if (norm_based_clipping_) {
      // each row in the derivative matrix, which corresponds to one sample in
      // the mini-batch, is scaled to have a max-norm of clipping_threshold_
      CuVector<BaseFloat> clipping_scales(in_deriv->NumRows());
      clipping_scales.AddDiagMat2(pow(clipping_threshold_, -2), *in_deriv,
                                  kNoTrans, 0.0);
     // now clipping_scales contains the squared (norm of each row divided by
     //  clipping_threshold)
      int32 num_not_scaled = clipping_scales.ApplyFloor(1.0);
     // now clipping_scales contains min(1,
     //    squared-(norm/clipping_threshold))
      if (num_not_scaled != clipping_scales.Dim()) {
        clipping_scales.ApplyPow(-0.5);
        // now clipping_scales contains max(1,
        //       clipping_threshold/vector_norm)
        in_deriv->MulRowsVec(clipping_scales);
        if (to_update != NULL)
          to_update->num_clipped_ += (clipping_scales.Dim() - num_not_scaled);
       }
      if (to_update != NULL)
        to_update->count_ += clipping_scales.Dim();
    } else {
      // each element of the derivative matrix, is clipped to be below the
      // clipping_threshold_
      in_deriv->ApplyCeiling(clipping_threshold_);
      in_deriv->ApplyFloor(-1 * clipping_threshold_);
    }

    if (to_update != NULL) {
      to_update->num_backpropped_ += 1;
      RepairGradients(debug_info, in_value, in_deriv, to_update);
    }
  }
}

// This function will add a self-repair term to in-deriv, attempting to shrink
// the maginitude of the input towards self_repair_target_.
// This term is proportional to [-(input vector - self_repair_target_)].
// The avarage magnitude of this term is equal to
// [self_repair_scale_ * clipped_proportion * average norm of input derivative].
// We use norm of input derivative when computing the magnitude so that it is
// comparable to the magnitude of input derivative, especially when the gradient
// explosion is actually happening.
void ClipGradientComponent::RepairGradients(
    const std::string &debug_info,
    const CuMatrixBase<BaseFloat> &in_value,
    CuMatrixBase<BaseFloat> *in_deriv, ClipGradientComponent *to_update) const {
  KALDI_ASSERT(to_update != NULL);

  // we use this 'repair_probability' (hardcoded for now) to limit
  // this code to running on about half of the minibatches.
  BaseFloat repair_probability = 0.5;
  if (self_repair_clipped_proportion_threshold_ >= 1.0 ||
      self_repair_scale_ == 0.0 || count_ == 0 ||
      RandUniform() > repair_probability)
    return;

  KALDI_ASSERT(self_repair_target_ >= 0.0 && self_repair_scale_ > 0.0);

  BaseFloat clipped_proportion =
    (count_ > 0 ? static_cast<BaseFloat>(num_clipped_) / count_ : 0);
  // in-deriv would be modified only when clipped_proportion exceeds the
  // threshold
  if (clipped_proportion <= self_repair_clipped_proportion_threshold_)
    return;

  to_update->num_self_repaired_ += 1;
  if (to_update->debug_info_ == "") // get the component-node name
    to_update->debug_info_ = debug_info;
  if (to_update->num_self_repaired_ == 1)
    KALDI_LOG << "ClipGradientComponent(node_name=" << debug_info
              << ")'s self-repair was activated as the first time at the "
              << to_update->num_backpropped_
              << "-th call of Backprop() in this training job.";

  // sign_mat = sign(in_value), i.e.,
  // An element in sign_mat is 1 if its corresponding element in in_value > 0,
  // or -1 otherwise
  CuMatrix<BaseFloat> sign_mat(in_value);
  sign_mat.ApplyHeaviside();
  sign_mat.Scale(2.0);
  sign_mat.Add(-1.0);

  // repair_mat =
  // floor(abs(in_value) - self_repair_target_, 0) .* sign(in_value)
  CuMatrix<BaseFloat> repair_mat(in_value);
  repair_mat.ApplyPowAbs(1.0);
  repair_mat.Add(-self_repair_target_);
  repair_mat.ApplyFloor(0.0);
  repair_mat.MulElements(sign_mat);

  // magnitude =
  // self_repair_scale_ * clipped_proportion * average norm of in-deriv
  CuVector<BaseFloat> in_deriv_norm_vec(in_deriv->NumRows());
  in_deriv_norm_vec.AddDiagMat2(1.0, *in_deriv, kNoTrans, 0.0);
  in_deriv_norm_vec.ApplyPow(0.5);
  double in_deriv_norm_sum = in_deriv_norm_vec.Sum();
  BaseFloat magnitude = self_repair_scale_ * clipped_proportion *
                        (in_deriv_norm_sum / in_deriv_norm_vec.Dim());

  CuVector<BaseFloat> repair_mat_norm_vec(repair_mat.NumRows());
  repair_mat_norm_vec.AddDiagMat2(1.0, repair_mat, kNoTrans, 0.0);
  repair_mat_norm_vec.ApplyPow(0.5);
  double repair_mat_norm_sum = repair_mat_norm_vec.Sum();
  double scale = 0.0;
  if (repair_mat_norm_sum != 0.0)
    scale = magnitude / (repair_mat_norm_sum / repair_mat_norm_vec.Dim());
  // repair_mat is scaled so that on average the rows have the norm
  // (magnitude / repair_probability). This will give higher magnitude of
  // self-repair to input vectors that have larger absolute value, which tend to
  // be those that are diverging.
  in_deriv->AddMat(-scale / repair_probability, repair_mat);
  CuVector<BaseFloat> in_deriv_repaired_norm_vec(in_deriv->NumRows());
  in_deriv_repaired_norm_vec.AddDiagMat2(1.0, *in_deriv, kNoTrans, 0.0);
  in_deriv_repaired_norm_vec.ApplyPow(0.5);
  // scale in_deriv to have the same norm as that before adding the self-repair
  // term, in order to avoid increase of the norm caused by self-repair,
  // which may incur more clip of gradient and thus more self-repair
  double in_deriv_repaired_norm_sum = in_deriv_repaired_norm_vec.Sum();
  if (in_deriv_repaired_norm_sum != 0.0)
    in_deriv->Scale(in_deriv_norm_sum / in_deriv_repaired_norm_sum);
}

void ClipGradientComponent::ZeroStats()  {
  count_ = 0.0;
  num_clipped_ = 0.0;
  num_self_repaired_ = 0;
  num_backpropped_ = 0;
}

void ClipGradientComponent::Scale(BaseFloat scale) {
  count_ *= scale;
  num_clipped_ *= scale;
}

void ClipGradientComponent::Add(BaseFloat alpha, const Component &other_in) {
  const ClipGradientComponent *other =
      dynamic_cast<const ClipGradientComponent*>(&other_in);
  KALDI_ASSERT(other != NULL);
  count_ += alpha * other->count_;
  num_clipped_ += alpha * other->num_clipped_;
}

void* TanhComponent::Propagate(const ComponentPrecomputedIndexes *indexes,
                              const CuMatrixBase<BaseFloat> &in,
                              CuMatrixBase<BaseFloat> *out) const {
  // Apply tanh function to each element of the output...
  // the tanh function may be written as -1 + ( 2 / (1 + e^{-2 x})),
  // which is a scaled and shifted sigmoid.
  out->Tanh(in);
  return NULL;
}


void TanhComponent::RepairGradients(
    const CuMatrixBase<BaseFloat> &out_value,
    CuMatrixBase<BaseFloat> *in_deriv,
    TanhComponent *to_update) const {
  KALDI_ASSERT(to_update != NULL);
  // maximum possible derivative of SigmoidComponent is 1.0
  // the default lower-threshold on the derivative, below which we
  // add a term to the derivative to encourage the inputs to the sigmoid
  // to be closer to zero, is 0.2, which means the derivative is on average
  // 5 times smaller than its maximum possible value.
  BaseFloat default_lower_threshold = 0.2;

  // we use this 'repair_probability' (hardcoded for now) to limit
  // this code to running on about half of the minibatches.
  BaseFloat repair_probability = 0.5;

  to_update->num_dims_processed_ += dim_;

  if (self_repair_scale_ == 0.0 || count_ == 0.0 || deriv_sum_.Dim() != dim_ ||
      RandUniform() > repair_probability)
    return;

  // check that the self-repair scale is in a reasonable range.
  KALDI_ASSERT(self_repair_scale_ > 0.0 && self_repair_scale_ < 0.1);
  BaseFloat unset = kUnsetThreshold; // -1000.0
  BaseFloat lower_threshold = (self_repair_lower_threshold_ == unset ?
                               default_lower_threshold :
                               self_repair_lower_threshold_) *
      count_;
  if (self_repair_upper_threshold_ != unset) {
    KALDI_ERR << "Do not set the self-repair-upper-threshold for sigmoid "
              << "components, it does nothing.";
  }

  // thresholds_vec is actually a 1-row matrix.  (the ApplyHeaviside
  // function isn't defined for vectors).
  CuMatrix<BaseFloat> thresholds(1, dim_);
  CuSubVector<BaseFloat> thresholds_vec(thresholds, 0);
  thresholds_vec.AddVec(-1.0, deriv_sum_);
  thresholds_vec.Add(lower_threshold);
  thresholds.ApplyHeaviside();
  to_update->num_dims_self_repaired_ += thresholds_vec.Sum();

  // At this point, 'thresholds_vec' contains a 1 for each dimension of
  // the output that is 'problematic', i.e. for which the avg-deriv
  // is less than the self-repair lower threshold, and a 0 for
  // each dimension that is not problematic.

  // what we want to do is to add -self_repair_scale_ / repair_probability times
  // output-valiue) to the input derivative for each problematic dimension.
  // note that for the tanh, the output-value goes from -1.0 when the input is
  // -inf to +1.0 when the input is +inf.  The negative sign is so that for
  // inputs <0, we push them up towards 0, and for inputs >0, we push them down
  // towards 0.  Our use of the tanh here is just a convenience since we have it
  // available.  We could use just about any function that is positive for
  // inputs < 0 and negative for inputs > 0.

  // We can rearrange the above as: for only the problematic columns,
  //   input-deriv -= self-repair-scale / repair-probabilty * output
  // which we can write as:
  //   input-deriv -=  self-repair-scale / repair-probabilty * output * thresholds-vec

  in_deriv->AddMatDiagVec(-self_repair_scale_ / repair_probability,
                          out_value, kNoTrans, thresholds_vec);
}

void TanhComponent::Backprop(const std::string &debug_info,
                             const ComponentPrecomputedIndexes *indexes,
                             const CuMatrixBase<BaseFloat> &,
                             const CuMatrixBase<BaseFloat> &out_value,
                             const CuMatrixBase<BaseFloat> &out_deriv,
                             void *memo,
                             Component *to_update_in, // may be NULL; may be identical
                             // to "this" or different.
                             CuMatrixBase<BaseFloat> *in_deriv) const {
  if (in_deriv != NULL) {
    in_deriv->DiffTanh(out_value, out_deriv);
    TanhComponent *to_update = dynamic_cast<TanhComponent*>(to_update_in);
    if (to_update != NULL)
      RepairGradients(out_value, in_deriv, to_update);
  }
}

/*
  Note on the derivative of the tanh function:
  tanh'(x) = sech^2(x) = -(tanh(x)+1) (tanh(x)-1) = 1 - tanh^2(x)

  The element by element equation of what we're doing would be:
  in_deriv = out_deriv * (1.0 - out_value^2).
  We can accomplish this via calls to the matrix library. */
void TanhComponent::StoreStats(const CuMatrixBase<BaseFloat> &in_value,
                               const CuMatrixBase<BaseFloat> &out_value,
                               void *memo) {
  // only store stats about every other minibatch.
  if (RandInt(0, 1) == 0)
    return;
  // derivative of the onlinearity is out_value * (1.0 - out_value);
  CuMatrix<BaseFloat> temp_deriv(out_value);
  temp_deriv.ApplyPow(2.0);
  temp_deriv.Scale(-1.0);
  temp_deriv.Add(1.0);
  StoreStatsInternal(out_value, &temp_deriv);
}

void* RectifiedLinearComponent::Propagate(
    const ComponentPrecomputedIndexes *indexes,
    const CuMatrixBase<BaseFloat> &in,
    CuMatrixBase<BaseFloat> *out) const {
  // Apply rectified linear function (x >= 0 ? 1.0 : 0.0)
  out->CopyFromMat(in);
  out->ApplyFloor(0.0);
  return NULL;
}

void RectifiedLinearComponent::Backprop(
    const std::string &debug_info,
    const ComponentPrecomputedIndexes *indexes,
    const CuMatrixBase<BaseFloat> &, //in_value
    const CuMatrixBase<BaseFloat> &out_value,
    const CuMatrixBase<BaseFloat> &out_deriv,
    void *memo,
    Component *to_update_in,
    CuMatrixBase<BaseFloat> *in_deriv) const {
  if (in_deriv != NULL) {
    in_deriv->Heaviside(out_value);
    in_deriv->MulElements(out_deriv);
    RectifiedLinearComponent *to_update =
        dynamic_cast<RectifiedLinearComponent*>(to_update_in);
    if (to_update != NULL)
      RepairGradients(in_deriv, to_update);
  }
}


void RectifiedLinearComponent::RepairGradients(
    CuMatrixBase<BaseFloat> *in_deriv,
    RectifiedLinearComponent *to_update) const {
  KALDI_ASSERT(to_update != NULL);
  int32 dim = dim_, block_dim = block_dim_;
  BaseFloat default_lower_threshold = 0.05,
      default_upper_threshold = 0.95;
  // we use this 'repair_probability' (hardcoded for now) to limit
  // this code to running on about half of the minibatches.
  BaseFloat repair_probability = 0.5;
  KALDI_ASSERT(in_deriv->NumCols() == dim || in_deriv->NumCols() == block_dim);
  if (self_repair_scale_ == 0.0 || count_ == 0.0 ||
      deriv_sum_.Dim() != dim)
    return;

  if (in_deriv->NumCols() != block_dim) {
    KALDI_ASSERT(in_deriv->NumCols() == in_deriv->Stride());
    int32 dim_multiple = dim / block_dim;
    CuSubMatrix<BaseFloat> in_deriv_reshaped(in_deriv->Data(),
                                             in_deriv->NumRows() * dim_multiple,
                                             block_dim, block_dim);
    RepairGradients(&in_deriv_reshaped, to_update);
    return;
  }

  // By now we know that in_deriv->NumCols() == block_dim.

  if (RandUniform() > repair_probability)
    return;

  to_update->num_dims_processed_ += block_dim;

  // check that the self-repair scale is in a reasonable range.
  KALDI_ASSERT(self_repair_scale_ > 0.0 && self_repair_scale_ < 0.1);
  BaseFloat unset = kUnsetThreshold; // -1000.0
  BaseFloat count = count_,
      lower_threshold = (self_repair_lower_threshold_ == unset ?
                         default_lower_threshold :
                         self_repair_lower_threshold_) * count,
      upper_threshold = (self_repair_upper_threshold_ == unset ?
                         default_upper_threshold :
                         self_repair_upper_threshold_) * count;

  CuMatrix<BaseFloat> storage(2, block_dim + 2, kUndefined);
  CuSubVector<BaseFloat> thresholds_vec(storage.RowData(0) + block_dim, 2);
  CuSubMatrix<BaseFloat> stats_mat(storage, 0, 2, 0, block_dim);
  thresholds_vec(0) = -lower_threshold;
  thresholds_vec(1) = -upper_threshold;
  CuSubVector<BaseFloat> row0(stats_mat, 0);
  CuSubVector<BaseFloat> row1(stats_mat, 1);

  if (block_dim == dim) {
    row0.CopyFromVec(deriv_sum_);
  } else {
    CuSubMatrix<double> deriv_sum_mat(deriv_sum_.Data(),
                                      dim / block_dim,
                                      block_dim, block_dim);
    CuVector<double> deriv_sum_dbl(block_dim);
    // get the average of the deriv-sums over the blocks.
    deriv_sum_dbl.AddRowSumMat(block_dim * 1.0 / dim, deriv_sum_mat);
    row0.CopyFromVec(deriv_sum_dbl);
  }
  row1.CopyFromVec(row0);
  stats_mat.AddVecToCols(1.0, thresholds_vec, 1.0);
  // now row0 equals stats - lower_threshold, and
  //     row1 equals stats - upper_threshold.
  stats_mat.ApplyHeaviside();
  // now row0 equals (stats > lower_threshold ? 1 : 0), and
  //     row1 equals (stats > upper_threshold ? 1 : 0).
  // what we want is:
  // self_repair_scale * ((stats <= lower_threshold ? 1 : 0) +
  //                         (stats > upper_threshold ? -1 : 0)).
  //
  // we can get these in stats_mat.Row(0) by computing:
  // -self_repair_scale * (stats_mat.Row(1)  + stats_mat.Row(0) - 1).
  row0.AddVec(1.0, row1, 1.0);
  row0.Add(-1.0);
  CuVector<BaseFloat> temp(row0);
  temp.ApplyPow(2.0);
  to_update->num_dims_self_repaired_ += temp.Sum();
  // [actually we need to divide by repair_probability also, to
  //  correct for the fact that we only do this on some frames.]
  row0.Scale(-self_repair_scale_ / repair_probability);
  in_deriv->AddVecToRows(1.0, row0, 1.0);
}


void RectifiedLinearComponent::StoreStats(
    const CuMatrixBase<BaseFloat> &in_value,
    const CuMatrixBase<BaseFloat> &out_value,
    void *memo) {
  // only store stats about every other minibatch.
  if (RandInt(0, 1) == 0)
    return;
  CuMatrix<BaseFloat> temp_deriv(out_value.NumRows(),
                                 out_value.NumCols(),
                                 kUndefined);
  temp_deriv.Heaviside(out_value);
  StoreStatsInternal(out_value, &temp_deriv);
}

void AffineComponent::Scale(BaseFloat scale) {
  if (scale == 0.0) {
    // If scale == 0.0 we call SetZero() which will get rid of NaN's and inf's.
    linear_params_.SetZero();
    bias_params_.SetZero();
  } else {
    linear_params_.Scale(scale);
    bias_params_.Scale(scale);
  }
}

void AffineComponent::Resize(int32 input_dim, int32 output_dim) {
  KALDI_ASSERT(input_dim > 0 && output_dim > 0);
  bias_params_.Resize(output_dim);
  linear_params_.Resize(output_dim, input_dim);
}

void AffineComponent::Add(BaseFloat alpha, const Component &other_in) {
  const AffineComponent *other =
      dynamic_cast<const AffineComponent*>(&other_in);
  KALDI_ASSERT(other != NULL);
  linear_params_.AddMat(alpha, other->linear_params_);
  bias_params_.AddVec(alpha, other->bias_params_);
}

AffineComponent::AffineComponent(const AffineComponent &component):
    UpdatableComponent(component),
    linear_params_(component.linear_params_),
    bias_params_(component.bias_params_) { }

AffineComponent::AffineComponent(const CuMatrixBase<BaseFloat> &linear_params,
                                 const CuVectorBase<BaseFloat> &bias_params,
                                 BaseFloat learning_rate):
    linear_params_(linear_params),
    bias_params_(bias_params) {
  SetUnderlyingLearningRate(learning_rate);
  KALDI_ASSERT(linear_params.NumRows() == bias_params.Dim()&&
               bias_params.Dim() != 0);
}

void AffineComponent::SetParams(const CuVectorBase<BaseFloat> &bias,
                                const CuMatrixBase<BaseFloat> &linear) {
  bias_params_ = bias;
  linear_params_ = linear;
  KALDI_ASSERT(bias_params_.Dim() == linear_params_.NumRows());
}

void AffineComponent::PerturbParams(BaseFloat stddev) {
  CuMatrix<BaseFloat> temp_linear_params(linear_params_);
  temp_linear_params.SetRandn();
  linear_params_.AddMat(stddev, temp_linear_params);

  CuVector<BaseFloat> temp_bias_params(bias_params_);
  temp_bias_params.SetRandn();
  bias_params_.AddVec(stddev, temp_bias_params);
}

std::string AffineComponent::Info() const {
  std::ostringstream stream;
  stream << UpdatableComponent::Info();
  PrintParameterStats(stream, "linear-params", linear_params_);
  PrintParameterStats(stream, "bias", bias_params_, true);
  return stream.str();
}

Component* AffineComponent::Copy() const {
  AffineComponent *ans = new AffineComponent(*this);
  return ans;
}

BaseFloat AffineComponent::DotProduct(const UpdatableComponent &other_in) const {
  const AffineComponent *other =
      dynamic_cast<const AffineComponent*>(&other_in);
  return TraceMatMat(linear_params_, other->linear_params_, kTrans)
      + VecVec(bias_params_, other->bias_params_);
}

void AffineComponent::Init(int32 input_dim, int32 output_dim,
                           BaseFloat param_stddev, BaseFloat bias_stddev) {
  linear_params_.Resize(output_dim, input_dim);
  bias_params_.Resize(output_dim);
  KALDI_ASSERT(output_dim > 0 && input_dim > 0 && param_stddev >= 0.0);
  linear_params_.SetRandn(); // sets to random normally distributed noise.
  linear_params_.Scale(param_stddev);
  bias_params_.SetRandn();
  bias_params_.Scale(bias_stddev);
}

void AffineComponent::Init(std::string matrix_filename) {
  CuMatrix<BaseFloat> mat;
  ReadKaldiObject(matrix_filename, &mat); // will abort on failure.
  KALDI_ASSERT(mat.NumCols() >= 2);
  int32 input_dim = mat.NumCols() - 1, output_dim = mat.NumRows();
  linear_params_.Resize(output_dim, input_dim);
  bias_params_.Resize(output_dim);
  linear_params_.CopyFromMat(mat.Range(0, output_dim, 0, input_dim));
  bias_params_.CopyColFromMat(mat, input_dim);
}

void AffineComponent::InitFromConfig(ConfigLine *cfl) {
  bool ok = true;
  std::string matrix_filename;
  int32 input_dim = -1, output_dim = -1;
  InitLearningRatesFromConfig(cfl);
  if (cfl->GetValue("matrix", &matrix_filename)) {
    Init(matrix_filename);
    if (cfl->GetValue("input-dim", &input_dim))
      KALDI_ASSERT(input_dim == InputDim() &&
                   "input-dim mismatch vs. matrix.");
    if (cfl->GetValue("output-dim", &output_dim))
      KALDI_ASSERT(output_dim == OutputDim() &&
                   "output-dim mismatch vs. matrix.");
  } else {
    ok = ok && cfl->GetValue("input-dim", &input_dim);
    ok = ok && cfl->GetValue("output-dim", &output_dim);
    BaseFloat param_stddev = 1.0 / std::sqrt(input_dim),
        bias_stddev = 1.0;
    cfl->GetValue("param-stddev", &param_stddev);
    cfl->GetValue("bias-stddev", &bias_stddev);
    Init(input_dim, output_dim,
         param_stddev, bias_stddev);
  }
  if (cfl->HasUnusedValues())
    KALDI_ERR << "Could not process these elements in initializer: "
              << cfl->UnusedValues();
  if (!ok)
    KALDI_ERR << "Bad initializer " << cfl->WholeLine();
}




void* AffineComponent::Propagate(const ComponentPrecomputedIndexes *indexes,
                                const CuMatrixBase<BaseFloat> &in,
                                 CuMatrixBase<BaseFloat> *out) const {

  // No need for asserts as they'll happen within the matrix operations.
  out->CopyRowsFromVec(bias_params_); // copies bias_params_ to each row
  // of *out.
  out->AddMatMat(1.0, in, kNoTrans, linear_params_, kTrans, 1.0);
  return NULL;
}

void AffineComponent::UpdateSimple(const CuMatrixBase<BaseFloat> &in_value,
                                   const CuMatrixBase<BaseFloat> &out_deriv) {
  bias_params_.AddRowSumMat(learning_rate_, out_deriv, 1.0);
  linear_params_.AddMatMat(learning_rate_, out_deriv, kTrans,
                           in_value, kNoTrans, 1.0);
}

void AffineComponent::Backprop(const std::string &debug_info,
                               const ComponentPrecomputedIndexes *indexes,
                               const CuMatrixBase<BaseFloat> &in_value,
                               const CuMatrixBase<BaseFloat> &, // out_value
                               const CuMatrixBase<BaseFloat> &out_deriv,
                               void *memo,
                               Component *to_update_in,
                               CuMatrixBase<BaseFloat> *in_deriv) const {
  AffineComponent *to_update = dynamic_cast<AffineComponent*>(to_update_in);

  // Propagate the derivative back to the input.
  // add with coefficient 1.0 since property kBackpropAdds is true.
  // If we wanted to add with coefficient 0.0 we'd need to zero the
  // in_deriv, in case of infinities.
  if (in_deriv)
    in_deriv->AddMatMat(1.0, out_deriv, kNoTrans, linear_params_, kNoTrans,
                        1.0);

  if (to_update != NULL) {
    // Next update the model (must do this 2nd so the derivatives we propagate
    // are accurate, in case this == to_update_in.)
    if (to_update->is_gradient_)
      to_update->UpdateSimple(in_value, out_deriv);
    else  // the call below is to a virtual function that may be re-implemented
      to_update->Update(debug_info, in_value, out_deriv);  // by child classes.
  }
}

void AffineComponent::Read(std::istream &is, bool binary) {
  ReadUpdatableCommon(is, binary);  // read opening tag and learning rate.
  ExpectToken(is, binary, "<LinearParams>");
  linear_params_.Read(is, binary);
  ExpectToken(is, binary, "<BiasParams>");
  bias_params_.Read(is, binary);
  if (PeekToken(is, binary) == 'I') {
    // for back compatibility; we don't write this here any
    // more as it's written and read in Write/ReadUpdatableCommon
    ExpectToken(is, binary, "<IsGradient>");
    ReadBasicType(is, binary, &is_gradient_);
  }
  ExpectToken(is, binary, "</AffineComponent>");
}

void AffineComponent::Write(std::ostream &os, bool binary) const {
  WriteUpdatableCommon(os, binary);  // Write opening tag and learning rate
  WriteToken(os, binary, "<LinearParams>");
  linear_params_.Write(os, binary);
  WriteToken(os, binary, "<BiasParams>");
  bias_params_.Write(os, binary);
  WriteToken(os, binary, "</AffineComponent>");
}

int32 AffineComponent::NumParameters() const {
  return (InputDim() + 1) * OutputDim();
}
void AffineComponent::Vectorize(VectorBase<BaseFloat> *params) const {
  KALDI_ASSERT(params->Dim() == this->NumParameters());
  params->Range(0, InputDim() * OutputDim()).CopyRowsFromMat(linear_params_);
  params->Range(InputDim() * OutputDim(),
                OutputDim()).CopyFromVec(bias_params_);
}
void AffineComponent::UnVectorize(const VectorBase<BaseFloat> &params) {
  KALDI_ASSERT(params.Dim() == this->NumParameters());
  linear_params_.CopyRowsFromVec(params.Range(0, InputDim() * OutputDim()));
  bias_params_.CopyFromVec(params.Range(InputDim() * OutputDim(),
                                        OutputDim()));
}

RepeatedAffineComponent::RepeatedAffineComponent(const RepeatedAffineComponent & component) :
    UpdatableComponent(component),
    linear_params_(component.linear_params_),
    bias_params_(component.bias_params_),
    num_repeats_(component.num_repeats_) {}


void RepeatedAffineComponent::Scale(BaseFloat scale) {
  if (scale == 0.0) {
    linear_params_.SetZero();
    bias_params_.SetZero();
  } else {
    linear_params_.Scale(scale);
    bias_params_.Scale(scale);
  }
}

void RepeatedAffineComponent::Add(BaseFloat alpha, const Component &other_in) {
  const RepeatedAffineComponent *other =
      dynamic_cast<const RepeatedAffineComponent *>(&other_in);
  KALDI_ASSERT(other != NULL);
  linear_params_.AddMat(alpha, other->linear_params_);
  bias_params_.AddVec(alpha, other->bias_params_);
}

void RepeatedAffineComponent::PerturbParams(BaseFloat stddev){
  CuMatrix<BaseFloat> temp_linear_params(linear_params_);
  temp_linear_params.SetRandn();
  linear_params_.AddMat(stddev, temp_linear_params);
  CuVector<BaseFloat> temp_bias_params(bias_params_);
  temp_bias_params.SetRandn();
  bias_params_.AddVec(stddev, temp_bias_params);
}

std::string RepeatedAffineComponent::Info() const {
  std::ostringstream stream;
  stream << UpdatableComponent::Info()
         << ", num-repeats=" << num_repeats_;
  PrintParameterStats(stream, "linear-params", linear_params_);
  PrintParameterStats(stream, "bias", bias_params_, true);
  return stream.str();
}

Component* RepeatedAffineComponent::Copy() const {
  RepeatedAffineComponent *ans = new RepeatedAffineComponent(*this);
  return ans;
}

BaseFloat RepeatedAffineComponent::DotProduct(const UpdatableComponent &other_in) const {
  const RepeatedAffineComponent *other =
      dynamic_cast<const RepeatedAffineComponent*>(&other_in);
  return TraceMatMat(linear_params_, other->linear_params_, kTrans)
                     + VecVec(bias_params_, other->bias_params_);
}

void RepeatedAffineComponent::Init(int32 input_dim, int32 output_dim, int32 num_repeats,
                                   BaseFloat param_stddev, BaseFloat bias_mean,
                                   BaseFloat bias_stddev) {
  KALDI_ASSERT(input_dim % num_repeats == 0 && output_dim % num_repeats == 0);
  linear_params_.Resize(output_dim / num_repeats, input_dim / num_repeats);
  bias_params_.Resize(output_dim / num_repeats);
  num_repeats_ = num_repeats;
  KALDI_ASSERT(output_dim > 0 && input_dim > 0 && param_stddev >= 0.0);
  linear_params_.SetRandn(); // sets to random normally distributed noise.
  linear_params_.Scale(param_stddev);
  bias_params_.SetRandn();
  bias_params_.Scale(bias_stddev);
  bias_params_.Add(bias_mean);
  SetNaturalGradientConfigs();
}


void RepeatedAffineComponent::InitFromConfig(ConfigLine *cfl) {
  bool ok = true;
  int32 num_repeats = num_repeats_;
  int32 input_dim = -1, output_dim = -1;
  InitLearningRatesFromConfig(cfl);
  ok = cfl->GetValue("num-repeats", &num_repeats) && ok;
  ok = cfl->GetValue("input-dim", &input_dim) && ok;
  ok = cfl->GetValue("output-dim", &output_dim) && ok;
  KALDI_ASSERT(input_dim % num_repeats == 0 &&
               "num-repeats must divide input-dim");
  KALDI_ASSERT(output_dim % num_repeats == 0 &&
               "num-repeats must divide output-dim");
  BaseFloat param_stddev = 1.0 / std::sqrt(input_dim / num_repeats),
      bias_mean = 0.0, bias_stddev = 0.0;
  cfl->GetValue("param-stddev", &param_stddev);
  cfl->GetValue("bias-mean", &bias_mean);
  cfl->GetValue("bias-stddev", &bias_stddev);
  Init(input_dim, output_dim,
       num_repeats, param_stddev, bias_mean, bias_stddev);
  if (cfl->HasUnusedValues())
    KALDI_ERR << "Could not process these elements in initializer: "
              << cfl->UnusedValues();
  if (!ok)
    KALDI_ERR << "Bad initializer " << cfl->WholeLine();
}

void* RepeatedAffineComponent::Propagate(const ComponentPrecomputedIndexes *indexes,
                                        const CuMatrixBase<BaseFloat> &in,
                                        CuMatrixBase<BaseFloat> *out) const {
  // we gave the kInputContiguous and kOutputContiguous flags-- check that they
  // are honored.
  KALDI_ASSERT(in.NumCols() == in.Stride() &&
               out->NumCols() == out->Stride() &&
               out->NumRows() == in.NumRows());

  int32 num_repeats = num_repeats_,
      num_rows = in.NumRows(),
      block_dim_out = linear_params_.NumRows(),
      block_dim_in = linear_params_.NumCols();

  CuSubMatrix<BaseFloat> in_reshaped(in.Data(), num_rows * num_repeats,
                                     block_dim_in, block_dim_in),
      out_reshaped(out->Data(), num_rows * num_repeats,
                   block_dim_out, block_dim_out);

  out_reshaped.CopyRowsFromVec(bias_params_);

  out_reshaped.AddMatMat(1.0, in_reshaped, kNoTrans,
                         linear_params_, kTrans, 1.0);
  return NULL;
}

void RepeatedAffineComponent::Backprop(const std::string &debug_info,
                                       const ComponentPrecomputedIndexes *indexes,
                                       const CuMatrixBase<BaseFloat> &in_value,
                                       const CuMatrixBase<BaseFloat> &, // out_value
                                       const CuMatrixBase<BaseFloat> &out_deriv,
                                       void *memo,
                                       Component *to_update_in,
                                       CuMatrixBase<BaseFloat> *in_deriv) const {
  KALDI_ASSERT(out_deriv.NumCols() == out_deriv.Stride() &&
       (in_value.NumCols() == 0 || in_value.NumCols() == in_value.Stride()) &&
               (!in_deriv || in_deriv->NumCols() == in_deriv->Stride()));

  RepeatedAffineComponent *to_update = dynamic_cast<RepeatedAffineComponent*>(
      to_update_in);

  // Propagate the derivative back to the input.
  // add with coefficient 1.0 since property kBackpropAdds is true.
  // If we wanted to add with coefficient 0.0 we'd need to zero the
  // in_deriv, in case of infinities.
  if (in_deriv) {
    int32 num_repeats = num_repeats_,
        num_rows = out_deriv.NumRows(),
        block_dim_out = linear_params_.NumRows(),
        block_dim_in = linear_params_.NumCols();

    CuSubMatrix<BaseFloat> in_deriv_reshaped(in_deriv->Data(),
                                             num_rows * num_repeats,
                                             block_dim_in, block_dim_in),
        out_deriv_reshaped(out_deriv.Data(),
                           num_rows * num_repeats,
                           block_dim_out, block_dim_out);
    in_deriv_reshaped.AddMatMat(1.0, out_deriv_reshaped, kNoTrans,
                                linear_params_, kNoTrans, 1.0);
  }

  // Next update the model (must do this 2nd so the derivatives we propagate are
  // accurate, in case this == to_update_in.)
  if (to_update != NULL)
    to_update->Update(in_value, out_deriv);
}

void RepeatedAffineComponent::Update(const CuMatrixBase<BaseFloat> &in_value,
                                     const CuMatrixBase<BaseFloat> &out_deriv) {
  KALDI_ASSERT(out_deriv.NumCols() == out_deriv.Stride() &&
               in_value.NumCols() == in_value.Stride() &&
               in_value.NumRows() == out_deriv.NumRows());


    int32 num_repeats = num_repeats_,
        num_rows = in_value.NumRows(),
        block_dim_out = linear_params_.NumRows(),
        block_dim_in = linear_params_.NumCols();

    CuSubMatrix<BaseFloat> in_value_reshaped(in_value.Data(),
                                             num_rows * num_repeats,
                                             block_dim_in, block_dim_in),
        out_deriv_reshaped(out_deriv.Data(),
                           num_rows * num_repeats,
                           block_dim_out, block_dim_out);


  linear_params_.AddMatMat(learning_rate_, out_deriv_reshaped, kTrans,
                           in_value_reshaped, kNoTrans, 1.0);
  bias_params_.AddRowSumMat(learning_rate_,
                            out_deriv_reshaped);
}

void RepeatedAffineComponent::Read(std::istream &is, bool binary) {
  // This Read function also works for NaturalGradientRepeatedAffineComponent.
  ReadUpdatableCommon(is, binary);  // read opening tag and learning rate.
  ExpectToken(is, binary, "<NumRepeats>");
  ReadBasicType(is, binary, &num_repeats_);
  ExpectToken(is, binary, "<LinearParams>");
  linear_params_.Read(is, binary);
  ExpectToken(is, binary, "<BiasParams>");
  bias_params_.Read(is, binary);
  if (PeekToken(is, binary) == 'I') {
    // for back compatibility; we don't write this here any
    // more as it's written and read in Write/ReadUpdatableCommon
    ExpectToken(is, binary, "<IsGradient>");
    ReadBasicType(is, binary, &is_gradient_);
  }
  ExpectToken(is, binary, std::string("</") + Type() + std::string(">"));
  SetNaturalGradientConfigs();
}

void RepeatedAffineComponent::Write(std::ostream &os, bool binary) const {
  // This Write function also works for NaturalGradientRepeatedAffineComponent.
  WriteUpdatableCommon(os, binary);  // Write opening tag and learning rate
  WriteToken(os, binary, "<NumRepeats>");
  WriteBasicType(os, binary, num_repeats_);
  WriteToken(os, binary, "<LinearParams>");
  linear_params_.Write(os, binary);
  WriteToken(os, binary, "<BiasParams>");
  bias_params_.Write(os, binary);
  // write closing token.
  WriteToken(os, binary, std::string("</") + Type() + std::string(">"));
}

int32 RepeatedAffineComponent::NumParameters() const {
  // Note: unlike AffineComponent, InputDim() & OutputDim() are not used here and below,
  // for they are multipled by num_repeats_.
  return linear_params_.NumCols() * linear_params_.NumRows() + bias_params_.Dim();
}

void RepeatedAffineComponent::Vectorize(VectorBase<BaseFloat> *params) const {
  KALDI_ASSERT(params->Dim() == this->NumParameters());
  params->Range(0, linear_params_.NumCols() * linear_params_.NumRows()).CopyRowsFromMat(linear_params_);
  params->Range(linear_params_.NumCols() * linear_params_.NumRows(),
                bias_params_.Dim()).CopyFromVec(bias_params_);
}

void RepeatedAffineComponent::UnVectorize(const VectorBase<BaseFloat> &params) {
  KALDI_ASSERT(params.Dim() == this->NumParameters());
  linear_params_.CopyRowsFromVec(params.Range(0, linear_params_.NumCols() * linear_params_.NumRows()));
  bias_params_.CopyFromVec(params.Range(linear_params_.NumCols() * linear_params_.NumRows(),
                                        bias_params_.Dim()));
}

void NaturalGradientRepeatedAffineComponent::SetNaturalGradientConfigs() {
  int32 rank_in = 40;
  int32 input_dim = linear_params_.NumCols();
  if (rank_in > input_dim / 2)
    rank_in = input_dim / 2;
  if (rank_in < 1)
    rank_in = 1;
  preconditioner_in_.SetRank(rank_in);
  preconditioner_in_.SetUpdatePeriod(4);
}

NaturalGradientRepeatedAffineComponent::NaturalGradientRepeatedAffineComponent(
    const NaturalGradientRepeatedAffineComponent &other):
    RepeatedAffineComponent(other),
    preconditioner_in_(other.preconditioner_in_) { }

// virtual
Component* NaturalGradientRepeatedAffineComponent::Copy() const {
  return new NaturalGradientRepeatedAffineComponent(*this);
}

void NaturalGradientRepeatedAffineComponent::Update(
    const CuMatrixBase<BaseFloat> &in_value,
    const CuMatrixBase<BaseFloat> &out_deriv) {
  KALDI_ASSERT(out_deriv.NumCols() == out_deriv.Stride() &&
               in_value.NumCols() == in_value.Stride() &&
               in_value.NumRows() == out_deriv.NumRows());

  int32 num_repeats = num_repeats_,
      num_rows = in_value.NumRows(),
      block_dim_out = linear_params_.NumRows(),
      block_dim_in = linear_params_.NumCols();

  CuSubMatrix<BaseFloat> in_value_reshaped(in_value.Data(),
                                           num_rows * num_repeats,
                                           block_dim_in, block_dim_in),
        out_deriv_reshaped(out_deriv.Data(),
                           num_rows * num_repeats,
                           block_dim_out, block_dim_out);

  CuVector<BaseFloat> bias_deriv(block_dim_out);
  bias_deriv.AddRowSumMat(1.0, out_deriv_reshaped);

  CuMatrix<BaseFloat> deriv(block_dim_out,
                            block_dim_in + 1);
  deriv.ColRange(0, block_dim_in).AddMatMat(
      1.0, out_deriv_reshaped, kTrans,
      in_value_reshaped, kNoTrans, 1.0);
  deriv.CopyColFromVec(bias_deriv, block_dim_in);

  BaseFloat scale = 1.0;
  if (!is_gradient_) {
    try {
      // Only apply the preconditioning/natural-gradient if we're not computing
      // the exact gradient.
      preconditioner_in_.PreconditionDirections(&deriv, NULL, &scale);
    } catch (...) {
      int32 num_bad_rows = 0;
      for (int32 i = 0; i < out_deriv.NumRows(); i++) {
        BaseFloat f = out_deriv.Row(i).Sum();
        if (!(f - f == 0)) num_bad_rows++;
      }
      KALDI_ERR << "Preonditioning failed, in_value sum is "
                << in_value.Sum() << ", out_deriv sum is " << out_deriv.Sum()
                << ", out_deriv has " << num_bad_rows << " bad rows.";
    }
  }
  linear_params_.AddMat(learning_rate_ * scale,
                        deriv.ColRange(0, block_dim_in));
  bias_deriv.CopyColFromMat(deriv, block_dim_in);
  bias_params_.AddVec(learning_rate_ * scale, bias_deriv);
}

BlockAffineComponent::BlockAffineComponent(const BlockAffineComponent &other) :
  UpdatableComponent(other),
  linear_params_(other.linear_params_),
  bias_params_(other.bias_params_),
  num_blocks_(other.num_blocks_) {}

BlockAffineComponent::BlockAffineComponent(const RepeatedAffineComponent &rac) :
  UpdatableComponent(rac),
  linear_params_(rac.num_repeats_ * rac.linear_params_.NumRows(),
                 rac.linear_params_.NumCols(), kUndefined),
  bias_params_(rac.num_repeats_ * rac.linear_params_.NumRows(), kUndefined),
  num_blocks_(rac.num_repeats_) {
  // copy rac's linear_params_ and bias_params_ to this.
  int32 num_rows_in_block = rac.linear_params_.NumRows();
  for(int32 block_counter = 0; block_counter < num_blocks_; block_counter++) {
    int32 row_offset = block_counter * num_rows_in_block;
    CuSubMatrix<BaseFloat> block = this->linear_params_.RowRange(row_offset,
                                                                 num_rows_in_block);
    block.CopyFromMat(rac.linear_params_);
    CuSubVector<BaseFloat> block_bias = this->bias_params_.Range(row_offset,
                                                                 num_rows_in_block);
    block_bias.CopyFromVec(rac.bias_params_);
  }
}

Component* BlockAffineComponent::Copy() const {
  BlockAffineComponent *ans = new BlockAffineComponent(*this);
  return ans;
}

std::string BlockAffineComponent::Info() const {
  std::ostringstream stream;
  stream << UpdatableComponent::Info()
         << ", num-blocks=" << num_blocks_;
  PrintParameterStats(stream, "linear-params", linear_params_);
  PrintParameterStats(stream, "bias", bias_params_, true);
  return stream.str();
}

void BlockAffineComponent::Init(int32 input_dim,
                                int32 output_dim, int32 num_blocks,
                                BaseFloat param_stddev, BaseFloat bias_mean,
                                BaseFloat bias_stddev) {
  KALDI_ASSERT(input_dim > 0 && output_dim > 0 && num_blocks >= 1);
  KALDI_ASSERT(output_dim % num_blocks == 0 && input_dim % num_blocks == 0);
  const int32 num_columns_per_block = input_dim / num_blocks;
  linear_params_.Resize(output_dim, num_columns_per_block);
  bias_params_.Resize(output_dim);
  KALDI_ASSERT(param_stddev >= 0.0 && bias_stddev >= 0.0);
  linear_params_.SetRandn();
  linear_params_.Scale(param_stddev);
  bias_params_.SetRandn();
  bias_params_.Scale(bias_stddev);
  bias_params_.Add(bias_mean);
  num_blocks_ = num_blocks;
}

void BlockAffineComponent::InitFromConfig(ConfigLine *cfl) {
  int32 input_dim = -1, output_dim = -1, num_blocks = -1;
  if(!cfl->GetValue("input-dim", &input_dim) ||
     !cfl->GetValue("output-dim", &output_dim) ||
     !cfl->GetValue("num-blocks", &num_blocks))
    KALDI_ERR << "Invalid initializer for layer of type "
              << Type() << ": \"" << cfl->WholeLine() << "\"";
  InitLearningRatesFromConfig(cfl);
  BaseFloat param_stddev = 1.0 / std::sqrt(input_dim / num_blocks),
      bias_mean = 0.0, bias_stddev = 1.0;
  cfl->GetValue("param-stddev", &param_stddev);
  cfl->GetValue("bias-stddev", &bias_stddev);
  cfl->GetValue("bias-mean", &bias_mean);

  if (cfl->HasUnusedValues())
    KALDI_ERR << "Invalid initializer for layer of type "
              << Type() << ": \"" << cfl->WholeLine() << "\"";

  Init(input_dim, output_dim, num_blocks,
       param_stddev, bias_mean, bias_stddev);
}

void* BlockAffineComponent::Propagate(const ComponentPrecomputedIndexes *indexes,
                                     const CuMatrixBase<BaseFloat> &in,
                                     CuMatrixBase<BaseFloat> *out) const {
  out->CopyRowsFromVec(bias_params_);
  // block_dimension is both the number of columns, and the number of rows,
  // of a block.
  int32 num_rows_in_block = linear_params_.NumRows() / num_blocks_;
  int32 num_cols_in_block = linear_params_.NumCols();
  std::vector<CuSubMatrix<BaseFloat> *> in_batch, out_batch,
    linear_params_batch;
  for(int block_counter = 0; block_counter < num_blocks_; block_counter++) {
    CuSubMatrix<BaseFloat> *in_block =
      new CuSubMatrix<BaseFloat>(in.ColRange(block_counter * num_cols_in_block,
                                   num_cols_in_block));
    in_batch.push_back(in_block);

    CuSubMatrix<BaseFloat> *out_block =
      new CuSubMatrix<BaseFloat>(out->ColRange(block_counter * num_rows_in_block,
                                    num_rows_in_block));
    out_batch.push_back(out_block);

    CuSubMatrix<BaseFloat> *linear_params_block =
      new CuSubMatrix<BaseFloat>(linear_params_.RowRange(block_counter * num_rows_in_block,
                                              num_rows_in_block));
    linear_params_batch.push_back(linear_params_block);
  }
  AddMatMatBatched<BaseFloat>(1.0, out_batch, in_batch, kNoTrans,
                              linear_params_batch, kTrans, 1.0);

  DeletePointers(&in_batch);
  DeletePointers(&out_batch);
  DeletePointers(&linear_params_batch);
  return NULL;
}

void BlockAffineComponent::Backprop(const std::string &debug_info,
                                    const ComponentPrecomputedIndexes *indexes,
                                    const CuMatrixBase<BaseFloat> &in_value,
                                    const CuMatrixBase<BaseFloat> &, // out_value
                                    const CuMatrixBase<BaseFloat> &out_deriv,
                                    void *memo,
                                    Component *to_update_in,
                                    CuMatrixBase<BaseFloat> *in_deriv) const {
  BlockAffineComponent *to_update = dynamic_cast<BlockAffineComponent*>(to_update_in);

  const int32 num_rows_in_block = linear_params_.NumRows() / num_blocks_;
  const int32 num_cols_in_block = linear_params_.NumCols();

  // Propagate the derivative back to the input.
  // add with coefficient 1.0 since property kBackpropAdds is true.
  // If we wanted to add with coefficient 0.0 we'd need to zero the
  // in_deriv, in case of infinities.
  if (in_deriv) {
    std::vector<CuSubMatrix<BaseFloat> *> in_deriv_batch, out_deriv_batch, linear_params_batch;

    for(int block_counter = 0; block_counter < num_blocks_; block_counter++) {
      CuSubMatrix<BaseFloat> *in_deriv_block =
        new CuSubMatrix<BaseFloat>(in_deriv->ColRange(block_counter * num_cols_in_block,
                                                      num_cols_in_block));
      in_deriv_batch.push_back(in_deriv_block);

      CuSubMatrix<BaseFloat> *out_deriv_block =
        new CuSubMatrix<BaseFloat>(out_deriv.ColRange(block_counter * num_rows_in_block,
                                                       num_rows_in_block));
      out_deriv_batch.push_back(out_deriv_block);

      CuSubMatrix<BaseFloat> *linear_params_block =
        new CuSubMatrix<BaseFloat>(linear_params_.RowRange(block_counter * num_rows_in_block,
                                                          num_rows_in_block));
      linear_params_batch.push_back(linear_params_block);
    }

    AddMatMatBatched<BaseFloat>(1.0, in_deriv_batch, out_deriv_batch, kNoTrans,
                                linear_params_batch, kNoTrans, 1.0);

    DeletePointers(&in_deriv_batch);
    DeletePointers(&out_deriv_batch);
    DeletePointers(&linear_params_batch);
  }

  if (to_update != NULL) {

    { // linear params update

      std::vector<CuSubMatrix<BaseFloat> *> in_value_batch,
        out_deriv_batch, linear_params_batch;

      for (int block_counter = 0; block_counter < num_blocks_; block_counter++) {
        CuSubMatrix<BaseFloat> *in_value_block =
          new CuSubMatrix<BaseFloat>(in_value.ColRange(block_counter * num_cols_in_block,
                                                       num_cols_in_block));
        in_value_batch.push_back(in_value_block);

        CuSubMatrix<BaseFloat> *out_deriv_block =
          new CuSubMatrix<BaseFloat>(out_deriv.ColRange(block_counter * num_rows_in_block,
                                                        num_rows_in_block));
        out_deriv_batch.push_back(out_deriv_block);

        CuSubMatrix<BaseFloat> *linear_params_block =
          new CuSubMatrix<BaseFloat>(to_update->linear_params_.RowRange(block_counter * num_rows_in_block,
                                                                        num_rows_in_block));
        linear_params_batch.push_back(linear_params_block);
      }

      AddMatMatBatched<BaseFloat>(to_update->learning_rate_,
                                  linear_params_batch,
                                  out_deriv_batch, kTrans,
                                  in_value_batch, kNoTrans, 1.0);

      DeletePointers(&in_value_batch);
      DeletePointers(&out_deriv_batch);
      DeletePointers(&linear_params_batch);
    } // end linear params update

    { // bias update
      to_update->bias_params_.AddRowSumMat(to_update->learning_rate_,
                                           out_deriv, 1.0);
    } // end bias update
  }
}

void BlockAffineComponent::Scale(BaseFloat scale) {
  if (scale == 0.0) {
    linear_params_.SetZero();
    bias_params_.SetZero();
  } else {
    linear_params_.Scale(scale);
    bias_params_.Scale(scale);
  }
}

void BlockAffineComponent::Add(BaseFloat alpha, const Component &other_in) {
  const BlockAffineComponent *other =
    dynamic_cast<const BlockAffineComponent *>(&other_in);
  KALDI_ASSERT(other != NULL);
  linear_params_.AddMat(alpha, other->linear_params_);
  bias_params_.AddVec(alpha, other->bias_params_);
}

void BlockAffineComponent::PerturbParams(BaseFloat stddev) {
  CuMatrix<BaseFloat> temp_linear_params(linear_params_);
  temp_linear_params.SetRandn();
  linear_params_.AddMat(stddev, temp_linear_params);

  CuVector<BaseFloat> temp_bias_params(bias_params_);
  temp_bias_params.SetRandn();
  bias_params_.AddVec(stddev, temp_bias_params);
}

BaseFloat BlockAffineComponent::DotProduct(const UpdatableComponent &other_in) const {
  const BlockAffineComponent *other =
    dynamic_cast<const BlockAffineComponent*>(&other_in);
  return TraceMatMat(linear_params_, other->linear_params_, kTrans) +
    VecVec(bias_params_, other->bias_params_);
}

void BlockAffineComponent::Read(std::istream &is, bool binary) {
  ReadUpdatableCommon(is, binary);  // read opening tag and learning rate.
  ExpectToken(is, binary, "<NumBlocks>");
  ReadBasicType(is, binary, &num_blocks_);
  ExpectToken(is, binary, "<LinearParams>");
  linear_params_.Read(is, binary);
  ExpectToken(is, binary, "<BiasParams>");
  bias_params_.Read(is, binary);
  if (PeekToken(is, binary) == 'I') {
    // for back compatibility; we don't write this here any
    // more as it's written and read in Write/ReadUpdatableCommon
    ExpectToken(is, binary, "<IsGradient>");
    ReadBasicType(is, binary, &is_gradient_);
  }
  ExpectToken(is, binary, "</BlockAffineComponent>");
}

void BlockAffineComponent::Write(std::ostream &os, bool binary) const {
  WriteUpdatableCommon(os, binary);  // Write opening tag and learning rate
  WriteToken(os, binary, "<NumBlocks>");
  WriteBasicType(os, binary, num_blocks_);
  WriteToken(os, binary, "<LinearParams>");
  linear_params_.Write(os, binary);
  WriteToken(os, binary, "<BiasParams>");
  bias_params_.Write(os, binary);
  WriteToken(os, binary, "</BlockAffineComponent>");
}

int32 BlockAffineComponent::NumParameters() const {
  return linear_params_.NumCols() * linear_params_.NumRows() + bias_params_.Dim();
}

void BlockAffineComponent::Vectorize(VectorBase<BaseFloat> *params) const {
  KALDI_ASSERT(params->Dim() == this->NumParameters());
  int32 num_linear_params = linear_params_.NumCols() * linear_params_.NumRows();
  int32 num_bias_params = bias_params_.Dim();
  params->Range(0, num_linear_params).CopyRowsFromMat(linear_params_);
  params->Range(num_linear_params, num_bias_params).CopyFromVec(bias_params_);
}

void BlockAffineComponent::UnVectorize(const VectorBase<BaseFloat> &params) {
  KALDI_ASSERT(params.Dim() == this->NumParameters());
  int32 num_linear_params = linear_params_.NumCols() * linear_params_.NumRows();
  int32 num_bias_params = bias_params_.Dim();
  linear_params_.CopyRowsFromVec(params.Range(0, num_linear_params));
  bias_params_.CopyFromVec(params.Range(num_linear_params, num_bias_params));
}

void PerElementScaleComponent::Scale(BaseFloat scale) {
  if (scale == 0.0) {
    scales_.SetZero();
  } else {
    scales_.Scale(scale);
  }
}

void PerElementScaleComponent::Add(BaseFloat alpha,
                                   const Component &other_in) {
  const PerElementScaleComponent *other =
      dynamic_cast<const PerElementScaleComponent*>(&other_in);
  KALDI_ASSERT(other != NULL);
  scales_.AddVec(alpha, other->scales_);
}

PerElementScaleComponent::PerElementScaleComponent(
    const PerElementScaleComponent &component):
    UpdatableComponent(component),
    scales_(component.scales_) { }

void PerElementScaleComponent::PerturbParams(BaseFloat stddev) {
  CuVector<BaseFloat> temp_scales(scales_.Dim(), kUndefined);
  temp_scales.SetRandn();
  scales_.AddVec(stddev, temp_scales);
}

std::string PerElementScaleComponent::Info() const {
  std::ostringstream stream;
  stream << UpdatableComponent::Info()
         << ", scales-min=" << scales_.Min()
         << ", scales-max=" << scales_.Max();
  PrintParameterStats(stream, "scales", scales_, true);
  return stream.str();
}

Component* PerElementScaleComponent::Copy() const {
  return new PerElementScaleComponent(*this);
}

BaseFloat PerElementScaleComponent::DotProduct(
    const UpdatableComponent &other_in) const {
  const PerElementScaleComponent *other =
      dynamic_cast<const PerElementScaleComponent*>(&other_in);
  return VecVec(scales_, other->scales_);
}

void PerElementScaleComponent::Init(int32 dim,
                                    BaseFloat param_mean,
                                    BaseFloat param_stddev) {
  KALDI_ASSERT(dim > 0 && param_stddev >= 0.0);
  scales_.Resize(dim);
  scales_.SetRandn();
  scales_.Scale(param_stddev);
  scales_.Add(param_mean);
}

void PerElementScaleComponent::Init(std::string vector_filename) {
  CuVector<BaseFloat> vec;
  ReadKaldiObject(vector_filename, &vec); // will abort on failure.
  scales_.Resize(vec.Dim());
  scales_.CopyFromVec(vec);
}

void PerElementScaleComponent::InitFromConfig(ConfigLine *cfl) {
  std::string vector_filename;
  int32 dim = -1;
  InitLearningRatesFromConfig(cfl);
  if (cfl->GetValue("vector", &vector_filename)) {
    Init(vector_filename);
    if (cfl->GetValue("dim", &dim))
      KALDI_ASSERT(dim == InputDim() &&
                   "input-dim mismatch vs. vector.");
  } else {
    if(!cfl->GetValue("dim", &dim))
      KALDI_ERR << "'dim' not provided in the config line.";
    BaseFloat param_mean = 1.0, param_stddev = 0.0;
    cfl->GetValue("param-mean", &param_mean);
    cfl->GetValue("param-stddev", &param_stddev);
    Init(dim, param_mean, param_stddev);
  }
  if (cfl->HasUnusedValues())
    KALDI_ERR << "Could not process these elements in initializer: "
              << cfl->UnusedValues();
}

void* PerElementScaleComponent::Propagate(
    const ComponentPrecomputedIndexes *indexes,
    const CuMatrixBase<BaseFloat> &in,
    CuMatrixBase<BaseFloat> *out) const {
  out->CopyFromMat(in);
  out->MulColsVec(scales_);
  return NULL;
}

void PerElementScaleComponent::UpdateSimple(
    const CuMatrixBase<BaseFloat> &in_value,
    const CuMatrixBase<BaseFloat> &out_deriv) {
  scales_.AddDiagMatMat(learning_rate_, out_deriv, kTrans,
                        in_value, kNoTrans, 1.0);
}

void PerElementScaleComponent::Backprop(
    const std::string &debug_info,
    const ComponentPrecomputedIndexes *indexes,
    const CuMatrixBase<BaseFloat> &in_value,
    const CuMatrixBase<BaseFloat> &, // out_value
    const CuMatrixBase<BaseFloat> &out_deriv,
    void *memo,
    Component *to_update_in,
    CuMatrixBase<BaseFloat> *in_deriv) const {
  PerElementScaleComponent *to_update =
      dynamic_cast<PerElementScaleComponent*>(to_update_in);

  if (in_deriv) {
    // Propagate the derivative back to the input.
    in_deriv->CopyFromMat(out_deriv);
    in_deriv->MulColsVec(scales_);
  }

  if (to_update != NULL) {
    // Next update the model (must do this 2nd so the derivatives we propagate
    // are accurate, in case this == to_update_in.)
    if (to_update->is_gradient_)
      to_update->UpdateSimple(in_value, out_deriv);
    else  // the call below is to a virtual function that may be re-implemented
      to_update->Update(debug_info, in_value, out_deriv);  // by child classes.
  }
}

void PerElementScaleComponent::Read(std::istream &is, bool binary) {
  ReadUpdatableCommon(is, binary);  // Read opening tag and learning rate.
  ExpectToken(is, binary, "<Params>");
  scales_.Read(is, binary);
  if (PeekToken(is, binary) == 'I') {
    // for back compatibility; we don't write this here any
    // more as it's written and read in Write/ReadUpdatableCommon
    ExpectToken(is, binary, "<IsGradient>");
    ReadBasicType(is, binary, &is_gradient_);
  }
  ExpectToken(is, binary, "</PerElementScaleComponent>");
}

void PerElementScaleComponent::Write(std::ostream &os, bool binary) const {
  WriteUpdatableCommon(os, binary);  // Write opening tag and learning rate.
  WriteToken(os, binary, "<Params>");
  scales_.Write(os, binary);
  WriteToken(os, binary, "</PerElementScaleComponent>");
}

int32 PerElementScaleComponent::NumParameters() const {
  return InputDim();
}

void PerElementScaleComponent::Vectorize(VectorBase<BaseFloat> *params) const {
  params->CopyFromVec(scales_);
}

void PerElementScaleComponent::UnVectorize(
    const VectorBase<BaseFloat> &params) {
  scales_.CopyFromVec(params);
}

void PerElementOffsetComponent::Scale(BaseFloat scale) {
  if (scale == 0.0) {
    offsets_.SetZero();
  } else {
    offsets_.Scale(scale);
  }
}


void PerElementOffsetComponent::Add(BaseFloat alpha,
                                   const Component &other_in) {
  const PerElementOffsetComponent *other =
      dynamic_cast<const PerElementOffsetComponent*>(&other_in);
  KALDI_ASSERT(other != NULL);
  offsets_.AddVec(alpha, other->offsets_);
}

PerElementOffsetComponent::PerElementOffsetComponent(
    const PerElementOffsetComponent &component):
    UpdatableComponent(component),
    offsets_(component.offsets_),
    dim_(component.dim_),
    use_natural_gradient_(component.use_natural_gradient_),
    preconditioner_(component.preconditioner_) { }

void PerElementOffsetComponent::PerturbParams(BaseFloat stddev) {
  CuVector<BaseFloat> temp_offsets(offsets_.Dim(), kUndefined);
  temp_offsets.SetRandn();
  offsets_.AddVec(stddev, temp_offsets);
}

std::string PerElementOffsetComponent::Info() const {
  std::ostringstream stream;
  stream << UpdatableComponent::Info()
         << ", offsets-min=" << offsets_.Min()
         << ", offsets-max=" << offsets_.Max()
         << ", block-dim=" << offsets_.Dim()
         << ", use-natural-gradient="
         << (use_natural_gradient_ ? "true" : "false");
  PrintParameterStats(stream, "offsets", offsets_, true);
  return stream.str();
}

Component* PerElementOffsetComponent::Copy() const {
  return new PerElementOffsetComponent(*this);
}

BaseFloat PerElementOffsetComponent::DotProduct(
    const UpdatableComponent &other_in) const {
  const PerElementOffsetComponent *other =
      dynamic_cast<const PerElementOffsetComponent*>(&other_in);
  return VecVec(offsets_, other->offsets_);
}


void PerElementOffsetComponent::InitFromConfig(ConfigLine *cfl) {
  std::string vector_filename;
  InitLearningRatesFromConfig(cfl);
  if (cfl->GetValue("vector", &vector_filename)) {
    ReadKaldiObject(vector_filename, &offsets_);
    dim_ = offsets_.Dim();  // if dim is not supplied, it defaults to this.
    cfl->GetValue("dim", &dim_);
    if (dim_ <= 0 || offsets_.Dim() % dim_ != 0)
      KALDI_ERR << "Invalid dimension dim=" << dim_;
  } else {
    if(!cfl->GetValue("dim", &dim_))
      KALDI_ERR << "'dim' not provided in the config line.";
    if (dim_ <= 0)
      KALDI_ERR << "Invalid dimension dim=" << dim_;
    BaseFloat param_mean = 0.0, param_stddev = 0.0;
    cfl->GetValue("param-mean", &param_mean);
    cfl->GetValue("param-stddev", &param_stddev);
    int32 block_dim = dim_;
    cfl->GetValue("block-dim", &block_dim);
    if (block_dim <= 0 || dim_ % block_dim !=  0)
      KALDI_ERR << "Invalid value block-dim=" << block_dim;
    offsets_.Resize(block_dim);
    offsets_.SetRandn();
    offsets_.Scale(param_stddev);
    offsets_.Add(param_mean);
  }
  use_natural_gradient_ = true;
  cfl->GetValue("use-natural-gradient", &use_natural_gradient_);
  if (cfl->HasUnusedValues())
    KALDI_ERR << "Could not process these elements in initializer: "
              << cfl->UnusedValues();
  // For now you can't modify these defaults of the natural gradient.
  // This code must be kept in sync with the code in Read().
  preconditioner_.SetRank(20);
  preconditioner_.SetUpdatePeriod(4);
}

void* PerElementOffsetComponent::Propagate(
    const ComponentPrecomputedIndexes *indexes,
    const CuMatrixBase<BaseFloat> &in,
    CuMatrixBase<BaseFloat> *out) const {
  if (in.Data() != out->Data())
    out->CopyFromMat(in);
  if (dim_ == offsets_.Dim()) {
    out->AddVecToRows(1.0, offsets_);
  } else {
    KALDI_ASSERT(out->Stride() == out->NumCols());
    int32 block_dim = offsets_.Dim(), multiple = dim_ / block_dim,
        num_rows = out->NumRows() * multiple;
    CuSubMatrix<BaseFloat> out_rearranged(out->Data(), num_rows,
                                          block_dim, block_dim);
    out_rearranged.AddVecToRows(1.0, offsets_);
  }
  return NULL;
}

void PerElementOffsetComponent::Backprop(
    const std::string &debug_info,
    const ComponentPrecomputedIndexes *indexes,
    const CuMatrixBase<BaseFloat> &, // in_value
    const CuMatrixBase<BaseFloat> &, // out_value
    const CuMatrixBase<BaseFloat> &out_deriv,
    void *memo,
    Component *to_update_in,
    CuMatrixBase<BaseFloat> *in_deriv) const {
  PerElementOffsetComponent *to_update =
      dynamic_cast<PerElementOffsetComponent*>(to_update_in);

  if (in_deriv && in_deriv->Data() != out_deriv.Data()) {
    // Propagate the derivative back to the input.
    in_deriv->CopyFromMat(out_deriv);
  }

  if (to_update != NULL) {
    // we may have to reshape out_deriv, if "block-dim" was set
    // in the config file when initializing the object, leading
    // to dim_ being a multiple >1 of offset_.Dim().
    // To avoid having separate code paths we create a sub-matrix
    // in any case, but this may just be a copy of out_deriv.
    int32 block_dim = offsets_.Dim(), multiple = dim_ / block_dim,
        block_stride = (multiple == 1 ? out_deriv.Stride() : block_dim),
        num_rows = out_deriv.NumRows() * multiple;
    KALDI_ASSERT(multiple == 1 || out_deriv.Stride() == out_deriv.NumCols());
    CuSubMatrix<BaseFloat> out_deriv_reshaped(out_deriv.Data(), num_rows,
                                              block_dim, block_stride);
    if (!to_update->use_natural_gradient_ || to_update->is_gradient_) {
      KALDI_LOG << "Using non-NG update, lr = " << to_update->learning_rate_;
      to_update->offsets_.AddRowSumMat(to_update->learning_rate_,
                                       out_deriv_reshaped);
    } else {
      KALDI_LOG << "Using NG update, lr = " << to_update->learning_rate_;
      // make a copy as we don't want to modify the data of 'out_deriv', which
      // was const (even though CuSubMatrix does not respect const-ness in
      // this scenario)
      CuMatrix<BaseFloat> out_deriv_copy(out_deriv_reshaped);
      BaseFloat scale = 1.0;
      to_update->preconditioner_.PreconditionDirections(&out_deriv_copy, NULL,
                                                        &scale);
      to_update->offsets_.AddRowSumMat(scale * to_update->learning_rate_,
                                       out_deriv_copy);
    }
  }
}

void PerElementOffsetComponent::Read(std::istream &is, bool binary) {
  ReadUpdatableCommon(is, binary);  // Read opening tag and learning rate
  ExpectToken(is, binary, "<Offsets>");
  offsets_.Read(is, binary);
  if (PeekToken(is, binary) == 'I') {
    // for back compatibility; we don't write this here any
    // more as it's written and read in Write/ReadUpdatableCommon
    ExpectToken(is, binary, "<IsGradient>");
    ReadBasicType(is, binary, &is_gradient_);
  }
  if (PeekToken(is, binary) != '/') {
    ExpectToken(is, binary, "<Dim>");
    ReadBasicType(is, binary, &dim_);
    ExpectToken(is, binary, "<UseNaturalGradient>");
    ReadBasicType(is, binary, &use_natural_gradient_);
  } else {
    dim_ = offsets_.Dim();
    use_natural_gradient_ = true;
  }
  // For now you can't modify these defaults of the natural gradient.
  // This code must be kept in sync with the code in InitFromConfig().
  preconditioner_.SetRank(20);
  preconditioner_.SetUpdatePeriod(4);
  ExpectToken(is, binary, "</PerElementOffsetComponent>");
}

void PerElementOffsetComponent::Write(std::ostream &os, bool binary) const {
  WriteUpdatableCommon(os, binary);  // Write opening tag and learning rate
  WriteToken(os, binary, "<Offsets>");
  offsets_.Write(os, binary);
  WriteToken(os, binary, "<Dim>");
  WriteBasicType(os, binary, dim_);
  WriteToken(os, binary, "<UseNaturalGradient>");
  WriteBasicType(os, binary, use_natural_gradient_);
  WriteToken(os, binary, "</PerElementOffsetComponent>");
}

int32 PerElementOffsetComponent::NumParameters() const {
  return offsets_.Dim();
}

void PerElementOffsetComponent::Vectorize(VectorBase<BaseFloat> *params) const {
  params->CopyFromVec(offsets_);
}

void PerElementOffsetComponent::UnVectorize(
    const VectorBase<BaseFloat> &params) {
  offsets_.CopyFromVec(params);
}

std::string ScaleAndOffsetComponent::Info() const {
  std::ostringstream stream;
  stream << UpdatableComponent::Info()
         << ", rank=" << scale_preconditioner_.GetRank();
  if (dim_ != scales_.Dim())
    stream << ", block-size=" << scales_.Dim();
  PrintParameterStats(stream, "scales", scales_, true);
  PrintParameterStats(stream, "offsets", offsets_, true);
  return stream.str();
}

void ScaleAndOffsetComponent::InitFromConfig(ConfigLine *cfl) {

  InitLearningRatesFromConfig(cfl);
  if (!cfl->GetValue("dim", &dim_) || dim_ <= 0) {
    KALDI_ERR << "Dimension 'dim' must be specified and >0: "
              << cfl->WholeLine();
  }
  use_natural_gradient_ = true;
  cfl->GetValue("use-natural-gradient", &use_natural_gradient_);
  int32 block_dim = dim_,
      rank = 20;
  cfl->GetValue("block-dim", &block_dim);
  if (block_dim <= 0 || dim_ % block_dim != 0) {
    KALDI_ERR << "Invalid block-dim: " << cfl->WholeLine();
  }
  cfl->GetValue("rank", &rank);
  scales_.Resize(block_dim);
  scales_.Set(1.0);
  offsets_.Resize(block_dim);
  // offsets are all zero when initialized.
  if (cfl->HasUnusedValues())
    KALDI_ERR << "Could not process these elements in initializer: "
              << cfl->UnusedValues();
  offset_preconditioner_.SetRank(rank);
  scale_preconditioner_.SetRank(rank);
  // the update period can't be configured for now; we'll add an option if we
  // want to.
  offset_preconditioner_.SetUpdatePeriod(4);
  scale_preconditioner_.SetUpdatePeriod(4);
}

void ScaleAndOffsetComponent::Read(std::istream &is, bool binary) {
  ReadUpdatableCommon(is, binary);  // Read opening tag and learning rate
  ExpectToken(is, binary, "<Dim>");
  ReadBasicType(is, binary, &dim_);
  ExpectToken(is, binary, "<Scales>");
  scales_.Read(is, binary);
  ExpectToken(is, binary, "<Offsets>");
  offsets_.Read(is, binary);
  ExpectToken(is, binary, "<UseNaturalGradient>");
  ReadBasicType(is, binary, &use_natural_gradient_);
  int32 rank;
  ExpectToken(is, binary, "<Rank>");
  ReadBasicType(is, binary, &rank);
  scale_preconditioner_.SetRank(rank);
  offset_preconditioner_.SetRank(rank);
  ExpectToken(is, binary, "</ScaleAndOffsetComponent>");
}

void ScaleAndOffsetComponent::Write(std::ostream &os, bool binary) const {
  WriteUpdatableCommon(os, binary);  // Write opening tag and learning rate
  WriteToken(os, binary, "<Dim>");
  WriteBasicType(os, binary, dim_);
  WriteToken(os, binary, "<Scales>");
  scales_.Write(os, binary);
  WriteToken(os, binary, "<Offsets>");
  offsets_.Write(os, binary);
  WriteToken(os, binary, "<UseNaturalGradient>");
  WriteBasicType(os, binary, use_natural_gradient_);
  WriteToken(os, binary, "<Rank>");
  WriteBasicType(os, binary, scale_preconditioner_.GetRank());
  WriteToken(os, binary, "</ScaleAndOffsetComponent>");
}

void ScaleAndOffsetComponent::Scale(BaseFloat scale) {
  if (scale == 0.0) {
    scales_.SetZero();
    offsets_.SetZero();
  } else {
    scales_.Scale(scale);
    offsets_.Scale(scale);
  }
}

void ScaleAndOffsetComponent::Add(BaseFloat alpha,
                                  const Component &other_in) {
  const ScaleAndOffsetComponent *other =
      dynamic_cast<const ScaleAndOffsetComponent*>(&other_in);
  KALDI_ASSERT(other != NULL);
  scales_.AddVec(alpha, other->scales_);
  offsets_.AddVec(alpha, other->offsets_);
}

ScaleAndOffsetComponent::ScaleAndOffsetComponent(
    const ScaleAndOffsetComponent &component):
    UpdatableComponent(component),
    dim_(component.dim_),
    scales_(component.scales_),
    offsets_(component.offsets_),
    use_natural_gradient_(component.use_natural_gradient_),
    scale_preconditioner_(component.scale_preconditioner_),
    offset_preconditioner_(component.offset_preconditioner_) { }

void ScaleAndOffsetComponent::PerturbParams(BaseFloat stddev) {
  CuVector<BaseFloat> temp(scales_.Dim(), kUndefined);
  temp.SetRandn();
  scales_.AddVec(stddev, temp);
  temp.SetRandn();
  offsets_.AddVec(stddev, temp);
}

BaseFloat ScaleAndOffsetComponent::DotProduct(
    const UpdatableComponent &other_in) const {
  const ScaleAndOffsetComponent *other =
      dynamic_cast<const ScaleAndOffsetComponent*>(&other_in);
  return VecVec(other->scales_, scales_) + VecVec(other->offsets_, offsets_);
}

void ScaleAndOffsetComponent::Vectorize(VectorBase<BaseFloat> *params) const {
  int32 dim = scales_.Dim();
  params->Range(0, dim).CopyFromVec(scales_);
  params->Range(dim, dim).CopyFromVec(offsets_);
}

void ScaleAndOffsetComponent::UnVectorize(
    const VectorBase<BaseFloat> &params) {
  int32 dim = scales_.Dim();
  scales_.CopyFromVec(params.Range(0, dim));
  offsets_.CopyFromVec(params.Range(dim, dim));
}

void* ScaleAndOffsetComponent::Propagate(
    const ComponentPrecomputedIndexes *indexes,
    const CuMatrixBase<BaseFloat> &in,
    CuMatrixBase<BaseFloat> *out) const {
  if (dim_ == scales_.Dim()) {
    PropagateInternal(in, out);
  } else {
    int32 multiple = dim_ / scales_.Dim(),
        num_rows = in.NumRows(), block_dim = scales_.Dim();
    KALDI_ASSERT(in.NumCols() == in.Stride() &&
                 SameDimAndStride(in, *out));
    // Reinterpret the data as matrices with more rows but fewer columns.
    CuSubMatrix<BaseFloat> in_rearranged(in.Data(), num_rows * multiple,
                                         block_dim, block_dim),
        out_rearranged(out->Data(), num_rows * multiple,
                       block_dim, block_dim);
    PropagateInternal(in_rearranged, &out_rearranged);
  }
  return NULL;
}

void ScaleAndOffsetComponent::PropagateInternal(
    const CuMatrixBase<BaseFloat> &in,
    CuMatrixBase<BaseFloat> *out) const {
  if (out->Data() != in.Data())
    out->CopyFromMat(in);
  BaseFloat epsilon = Epsilon();
  int32 dim = scales_.Dim();
  CuVector<BaseFloat> scales_nonzero(dim, kUndefined);
  cu::EnsureNonzero(scales_, epsilon, &scales_nonzero);
  out->MulColsVec(scales_nonzero);
  out->AddVecToRows(1.0, offsets_);
}

void ScaleAndOffsetComponent::Backprop(
    const std::string &debug_info,
    const ComponentPrecomputedIndexes *indexes,
    const CuMatrixBase<BaseFloat> &, // in_value
    const CuMatrixBase<BaseFloat> &out_value,
    const CuMatrixBase<BaseFloat> &out_deriv,
    void *memo,
    Component *to_update_in,
    CuMatrixBase<BaseFloat> *in_deriv) const {
  ScaleAndOffsetComponent *to_update =
      dynamic_cast<ScaleAndOffsetComponent*>(to_update_in);

  KALDI_ASSERT(SameDim(out_value, out_deriv));

  if (dim_ == scales_.Dim()) {
    BackpropInternal(debug_info, out_value, out_deriv,
                     to_update, in_deriv);
  } else {
    KALDI_ASSERT(out_value.NumCols() == out_value.Stride() &&
                 SameDimAndStride(out_value, out_deriv) &&
                 (!in_deriv || SameDimAndStride(out_value, *in_deriv)));
    int32 multiple = dim_ / scales_.Dim(),
        num_rows = out_value.NumRows(),
        block_dim = scales_.Dim();
    CuSubMatrix<BaseFloat> out_value_rearranged(out_value.Data(),
                                                num_rows * multiple,
                                                block_dim, block_dim),
        out_deriv_rearranged(out_deriv.Data(), num_rows * multiple,
                             block_dim, block_dim);
    if (in_deriv) {
      CuSubMatrix<BaseFloat> in_deriv_rearranged(in_deriv->Data(),
                                                 num_rows * multiple,
                                                 block_dim, block_dim);
      BackpropInternal(debug_info, out_value_rearranged,
                       out_deriv_rearranged, to_update,
                       &in_deriv_rearranged);
    } else {
      BackpropInternal(debug_info, out_value_rearranged,
                       out_deriv_rearranged, to_update,
                       NULL);
    }
  }
}


  // Internal version of backprop, where the num-cols of the
  // argument matrices are equal to scales_.Dim().
void ScaleAndOffsetComponent::BackpropInternal(
    const std::string &debug_info,
    const CuMatrixBase<BaseFloat> &out_value,
    const CuMatrixBase<BaseFloat> &out_deriv,
    ScaleAndOffsetComponent *to_update,
    CuMatrixBase<BaseFloat> *in_deriv) const {
  if (to_update) {
    if (!to_update->use_natural_gradient_ || to_update->is_gradient_) {
      to_update->offsets_.AddRowSumMat(to_update->learning_rate_,
                                       out_deriv);
    } else {
      BaseFloat scale = 1.0;
      CuMatrix<BaseFloat> out_deriv_copy(out_deriv);
      to_update->offset_preconditioner_.PreconditionDirections(
          &out_deriv_copy, NULL, &scale);
      to_update->offsets_.AddRowSumMat(scale * to_update->learning_rate_,
                                       out_deriv_copy);
    }
    // The backprop actually needs the input to the component, not the output;
    // but we make the output available because in the common topologies that
    // will already be required for backprop-- it's for memory efficiency.
    CuMatrix<BaseFloat> in_value_reconstructed(out_value);
    int32 dim = scales_.Dim();
    CuVector<BaseFloat> scales_nonzero(dim, kUndefined);
    BaseFloat epsilon = Epsilon();
    cu::EnsureNonzero(scales_, epsilon, &scales_nonzero);
    scales_nonzero.InvertElements();
    in_value_reconstructed.AddVecToRows(-1.0, offsets_);
    // Actually scales_nonzero are now the inverses of the scales.
    in_value_reconstructed.MulColsVec(scales_nonzero);
    // OK, at this point in_value_reconstructed is the input to the component.
    // Multiply its elements by 'out_deriv' to get the derivatives
    // (for each frame) w.r.t. the scales.
    in_value_reconstructed.MulElements(out_deriv);
    BaseFloat scale = 1.0;
    if (to_update->use_natural_gradient_ && !to_update->is_gradient_) {
      to_update->scale_preconditioner_.PreconditionDirections(
          &in_value_reconstructed, NULL, &scale);
    }
    to_update->scales_.AddRowSumMat(scale * to_update->learning_rate_,
                                    in_value_reconstructed);
  }
  if (in_deriv) {
    if (in_deriv->Data() != out_deriv.Data())
      in_deriv->CopyFromMat(out_deriv);
    in_deriv->MulColsVec(scales_);
  }
}


std::string ConstantFunctionComponent::Info() const {
  std::ostringstream stream;
  stream << UpdatableComponent::Info()
         << ", " << Type() << ", input-dim=" << InputDim()
         << ", output-dim=" << OutputDim()
         << ", is-updatable=" << std::boolalpha << is_updatable_
         << ", use-natural-gradient=" << std::boolalpha
         << use_natural_gradient_;
  PrintParameterStats(stream, "output", output_, true);
  return stream.str();
}

ConstantFunctionComponent::ConstantFunctionComponent():
    UpdatableComponent(), input_dim_(-1), is_updatable_(true),
    use_natural_gradient_(true) { }

ConstantFunctionComponent::ConstantFunctionComponent(
    const ConstantFunctionComponent &other):
    UpdatableComponent(other), input_dim_(other.input_dim_),
    output_(other.output_), is_updatable_(other.is_updatable_),
    use_natural_gradient_(other.use_natural_gradient_),
    preconditioner_(other.preconditioner_) { }

void* ConstantFunctionComponent::Propagate(
    const ComponentPrecomputedIndexes *indexes,
    const CuMatrixBase<BaseFloat> &in,
    CuMatrixBase<BaseFloat> *out) const {
  out->CopyRowsFromVec(output_);
  return NULL;
}

void ConstantFunctionComponent::Backprop(
    const std::string &debug_info,
    const ComponentPrecomputedIndexes *indexes,
    const CuMatrixBase<BaseFloat> &, // in_value
    const CuMatrixBase<BaseFloat> &, // out_value
    const CuMatrixBase<BaseFloat> &out_deriv,
    void *memo,
    Component *to_update_in,
    CuMatrixBase<BaseFloat> *in_deriv) const {
  // we don't update in_deriv, since we set the flag
  // kBackpropAdds, and the output doesn't depend on the
  // input, so the input-derivative is zero.
  if (to_update_in) {
    ConstantFunctionComponent *to_update =
      dynamic_cast<ConstantFunctionComponent*>(to_update_in);
    if (to_update->is_updatable_) {
      // only do the update if the is_updatable_ flag is set.
      KALDI_ASSERT(to_update && to_update->is_updatable_);
      if (to_update->use_natural_gradient_ && !to_update->is_gradient_) {
        CuMatrix<BaseFloat> out_deriv_copy(out_deriv);
        BaseFloat scale = 1.0;
        to_update->preconditioner_.PreconditionDirections(&out_deriv_copy,
                                                          NULL, &scale);
        to_update->output_.AddRowSumMat(scale * to_update->learning_rate_,
                                        out_deriv_copy);
      } else {
        to_update->output_.AddRowSumMat(to_update->learning_rate_,
                                        out_deriv);
      }
    }
  }
}

void ConstantFunctionComponent::Read(std::istream &is, bool binary) {
  std::string token;
  ReadToken(is, binary, &token);
  if (token == "<ConstantFunctionComponent>") {
    ReadToken(is, binary, &token);
  }
  if (token == "<LearningRateFactor>") {
    ReadBasicType(is, binary, &learning_rate_factor_);
    ReadToken(is, binary, &token);
  } else {
    learning_rate_factor_ = 1.0;
  }
  if (token == "<IsGradient>") {
    ReadBasicType(is, binary, &is_gradient_);
    ReadToken(is, binary, &token);
  } else {
    is_gradient_ = false;
  }
  if (token == "<LearningRate>") {
    ReadBasicType(is, binary, &learning_rate_);
    ReadToken(is, binary, &token);
  } else {
    learning_rate_ = 0.001;
  }
  if (token == "<InputDim>") {
    ReadBasicType(is, binary, &input_dim_);
  } else {
    KALDI_ERR << "Expected token <InputDim>, got "
              << token;
  }
  ExpectToken(is, binary, "<Output>");
  output_.Read(is, binary);
  ExpectToken(is, binary, "<IsUpdatable>");
  ReadBasicType(is, binary, &is_updatable_);
  ExpectToken(is, binary, "<UseNaturalGradient>");
  ReadBasicType(is, binary, &use_natural_gradient_);
  ExpectToken(is, binary, "</ConstantFunctionComponent>");
}

void ConstantFunctionComponent::Write(std::ostream &os, bool binary) const {
  WriteUpdatableCommon(os, binary);  // Write the opening tag and learning rate
  WriteToken(os, binary, "<InputDim>");
  WriteBasicType(os, binary, input_dim_);
  WriteToken(os, binary, "<Output>");
  output_.Write(os, binary);
  WriteToken(os, binary, "<IsUpdatable>");
  WriteBasicType(os, binary, is_updatable_);
  WriteToken(os, binary, "<UseNaturalGradient>");
  WriteBasicType(os, binary, use_natural_gradient_);
  WriteToken(os, binary, "</ConstantFunctionComponent>");
}

Component* ConstantFunctionComponent::Copy() const {
  return new ConstantFunctionComponent(*this);
}

void ConstantFunctionComponent::Scale(BaseFloat scale) {
  if (is_updatable_) {
    if (scale == 0.0) {
      output_.SetZero();
    } else {
      output_.Scale(scale);
    }
  }
}

void ConstantFunctionComponent::Add(BaseFloat alpha, const Component &other_in) {
  if (is_updatable_) {
    const ConstantFunctionComponent *other =
        dynamic_cast<const ConstantFunctionComponent*>(&other_in);
    KALDI_ASSERT(other != NULL);
    output_.AddVec(alpha, other->output_);
  }
}

void ConstantFunctionComponent::PerturbParams(BaseFloat stddev) {
  CuVector<BaseFloat> temp_output(output_.Dim(), kUndefined);
  temp_output.SetRandn();
  output_.AddVec(stddev, temp_output);
}

BaseFloat ConstantFunctionComponent::DotProduct(
    const UpdatableComponent &other_in) const {
  KALDI_ASSERT(is_updatable_);
  const ConstantFunctionComponent *other =
      dynamic_cast<const ConstantFunctionComponent*>(&other_in);
  KALDI_ASSERT(other != NULL);
  return VecVec(output_, other->output_);
}

void ConstantFunctionComponent::InitFromConfig(ConfigLine *cfl) {
  int32 output_dim = 0;
  InitLearningRatesFromConfig(cfl);
  bool ok = cfl->GetValue("output-dim", &output_dim) &&
      cfl->GetValue("input-dim", &input_dim_);
  cfl->GetValue("is-updatable", &is_updatable_);
  cfl->GetValue("use-natural-gradient", &use_natural_gradient_);
  BaseFloat output_mean = 0.0, output_stddev = 0.0;
  cfl->GetValue("output-mean", &output_mean);
  cfl->GetValue("output-stddev", &output_stddev);
  if (!ok || cfl->HasUnusedValues() || input_dim_ <= 0 ||
      output_dim <= 0) {
    KALDI_ERR << "Bad initializer " << cfl->WholeLine();
  }
  Vector<BaseFloat> output(output_dim);
  output.SetRandn();
  output.Scale(output_stddev);
  output.Add(output_mean);
  output_ = output;
}

int32 ConstantFunctionComponent::NumParameters() const {
  KALDI_ASSERT(is_updatable_);
  return output_.Dim();
}

void ConstantFunctionComponent::Vectorize(VectorBase<BaseFloat> *params) const {
  params->CopyFromVec(output_);
}

void ConstantFunctionComponent::UnVectorize(const VectorBase<BaseFloat> &params) {
  output_.CopyFromVec(params);
}



void NaturalGradientAffineComponent::Read(std::istream &is, bool binary) {
  ReadUpdatableCommon(is, binary);  // Read the opening tag and learning rate
  ExpectToken(is, binary, "<LinearParams>");
  linear_params_.Read(is, binary);
  ExpectToken(is, binary, "<BiasParams>");
  bias_params_.Read(is, binary);
  ExpectToken(is, binary, "<RankIn>");
  ReadBasicType(is, binary, &rank_in_);
  ExpectToken(is, binary, "<RankOut>");
  ReadBasicType(is, binary, &rank_out_);
  ExpectToken(is, binary, "<UpdatePeriod>");
  ReadBasicType(is, binary, &update_period_);
  ExpectToken(is, binary, "<NumSamplesHistory>");
  ReadBasicType(is, binary, &num_samples_history_);
  ExpectToken(is, binary, "<Alpha>");
  ReadBasicType(is, binary, &alpha_);
  if (PeekToken(is, binary) == 'M') {
    // MaxChangePerSample, long ago removed; back compatibility.
    ExpectToken(is, binary, "<MaxChangePerSample>");
    BaseFloat temp;
    ReadBasicType(is, binary, &temp);
  }
  if (PeekToken(is, binary) == 'I') {
    // for back compatibility; we don't write this here any
    // more as it's written and read in Write/ReadUpdatableCommon
    ExpectToken(is, binary, "<IsGradient>");
    ReadBasicType(is, binary, &is_gradient_);
  }
  if (PeekToken(is, binary) == 'U') {
    ExpectToken(is, binary, "<UpdateCount>");
    // back-compatibility branch (these configs were added and then removed).
    double temp;
    ReadBasicType(is, binary, &temp);
    ExpectToken(is, binary, "<ActiveScalingCount>");
    ReadBasicType(is, binary, &temp);
    ExpectToken(is, binary, "<MaxChangeScaleStats>");
    ReadBasicType(is, binary, &temp);
  }
  std::string token;
  ReadToken(is, binary, &token);
  if (token != "<NaturalGradientAffineComponent>" &&
      token != "</NaturalGradientAffineComponent>")
    KALDI_ERR << "Expected <NaturalGradientAffineComponent> or "
              << "</NaturalGradientAffineComponent>, got " << token;
  SetNaturalGradientConfigs();
}


NaturalGradientAffineComponent::NaturalGradientAffineComponent(
    const CuMatrixBase<BaseFloat> &linear_params,
    const CuVectorBase<BaseFloat> &bias_params):
    AffineComponent(linear_params, bias_params, 0.001) {
  KALDI_ASSERT(bias_params.Dim() == linear_params.NumRows() &&
               bias_params.Dim() != 0);
  num_samples_history_ = 2000.0;
  alpha_ = 4.0;
  rank_in_ = 20;
  rank_out_ = 80;
  update_period_ = 4;
  SetNaturalGradientConfigs();
}

void NaturalGradientAffineComponent::InitFromConfig(ConfigLine *cfl) {
  bool ok = true;
  std::string matrix_filename;
  num_samples_history_ = 2000.0;
  alpha_ = 4.0;
  rank_in_ = 20;
  rank_out_ = 80;
  update_period_ = 4;
  is_gradient_ = false;  // not configurable; there's no reason you'd want this

  InitLearningRatesFromConfig(cfl);
  cfl->GetValue("num-samples-history", &num_samples_history_);
  cfl->GetValue("alpha", &alpha_);
  cfl->GetValue("rank-in", &rank_in_);
  cfl->GetValue("rank-out", &rank_out_);
  cfl->GetValue("update-period", &update_period_);

  if (cfl->GetValue("matrix", &matrix_filename)) {
    CuMatrix<BaseFloat> mat;
    ReadKaldiObject(matrix_filename, &mat); // will abort on failure.
    KALDI_ASSERT(mat.NumCols() >= 2);
    int32 input_dim = mat.NumCols() - 1, output_dim = mat.NumRows();
    linear_params_.Resize(output_dim, input_dim);
    bias_params_.Resize(output_dim);
    linear_params_.CopyFromMat(mat.Range(0, output_dim, 0, input_dim));
    bias_params_.CopyColFromMat(mat, input_dim);
    if (cfl->GetValue("input-dim", &input_dim))
      KALDI_ASSERT(input_dim == InputDim() &&
                   "input-dim mismatch vs. matrix.");
    if (cfl->GetValue("output-dim", &output_dim))
      KALDI_ASSERT(output_dim == OutputDim() &&
                   "output-dim mismatch vs. matrix.");
  } else {
    int32 input_dim = -1, output_dim = -1;

    ok = ok && cfl->GetValue("input-dim", &input_dim);
    ok = ok && cfl->GetValue("output-dim", &output_dim);
    if (!ok)
      KALDI_ERR << "Bad initializer " << cfl->WholeLine();
    BaseFloat param_stddev = 1.0 / std::sqrt(input_dim),
        bias_stddev = 1.0, bias_mean = 0.0;
    cfl->GetValue("param-stddev", &param_stddev);
    cfl->GetValue("bias-stddev", &bias_stddev);
    cfl->GetValue("bias-mean", &bias_mean);
    linear_params_.Resize(output_dim, input_dim);
    bias_params_.Resize(output_dim);
    KALDI_ASSERT(output_dim > 0 && input_dim > 0 && param_stddev >= 0.0 &&
                 bias_stddev >= 0.0);
    linear_params_.SetRandn(); // sets to random normally distributed noise.
    linear_params_.Scale(param_stddev);
    bias_params_.SetRandn();
    bias_params_.Scale(bias_stddev);
    bias_params_.Add(bias_mean);
  }
  if (cfl->HasUnusedValues())
    KALDI_ERR << "Could not process these elements in initializer: "
              << cfl->UnusedValues();
  if (!ok)
    KALDI_ERR << "Bad initializer " << cfl->WholeLine();
  SetNaturalGradientConfigs();
}

void NaturalGradientAffineComponent::SetNaturalGradientConfigs() {
  preconditioner_in_.SetRank(rank_in_);
  preconditioner_in_.SetNumSamplesHistory(num_samples_history_);
  preconditioner_in_.SetAlpha(alpha_);
  preconditioner_in_.SetUpdatePeriod(update_period_);
  preconditioner_out_.SetRank(rank_out_);
  preconditioner_out_.SetNumSamplesHistory(num_samples_history_);
  preconditioner_out_.SetAlpha(alpha_);
  preconditioner_out_.SetUpdatePeriod(update_period_);
}

void NaturalGradientAffineComponent::Write(std::ostream &os,
                                           bool binary) const {
  WriteUpdatableCommon(os, binary);  // Write the opening tag and learning rate
  WriteToken(os, binary, "<LinearParams>");
  linear_params_.Write(os, binary);
  WriteToken(os, binary, "<BiasParams>");
  bias_params_.Write(os, binary);
  WriteToken(os, binary, "<RankIn>");
  WriteBasicType(os, binary, rank_in_);
  WriteToken(os, binary, "<RankOut>");
  WriteBasicType(os, binary, rank_out_);
  WriteToken(os, binary, "<UpdatePeriod>");
  WriteBasicType(os, binary, update_period_);
  WriteToken(os, binary, "<NumSamplesHistory>");
  WriteBasicType(os, binary, num_samples_history_);
  WriteToken(os, binary, "<Alpha>");
  WriteBasicType(os, binary, alpha_);
  WriteToken(os, binary, "</NaturalGradientAffineComponent>");
}

std::string NaturalGradientAffineComponent::Info() const {
  std::ostringstream stream;
  stream << UpdatableComponent::Info();
  PrintParameterStats(stream, "linear-params", linear_params_);
  PrintParameterStats(stream, "bias", bias_params_, true);
  stream << ", rank-in=" << rank_in_
         << ", rank-out=" << rank_out_
         << ", num-samples-history=" << num_samples_history_
         << ", update-period=" << update_period_
         << ", alpha=" << alpha_;
  return stream.str();
}

Component* NaturalGradientAffineComponent::Copy() const {
  return new NaturalGradientAffineComponent(*this);
}

NaturalGradientAffineComponent::NaturalGradientAffineComponent(
    const NaturalGradientAffineComponent &other):
    AffineComponent(other),
    rank_in_(other.rank_in_),
    rank_out_(other.rank_out_),
    update_period_(other.update_period_),
    num_samples_history_(other.num_samples_history_),
    alpha_(other.alpha_),
    preconditioner_in_(other.preconditioner_in_),
    preconditioner_out_(other.preconditioner_out_) {
  SetNaturalGradientConfigs();
}

void NaturalGradientAffineComponent::Update(
    const std::string &debug_info,
    const CuMatrixBase<BaseFloat> &in_value,
    const CuMatrixBase<BaseFloat> &out_deriv) {
  CuMatrix<BaseFloat> in_value_temp;

  in_value_temp.Resize(in_value.NumRows(),
                       in_value.NumCols() + 1, kUndefined);
  in_value_temp.Range(0, in_value.NumRows(),
                      0, in_value.NumCols()).CopyFromMat(in_value);

  // Add the 1.0 at the end of each row "in_value_temp"
  in_value_temp.Range(0, in_value.NumRows(),
                      in_value.NumCols(), 1).Set(1.0);

  CuMatrix<BaseFloat> out_deriv_temp(out_deriv);

  // These "scale" values get will get multiplied into the learning rate (faster
  // than having the matrices scaled inside the preconditioning code).
  BaseFloat in_scale, out_scale;

  preconditioner_in_.PreconditionDirections(&in_value_temp, NULL, &in_scale);
  preconditioner_out_.PreconditionDirections(&out_deriv_temp, NULL, &out_scale);

  // "scale" is a scaling factor coming from the PreconditionDirections calls
  // (it's faster to have them output a scaling factor than to have them scale
  // their outputs).
  BaseFloat scale = in_scale * out_scale;

  CuSubMatrix<BaseFloat> in_value_precon_part(in_value_temp,
                                              0, in_value_temp.NumRows(),
                                              0, in_value_temp.NumCols() - 1);
  // this "precon_ones" is what happens to the vector of 1's representing
  // offsets, after multiplication by the preconditioner.
  CuVector<BaseFloat> precon_ones(in_value_temp.NumRows());

  precon_ones.CopyColFromMat(in_value_temp, in_value_temp.NumCols() - 1);

  BaseFloat local_lrate = scale * learning_rate_;

  bias_params_.AddMatVec(local_lrate, out_deriv_temp, kTrans,
                         precon_ones, 1.0);
  linear_params_.AddMatMat(local_lrate, out_deriv_temp, kTrans,
                           in_value_precon_part, kNoTrans, 1.0);
}

void NaturalGradientAffineComponent::Scale(BaseFloat scale) {
  if (scale == 0.0) {
    linear_params_.SetZero();
    bias_params_.SetZero();
  } else {
    linear_params_.Scale(scale);
    bias_params_.Scale(scale);
  }
}

void NaturalGradientAffineComponent::Add(BaseFloat alpha, const Component &other_in) {
  const NaturalGradientAffineComponent *other =
      dynamic_cast<const NaturalGradientAffineComponent*>(&other_in);
  KALDI_ASSERT(other != NULL);
  linear_params_.AddMat(alpha, other->linear_params_);
  bias_params_.AddVec(alpha, other->bias_params_);
}

/// virtual
void NaturalGradientAffineComponent::FreezeNaturalGradient(bool freeze) {
  preconditioner_in_.Freeze(freeze);
  preconditioner_out_.Freeze(freeze);
}


void LinearComponent::Read(std::istream &is, bool binary) {
  std::string token = ReadUpdatableCommon(is, binary);
  KALDI_ASSERT(token == "");
  ExpectToken(is, binary, "<Params>");
  params_.Read(is, binary);
  ExpectToken(is, binary, "<UseNaturalGradient>");
  ReadBasicType(is, binary, &use_natural_gradient_);

  // Read various natural-gradient-related configs.
  int32 rank_in,  rank_out, update_period;
  BaseFloat alpha, num_samples_history;
  ExpectToken(is, binary, "<RankInOut>");
  ReadBasicType(is, binary, &rank_in);
  ReadBasicType(is, binary, &rank_out);
  ExpectToken(is, binary, "<Alpha>");
  ReadBasicType(is, binary, &alpha);
  ExpectToken(is, binary, "<NumSamplesHistory>");
  ReadBasicType(is, binary, &num_samples_history);
  ExpectToken(is, binary, "<UpdatePeriod>");
  ReadBasicType(is, binary, &update_period);

  preconditioner_in_.SetAlpha(alpha);
  preconditioner_out_.SetAlpha(alpha);
  preconditioner_in_.SetRank(rank_in);
  preconditioner_out_.SetRank(rank_out);
  preconditioner_in_.SetNumSamplesHistory(num_samples_history);
  preconditioner_out_.SetNumSamplesHistory(num_samples_history);
  preconditioner_in_.SetUpdatePeriod(update_period);
  preconditioner_out_.SetUpdatePeriod(update_period);

  ExpectToken(is, binary, "</LinearComponent>");
}

void LinearComponent::InitFromConfig(ConfigLine *cfl) {
  bool ok = true;
  std::string matrix_filename;
  is_gradient_ = false;  // not configurable; there's no reason you'd want this

  InitLearningRatesFromConfig(cfl);

  int32 input_dim = -1, output_dim = -1;
  if (cfl->GetValue("matrix", &matrix_filename)) {
    ReadKaldiObject(matrix_filename, &params_); // will abort on failure.
    KALDI_ASSERT(params_.NumRows() != 0);
    if (cfl->GetValue("input-dim", &input_dim))
      KALDI_ASSERT(input_dim == InputDim() &&
                   "input-dim mismatch vs. matrix.");
    if (cfl->GetValue("output-dim", &output_dim))
      KALDI_ASSERT(output_dim == OutputDim() &&
                   "output-dim mismatch vs. matrix.");
  } else {
    ok = ok && cfl->GetValue("input-dim", &input_dim);
    ok = ok && cfl->GetValue("output-dim", &output_dim);
    if (!ok)
      KALDI_ERR << "Bad initializer " << cfl->WholeLine();
    BaseFloat param_stddev = 1.0 / std::sqrt(input_dim);
    cfl->GetValue("param-stddev", &param_stddev);
    params_.Resize(output_dim, input_dim);
    KALDI_ASSERT(output_dim > 0 && input_dim > 0 && param_stddev >= 0.0);
    params_.SetRandn(); // sets to random normally distributed noise.
    params_.Scale(param_stddev);
  }
  // Read various natural-gradient-related configs.
  int32 rank_in = 20, rank_out = 80, update_period = 4;
  BaseFloat alpha = 4.0,
      num_samples_history = 2000.0;

  cfl->GetValue("num-samples-history", &num_samples_history);
  cfl->GetValue("alpha", &alpha);
  cfl->GetValue("rank-in", &rank_in);
  cfl->GetValue("rank-out", &rank_out);
  cfl->GetValue("update-period", &update_period);

  preconditioner_in_.SetAlpha(alpha);
  preconditioner_out_.SetAlpha(alpha);
  preconditioner_in_.SetRank(rank_in);
  preconditioner_out_.SetRank(rank_out);
  preconditioner_in_.SetNumSamplesHistory(num_samples_history);
  preconditioner_out_.SetNumSamplesHistory(num_samples_history);
  preconditioner_in_.SetUpdatePeriod(update_period);
  preconditioner_out_.SetUpdatePeriod(update_period);

  if (cfl->HasUnusedValues())
    KALDI_ERR << "Could not process these elements in initializer: "
              << cfl->UnusedValues();
}


void LinearComponent::Write(std::ostream &os,
                            bool binary) const {
  WriteUpdatableCommon(os, binary);  // Write the opening tag and learning rate
  WriteToken(os, binary, "<Params>");
  params_.Write(os, binary);
  WriteToken(os, binary, "<UseNaturalGradient>");
  WriteBasicType(os, binary, use_natural_gradient_);

  int32 rank_in = preconditioner_in_.GetRank(),
      rank_out = preconditioner_out_.GetRank(),
      update_period = preconditioner_in_.GetUpdatePeriod();
  BaseFloat alpha = preconditioner_in_.GetAlpha(),
      num_samples_history = preconditioner_in_.GetNumSamplesHistory();
  WriteToken(os, binary, "<RankInOut>");
  WriteBasicType(os, binary, rank_in);
  WriteBasicType(os, binary, rank_out);
  WriteToken(os, binary, "<Alpha>");
  WriteBasicType(os, binary, alpha);
  WriteToken(os, binary, "<NumSamplesHistory>");
  WriteBasicType(os, binary, num_samples_history);
  WriteToken(os, binary, "<UpdatePeriod>");
  WriteBasicType(os, binary, update_period);
  WriteToken(os, binary, "</LinearComponent>");
}

std::string LinearComponent::Info() const {
  std::ostringstream stream;
  stream << UpdatableComponent::Info();
  PrintParameterStats(stream, "params", params_);
  stream << ", use-natural-gradient="
         << (use_natural_gradient_ ? "true" : "false")
         << ", rank-in=" << preconditioner_in_.GetRank()
         << ", rank-out=" << preconditioner_in_.GetRank()
         << ", num-samples-history="
         << preconditioner_in_.GetNumSamplesHistory()
         << ", update-period=" << preconditioner_in_.GetUpdatePeriod()
         << ", alpha=" << preconditioner_in_.GetAlpha();
  return stream.str();
}

void* LinearComponent::Propagate(const ComponentPrecomputedIndexes *indexes,
                                 const CuMatrixBase<BaseFloat> &in,
                                 CuMatrixBase<BaseFloat> *out) const {
  out->AddMatMat(1.0, in, kNoTrans, params_, kTrans, 1.0);
  return NULL;
}

void LinearComponent::Backprop(const std::string &debug_info,
                               const ComponentPrecomputedIndexes *indexes,
                               const CuMatrixBase<BaseFloat> &in_value,
                               const CuMatrixBase<BaseFloat> &, // out_value
                               const CuMatrixBase<BaseFloat> &out_deriv,
                               void *memo,
                               Component *to_update_in,
                               CuMatrixBase<BaseFloat> *in_deriv) const {
  LinearComponent *to_update = dynamic_cast<LinearComponent*>(to_update_in);

  // Propagate the derivative back to the input.  add with coefficient 1.0 since
  // property kBackpropAdds is true.  If we wanted to add with coefficient 0.0
  // we'd need to zero the in_deriv, in case of infinities.
  if (in_deriv)
    in_deriv->AddMatMat(1.0, out_deriv, kNoTrans, params_, kNoTrans, 1.0);

  if (to_update != NULL) {
    if (!to_update->is_gradient_) {
      CuMatrix<BaseFloat> in_value_temp(in_value), out_deriv_temp(out_deriv);
      // These "scale" values get will get multiplied into the learning rate (faster
      // than having the matrices scaled inside the preconditioning code).
      BaseFloat in_scale, out_scale;
      to_update->preconditioner_in_.PreconditionDirections(&in_value_temp,
                                                           NULL, &in_scale);
      to_update->preconditioner_out_.PreconditionDirections(&out_deriv_temp,
                                                            NULL, &out_scale);
      BaseFloat local_lrate = in_scale * out_scale * to_update->learning_rate_;

      to_update->params_.AddMatMat(local_lrate, out_deriv_temp, kTrans,
                                   in_value_temp, kNoTrans, 1.0);
    } else {
      to_update->params_.AddMatMat(to_update->learning_rate_,
                                   out_deriv, kTrans,
                                   in_value, kNoTrans, 1.0);
    }
  }
}


Component* LinearComponent::Copy() const {
  return new LinearComponent(*this);
}

LinearComponent::LinearComponent(
    const LinearComponent &other):
    UpdatableComponent(other),
    params_(other.params_),
    use_natural_gradient_(other.use_natural_gradient_),
    preconditioner_in_(other.preconditioner_in_),
    preconditioner_out_(other.preconditioner_out_) { }

LinearComponent::LinearComponent(const CuMatrix<BaseFloat> &params):
    params_(params),
    use_natural_gradient_(true) {
  // Set defaults for natural gradient.
  preconditioner_in_.SetRank(40);
  preconditioner_out_.SetRank(80);
  preconditioner_in_.SetUpdatePeriod(4);
  preconditioner_out_.SetUpdatePeriod(4);
  // the component-level defaults of alpha and num_samples_history, at 4.0 and
  // 2000.0, are the same as in the NaturalGradientOnline code, so there is no
  // need to set those here.
}

void LinearComponent::Scale(BaseFloat scale) {
  if (scale == 0.0) params_.SetZero();
  else params_.Scale(scale);
}

void LinearComponent::Add(BaseFloat alpha, const Component &other_in) {
  const LinearComponent *other =
      dynamic_cast<const LinearComponent*>(&other_in);
  KALDI_ASSERT(other != NULL);
  params_.AddMat(alpha, other->params_);
}

void LinearComponent::PerturbParams(BaseFloat stddev) {
  CuMatrix<BaseFloat> temp_params(params_);
  temp_params.SetRandn();
  params_.AddMat(stddev, temp_params);
}
int32 LinearComponent::NumParameters() const {
  return params_.NumRows() * params_.NumCols();
}
void LinearComponent::Vectorize(VectorBase<BaseFloat> *params) const {
  KALDI_ASSERT(params->Dim() == this->NumParameters());
  params->CopyRowsFromMat(params_);
}
void LinearComponent::UnVectorize(const VectorBase<BaseFloat> &params) {
  KALDI_ASSERT(params.Dim() == this->NumParameters());
  params_.CopyRowsFromVec(params);
}
BaseFloat LinearComponent::DotProduct(const UpdatableComponent &other_in) const {
  const LinearComponent *other =
      dynamic_cast<const LinearComponent*>(&other_in);
  return TraceMatMat(params_, other->params_, kTrans);
}

void LinearComponent::FreezeNaturalGradient(bool freeze) {
  preconditioner_in_.Freeze(freeze);
  preconditioner_out_.Freeze(freeze);
}


std::string FixedAffineComponent::Info() const {
  std::ostringstream stream;
  stream << Component::Info();
  PrintParameterStats(stream, "linear-params", linear_params_);
  PrintParameterStats(stream, "bias", bias_params_, true);
  return stream.str();
}

void FixedAffineComponent::Init(const CuMatrixBase<BaseFloat> &mat) {
  KALDI_ASSERT(mat.NumCols() > 1);
  linear_params_ = mat.Range(0, mat.NumRows(), 0, mat.NumCols() - 1);
  bias_params_.Resize(mat.NumRows());
  bias_params_.CopyColFromMat(mat, mat.NumCols() - 1);
}

void FixedAffineComponent::InitFromConfig(ConfigLine *cfl) {
  std::string filename;
  // Two forms allowed: "matrix=<rxfilename>", or "input-dim=x output-dim=y"
  // (for testing purposes only).
  if (cfl->GetValue("matrix", &filename)) {
    if (cfl->HasUnusedValues())
      KALDI_ERR << "Invalid initializer for layer of type "
                << Type() << ": \"" << cfl->WholeLine() << "\"";

    bool binary;
    Input ki(filename, &binary);
    CuMatrix<BaseFloat> mat;
    mat.Read(ki.Stream(), binary);
    KALDI_ASSERT(mat.NumRows() != 0);
    Init(mat);
  } else {
    int32 input_dim = -1, output_dim = -1;
    if (!cfl->GetValue("input-dim", &input_dim) ||
        !cfl->GetValue("output-dim", &output_dim) || cfl->HasUnusedValues()) {
      KALDI_ERR << "Invalid initializer for layer of type "
                << Type() << ": \"" << cfl->WholeLine() << "\"";
    }
    CuMatrix<BaseFloat> mat(output_dim, input_dim + 1);
    mat.SetRandn();
    Init(mat);
  }
}


FixedAffineComponent::FixedAffineComponent(const AffineComponent &c):
    linear_params_(c.LinearParams()),
    bias_params_(c.BiasParams()) { }

void* FixedAffineComponent::Propagate(const ComponentPrecomputedIndexes *indexes,
                                     const CuMatrixBase<BaseFloat> &in,
                                     CuMatrixBase<BaseFloat> *out) const  {
  out->CopyRowsFromVec(bias_params_); // Adds the bias term first.
  out->AddMatMat(1.0, in, kNoTrans, linear_params_, kTrans, 1.0);
  return NULL;
}

void FixedAffineComponent::Backprop(const std::string &debug_info,
                                    const ComponentPrecomputedIndexes *indexes,
                                    const CuMatrixBase<BaseFloat> &, //in_value
                                    const CuMatrixBase<BaseFloat> &, //out_value
                                    const CuMatrixBase<BaseFloat> &out_deriv,
                                    void *memo,
                                    Component *, //to_update
                                    CuMatrixBase<BaseFloat> *in_deriv) const {
  // kBackpropAdds is true. It's the user's responsibility to zero out
  // <in_deriv> if they need it to be so.
  if (in_deriv)
    in_deriv->AddMatMat(1.0, out_deriv, kNoTrans,
                        linear_params_, kNoTrans, 1.0);
}

Component* FixedAffineComponent::Copy() const {
  FixedAffineComponent *ans = new FixedAffineComponent();
  ans->linear_params_ = linear_params_;
  ans->bias_params_ = bias_params_;
  return ans;
}

void FixedAffineComponent::Write(std::ostream &os, bool binary) const {
  WriteToken(os, binary, "<FixedAffineComponent>");
  WriteToken(os, binary, "<LinearParams>");
  linear_params_.Write(os, binary);
  WriteToken(os, binary, "<BiasParams>");
  bias_params_.Write(os, binary);
  WriteToken(os, binary, "</FixedAffineComponent>");
}

void FixedAffineComponent::Read(std::istream &is, bool binary) {
  ExpectOneOrTwoTokens(is, binary, "<FixedAffineComponent>", "<LinearParams>");
  linear_params_.Read(is, binary);
  ExpectToken(is, binary, "<BiasParams>");
  bias_params_.Read(is, binary);
  ExpectToken(is, binary, "</FixedAffineComponent>");
}

void SumGroupComponent::Init(const std::vector<int32> &sizes) {
  KALDI_ASSERT(!sizes.empty());
  std::vector<Int32Pair> cpu_vec(sizes.size());
  std::vector<int32> reverse_cpu_vec;
  int32 cur_index = 0;
  for (size_t i = 0; i < sizes.size(); i++) {
    KALDI_ASSERT(sizes[i] > 0);
    cpu_vec[i].first = cur_index;
    cpu_vec[i].second = cur_index + sizes[i];
    cur_index += sizes[i];
    for (int32 j = cpu_vec[i].first; j < cpu_vec[i].second; j++)
      reverse_cpu_vec.push_back(i);
  }
  this->indexes_ = cpu_vec;
  this->reverse_indexes_ = reverse_cpu_vec;
  this->input_dim_ = cur_index;
  this->output_dim_ = sizes.size();
}

void SumGroupComponent::Init(int32 input_dim, int32 output_dim) {
  const int32 num_groups = output_dim;
  KALDI_ASSERT(input_dim % num_groups == 0);
  const int32 group_size = input_dim / num_groups;

  std::vector<Int32Pair> cpu_vec(num_groups);
  std::vector<int32> reverse_cpu_vec;
  int32 cur_index = 0;
  for (size_t i = 0; i < num_groups; i++) {
    cpu_vec[i].first = cur_index;
    cpu_vec[i].second = cur_index + group_size;
    cur_index += group_size;
    for (int32 j = cpu_vec[i].first; j < cpu_vec[i].second; j++)
      reverse_cpu_vec.push_back(i);
  }
  this->indexes_ = cpu_vec;
  this->reverse_indexes_ = reverse_cpu_vec;
  this->input_dim_ = input_dim;
  this->output_dim_ = num_groups;
}

void SumGroupComponent::InitFromConfig(ConfigLine *cfl) {
  std::vector<int32> sizes;
  bool has_sizes = cfl->GetValue("sizes", &sizes);
  if (has_sizes) {
    if (cfl->HasUnusedValues() || sizes.empty())
      KALDI_ERR << "Invalid initializer for layer of type "
                << Type() << ": \"" << cfl->WholeLine() << "\"";
    this->Init(sizes);
  } else { // each group has the same size
    int32 input_dim = -1, output_dim = -1;
    if (!cfl->GetValue("input-dim", &input_dim) ||
        !cfl->GetValue("output-dim", &output_dim) || cfl->HasUnusedValues()) {
      KALDI_ERR << "Invalid initializer for layer of type "
                << Type() << ": \"" << cfl->WholeLine() << "\"";
    }
    Init(input_dim, output_dim);
  }
}

Component* SumGroupComponent::Copy() const {
  SumGroupComponent *ans = new SumGroupComponent();
  ans->indexes_ = indexes_;
  ans->reverse_indexes_ = reverse_indexes_;
  ans->input_dim_ = input_dim_;
  ans->output_dim_ = output_dim_;
  return ans;
}

void SumGroupComponent::Read(std::istream &is, bool binary) {
  ExpectOneOrTwoTokens(is, binary, "<SumGroupComponent>", "<Sizes>");
  std::vector<int32> sizes;
  ReadIntegerVector(is, binary, &sizes);

  std::string token;
  ReadToken(is, binary, &token);
  if (!(token == "<SumGroupComponent>" ||
        token == "</SumGroupComponent>")) {
    KALDI_ERR << "Expected </SumGroupComponent>, got " << token;
  }
  this->Init(sizes);
}

void SumGroupComponent::GetSizes(std::vector<int32> *sizes) const {
  std::vector<Int32Pair> indexes;
  indexes_.CopyToVec(&indexes);
  sizes->resize(indexes.size());
  for (size_t i = 0; i < indexes.size(); i++) {
    (*sizes)[i] = indexes[i].second - indexes[i].first;
    if (i == 0) { KALDI_ASSERT(indexes[i].first == 0); }
    else { KALDI_ASSERT(indexes[i].first == indexes[i-1].second); }
    KALDI_ASSERT(indexes[i].second > indexes[i].first);
    (*sizes)[i] = indexes[i].second - indexes[i].first;
  }
}

void SumGroupComponent::Write(std::ostream &os, bool binary) const {
  WriteToken(os, binary, "<SumGroupComponent>");
  WriteToken(os, binary, "<Sizes>");
  std::vector<int32> sizes;
  this->GetSizes(&sizes);
  WriteIntegerVector(os, binary, sizes);
  WriteToken(os, binary, "</SumGroupComponent>");
}

void* SumGroupComponent::Propagate(const ComponentPrecomputedIndexes *indexes,
                                  const CuMatrixBase<BaseFloat> &in,
                                  CuMatrixBase<BaseFloat> *out) const {
  out->SumColumnRanges(in, indexes_);
  return NULL;
}

void SumGroupComponent::Backprop(const std::string &debug_info,
                                 const ComponentPrecomputedIndexes *indexes,
                                 const CuMatrixBase<BaseFloat> &, // in_value,
                                 const CuMatrixBase<BaseFloat> &, // out_value
                                 const CuMatrixBase<BaseFloat> &out_deriv,
                                 void *memo,
                                 Component *to_update_in,
                                 CuMatrixBase<BaseFloat> *in_deriv) const {
  in_deriv->CopyCols(out_deriv, reverse_indexes_);
}

void* SoftmaxComponent::Propagate(const ComponentPrecomputedIndexes *indexes,
                                 const CuMatrixBase<BaseFloat> &in,
                                 CuMatrixBase<BaseFloat> *out) const {
  // Apply softmax function to each row of the output...
  // for that row, we do
  // x_i = exp(x_i) / sum_j exp(x_j).
  out->ApplySoftMaxPerRow(in);

  // This floor on the output helps us deal with
  // almost-zeros in a way that doesn't lead to overflow.
  out->ApplyFloor(1.0e-20);

  return NULL;
}

void SoftmaxComponent::Backprop(const std::string &debug_info,
                                const ComponentPrecomputedIndexes *indexes,
                                const CuMatrixBase<BaseFloat> &, // in_value,
                                const CuMatrixBase<BaseFloat> &out_value,
                                const CuMatrixBase<BaseFloat> &out_deriv,
                                void *memo,
                                Component *to_update_in,
                                CuMatrixBase<BaseFloat> *in_deriv) const {
  if (in_deriv == NULL)
    return;
  /*
    Note on the derivative of the softmax function: let it be
    p_i = exp(x_i) / sum_i exp_i
    The [matrix-valued] Jacobian of this function is
    diag(p) - p p^T
    Let the derivative vector at the output be e, and at the input be
    d.  We have
    d = diag(p) e - p (p^T e).
    d_i = p_i e_i - p_i (p^T e).
  */
  in_deriv->DiffSoftmaxPerRow(out_value, out_deriv);
}

void SoftmaxComponent::StoreStats(const CuMatrixBase<BaseFloat> &in_value,
                                  const CuMatrixBase<BaseFloat> &out_value,
                                  void *memo) {
  // We don't store derivative stats for this component type, just activation
  // stats.
  StoreStatsInternal(out_value, NULL);
}


void* LogSoftmaxComponent::Propagate(const ComponentPrecomputedIndexes *indexes,
                                    const CuMatrixBase<BaseFloat> &in,
                                    CuMatrixBase<BaseFloat> *out) const {
  // Applies log softmax function to each row of the output. For each row, we do
  // x_i = x_i - log(sum_j exp(x_j))
  out->ApplyLogSoftMaxPerRow(in);
  return NULL;
}

void LogSoftmaxComponent::Backprop(const std::string &debug_info,
                                   const ComponentPrecomputedIndexes *indexes,
                                   const CuMatrixBase<BaseFloat> &, // in_value
                                   const CuMatrixBase<BaseFloat> &out_value,
                                   const CuMatrixBase<BaseFloat> &out_deriv,
                                   void *memo,
                                   Component *, // to_update
                                   CuMatrixBase<BaseFloat> *in_deriv) const {
  if (in_deriv == NULL)
    return;
  in_deriv->DiffLogSoftmaxPerRow(out_value, out_deriv);
}


void FixedScaleComponent::Init(const CuVectorBase<BaseFloat> &scales) {
  KALDI_ASSERT(scales.Dim() != 0);
  scales_ = scales;
}


void FixedScaleComponent::InitFromConfig(ConfigLine *cfl) {
  std::string filename;
  // Accepts "scales" config (for filename) or "dim" -> random init, for testing.
  if (cfl->GetValue("scales", &filename)) {
    if (cfl->HasUnusedValues())
      KALDI_ERR << "Invalid initializer for layer of type "
                << Type() << ": \"" << cfl->WholeLine() << "\"";
    CuVector<BaseFloat> vec;
    ReadKaldiObject(filename, &vec);
    Init(vec);
  } else {
    int32 dim;
    BaseFloat scale = 1.0;
    bool scale_is_set = cfl->GetValue("scale", &scale);
    if (!cfl->GetValue("dim", &dim) || cfl->HasUnusedValues())
      KALDI_ERR << "Invalid initializer for layer of type "
                << Type() << ": \"" << cfl->WholeLine() << "\"";
    KALDI_ASSERT(dim > 0);
    CuVector<BaseFloat> vec(dim);
    if (scale_is_set) {
      vec.Set(scale);
    } else {
      vec.SetRandn();
    }
    Init(vec);
  }
}


std::string FixedScaleComponent::Info() const {
  std::ostringstream stream;
  stream << Component::Info();
  PrintParameterStats(stream, "scales", scales_, true);
  return stream.str();
}

void* FixedScaleComponent::Propagate(const ComponentPrecomputedIndexes *indexes,
                                     const CuMatrixBase<BaseFloat> &in,
                                     CuMatrixBase<BaseFloat> *out) const {
  out->CopyFromMat(in);  // does nothing if same matrix.
  out->MulColsVec(scales_);
  return NULL;
}

void FixedScaleComponent::Backprop(const std::string &debug_info,
                                   const ComponentPrecomputedIndexes *indexes,
                                   const CuMatrixBase<BaseFloat> &, // in_value
                                   const CuMatrixBase<BaseFloat> &, // out_value
                                   const CuMatrixBase<BaseFloat> &out_deriv,
                                   void *memo,
                                   Component *, // to_update
                                   CuMatrixBase<BaseFloat> *in_deriv) const {
  in_deriv->CopyFromMat(out_deriv);  // does nothing if same memory.
  in_deriv->MulColsVec(scales_);
}

Component* FixedScaleComponent::Copy() const {
  FixedScaleComponent *ans = new FixedScaleComponent();
  ans->scales_ = scales_;
  return ans;
}


void FixedScaleComponent::Write(std::ostream &os, bool binary) const {
  WriteToken(os, binary, "<FixedScaleComponent>");
  WriteToken(os, binary, "<Scales>");
  scales_.Write(os, binary);
  WriteToken(os, binary, "</FixedScaleComponent>");
}

void FixedScaleComponent::Read(std::istream &is, bool binary) {
  ExpectOneOrTwoTokens(is, binary, "<FixedScaleComponent>", "<Scales>");
  scales_.Read(is, binary);
  ExpectToken(is, binary, "</FixedScaleComponent>");
}

void FixedBiasComponent::Init(const CuVectorBase<BaseFloat> &bias) {
  KALDI_ASSERT(bias.Dim() != 0);
  bias_ = bias;
}

void FixedBiasComponent::InitFromConfig(ConfigLine *cfl) {
  std::string filename;
  // Accepts "bias" config (for filename) or "dim" -> random init, for testing.
  if (cfl->GetValue("bias", &filename)) {
    if (cfl->HasUnusedValues())
      KALDI_ERR << "Invalid initializer for layer of type "
                << Type() << ": \"" << cfl->WholeLine() << "\"";
    CuVector<BaseFloat> vec;
    ReadKaldiObject(filename, &vec);
    Init(vec);
  } else {
    int32 dim;
    if (!cfl->GetValue("dim", &dim) || cfl->HasUnusedValues())
      KALDI_ERR << "Invalid initializer for layer of type "
                << Type() << ": \"" << cfl->WholeLine() << "\"";
    KALDI_ASSERT(dim > 0);
    CuVector<BaseFloat> vec(dim);
    vec.SetRandn();
    Init(vec);
  }
}

std::string FixedBiasComponent::Info() const {
  std::ostringstream stream;
  stream << Component::Info();
  PrintParameterStats(stream, "bias", bias_, true);
  return stream.str();
}

void* FixedBiasComponent::Propagate(const ComponentPrecomputedIndexes *indexes,
                                   const CuMatrixBase<BaseFloat> &in,
                                   CuMatrixBase<BaseFloat> *out) const {
  out->CopyFromMat(in);  // will do nothing if in and out have same memory.
  out->AddVecToRows(1.0, bias_, 1.0);
  return NULL;
}

void FixedBiasComponent::Backprop(const std::string &debug_info,
                                  const ComponentPrecomputedIndexes *indexes,
                                  const CuMatrixBase<BaseFloat> &, // in_value
                                  const CuMatrixBase<BaseFloat> &, // out_value
                                  const CuMatrixBase<BaseFloat> &out_deriv,
                                  void *memo,
                                  Component *, // to_update
                                  CuMatrixBase<BaseFloat> *in_deriv) const {
  // the following statement will do nothing if in_deriv and out_deriv have same
  // memory.
  in_deriv->CopyFromMat(out_deriv);
}

Component* FixedBiasComponent::Copy() const {
  FixedBiasComponent *ans = new FixedBiasComponent();
  ans->bias_ = bias_;
  return ans;
}


void FixedBiasComponent::Write(std::ostream &os, bool binary) const {
  WriteToken(os, binary, "<FixedBiasComponent>");
  WriteToken(os, binary, "<Bias>");
  bias_.Write(os, binary);
  WriteToken(os, binary, "</FixedBiasComponent>");
}

void FixedBiasComponent::Read(std::istream &is, bool binary) {
  ExpectOneOrTwoTokens(is, binary, "<FixedBiasComponent>", "<Bias>");
  bias_.Read(is, binary);
  ExpectToken(is, binary, "</FixedBiasComponent>");
}


void NaturalGradientPerElementScaleComponent::Read(
    std::istream &is, bool binary) {
  ReadUpdatableCommon(is, binary);  // Read the opening tag and learning rate
  ExpectToken(is, binary, "<Params>");
  scales_.Read(is, binary);
  ExpectToken(is, binary, "<IsGradient>");
  ReadBasicType(is, binary, &is_gradient_);
  int32 rank, update_period;
  ExpectToken(is, binary, "<Rank>");
  ReadBasicType(is, binary, &rank);
  preconditioner_.SetRank(rank);
  ExpectToken(is, binary, "<UpdatePeriod>");
  ReadBasicType(is, binary, &update_period);
  preconditioner_.SetUpdatePeriod(update_period);
  BaseFloat num_samples_history, alpha;
  ExpectToken(is, binary, "<NumSamplesHistory>");
  ReadBasicType(is, binary, &num_samples_history);
  preconditioner_.SetNumSamplesHistory(num_samples_history);
  ExpectToken(is, binary, "<Alpha>");
  ReadBasicType(is, binary, &alpha);
  preconditioner_.SetAlpha(alpha);
  std::string token;
  ReadToken(is, binary, &token);
  if (token == "<MaxChangePerMinibatch>") {
    // back compatibility; this was removed, it's now handled by the
    // 'max-change' config variable.
    BaseFloat temp;
    ReadBasicType(is, binary, &temp);
    ReadToken(is, binary, &token);
  }
  KALDI_ASSERT(token == "</NaturalGradientPerElementScaleComponent>");
}

void NaturalGradientPerElementScaleComponent::Write(std::ostream &os,
                                                    bool binary) const {
  WriteUpdatableCommon(os, binary);  // Write the opening tag and learning rate
  WriteToken(os, binary, "<Params>");
  scales_.Write(os, binary);
  WriteToken(os, binary, "<IsGradient>");
  WriteBasicType(os, binary, is_gradient_);
  WriteToken(os, binary, "<Rank>");
  WriteBasicType(os, binary, preconditioner_.GetRank());
  WriteToken(os, binary, "<UpdatePeriod>");
  WriteBasicType(os, binary, preconditioner_.GetUpdatePeriod());
  WriteToken(os, binary, "<NumSamplesHistory>");
  WriteBasicType(os, binary, preconditioner_.GetNumSamplesHistory());
  WriteToken(os, binary, "<Alpha>");
  WriteBasicType(os, binary, preconditioner_.GetAlpha());
  WriteToken(os, binary, "</NaturalGradientPerElementScaleComponent>");
}

std::string NaturalGradientPerElementScaleComponent::Info() const {
  std::ostringstream stream;
  stream << PerElementScaleComponent::Info()
         << ", rank=" << preconditioner_.GetRank()
         << ", update-period=" << preconditioner_.GetUpdatePeriod()
         << ", num-samples-history=" << preconditioner_.GetNumSamplesHistory()
         << ", alpha=" << preconditioner_.GetAlpha();
  return stream.str();
}

void NaturalGradientPerElementScaleComponent::InitFromConfig(ConfigLine *cfl) {
  // First set various configuration values that have defaults.
  int32 rank = 8,  // Use a small rank because in this case the amount of memory
                   // for the preconditioner actually exceeds the memory for the
                   // parameters (by "rank").
      update_period = 10;
  BaseFloat num_samples_history = 2000.0, alpha = 4.0,
      max_change_per_minibatch = 0.0;
  cfl->GetValue("rank", &rank);
  cfl->GetValue("update-period", &update_period);
  cfl->GetValue("num-samples-history", &num_samples_history);
  cfl->GetValue("alpha", &alpha);
  cfl->GetValue("max-change-per-minibatch", &max_change_per_minibatch);
  if (max_change_per_minibatch != 0.0)
    KALDI_WARN << "max-change-per-minibatch is now ignored, use 'max-change'";
  InitLearningRatesFromConfig(cfl);
  std::string filename;
  // Accepts "scales" config (for filename) or "dim" -> random init, for testing.
  if (cfl->GetValue("scales", &filename)) {
    if (cfl->HasUnusedValues())
      KALDI_ERR << "Invalid initializer for layer of type "
                << Type() << ": \"" << cfl->WholeLine() << "\"";
    Init(filename, rank, update_period, num_samples_history, alpha);

  } else {
    BaseFloat param_mean = 1.0, param_stddev = 0.0;
    cfl->GetValue("param-mean", &param_mean);
    cfl->GetValue("param-stddev", &param_stddev);

    int32 dim;
    if (!cfl->GetValue("dim", &dim) || cfl->HasUnusedValues())
      KALDI_ERR << "Invalid initializer for layer of type "
                << Type() << ": \"" << cfl->WholeLine() << "\"";
    KALDI_ASSERT(dim > 0);

    Init(dim, param_mean, param_stddev, rank, update_period,
         num_samples_history, alpha);
  }
}

void NaturalGradientPerElementScaleComponent::Init(
    int32 dim, BaseFloat param_mean,
    BaseFloat param_stddev, int32 rank, int32 update_period,
    BaseFloat num_samples_history, BaseFloat alpha) {
  PerElementScaleComponent::Init(dim, param_mean,
                                 param_stddev);
  preconditioner_.SetRank(rank);
  preconditioner_.SetUpdatePeriod(update_period);
  preconditioner_.SetNumSamplesHistory(num_samples_history);
  preconditioner_.SetAlpha(alpha);
}

void NaturalGradientPerElementScaleComponent::Init(
    std::string vector_filename,
    int32 rank, int32 update_period, BaseFloat num_samples_history,
    BaseFloat alpha) {
  PerElementScaleComponent::Init(vector_filename);
  preconditioner_.SetRank(rank);
  preconditioner_.SetUpdatePeriod(update_period);
  preconditioner_.SetNumSamplesHistory(num_samples_history);
  preconditioner_.SetAlpha(alpha);
}


NaturalGradientPerElementScaleComponent::NaturalGradientPerElementScaleComponent(
    const NaturalGradientPerElementScaleComponent &other):
    PerElementScaleComponent(other),
    preconditioner_(other.preconditioner_) { }




Component* NaturalGradientPerElementScaleComponent::Copy() const {
  return new NaturalGradientPerElementScaleComponent(*this);
}

void NaturalGradientPerElementScaleComponent::Update(
    const std::string &debug_info,
    const CuMatrixBase<BaseFloat> &in_value,
    const CuMatrixBase<BaseFloat> &out_deriv) {

  CuMatrix<BaseFloat> derivs_per_frame(in_value);
  derivs_per_frame.MulElements(out_deriv);
  // the non-natural-gradient update would just do
  // scales_.AddRowSumMat(learning_rate_, derivs_per_frame).

  BaseFloat scale;
  preconditioner_.PreconditionDirections(&derivs_per_frame, NULL, &scale);

  CuVector<BaseFloat> delta_scales(scales_.Dim());
  delta_scales.AddRowSumMat(scale * learning_rate_, derivs_per_frame);
  scales_.AddVec(1.0, delta_scales);
}

/// virtual
void NaturalGradientPerElementScaleComponent::FreezeNaturalGradient(bool freeze) {
  preconditioner_.Freeze(freeze);
}

// Constructors for the convolution component
ConvolutionComponent::ConvolutionComponent():
    UpdatableComponent(),
    input_x_dim_(0), input_y_dim_(0), input_z_dim_(0),
    filt_x_dim_(0), filt_y_dim_(0),
    filt_x_step_(0), filt_y_step_(0),
    input_vectorization_(kZyx) { }

ConvolutionComponent::ConvolutionComponent(
    const ConvolutionComponent &component):
    UpdatableComponent(component),
    input_x_dim_(component.input_x_dim_),
    input_y_dim_(component.input_y_dim_),
    input_z_dim_(component.input_z_dim_),
    filt_x_dim_(component.filt_x_dim_),
    filt_y_dim_(component.filt_y_dim_),
    filt_x_step_(component.filt_x_step_),
    filt_y_step_(component.filt_y_step_),
    input_vectorization_(component.input_vectorization_),
    filter_params_(component.filter_params_),
    bias_params_(component.bias_params_) { }

ConvolutionComponent::ConvolutionComponent(
    const CuMatrixBase<BaseFloat> &filter_params,
    const CuVectorBase<BaseFloat> &bias_params,
    int32 input_x_dim, int32 input_y_dim, int32 input_z_dim,
    int32 filt_x_dim, int32 filt_y_dim,
    int32 filt_x_step, int32 filt_y_step,
    TensorVectorizationType input_vectorization,
    BaseFloat learning_rate):
    input_x_dim_(input_x_dim),
    input_y_dim_(input_y_dim),
    input_z_dim_(input_z_dim),
    filt_x_dim_(filt_x_dim),
    filt_y_dim_(filt_y_dim),
    filt_x_step_(filt_x_step),
    filt_y_step_(filt_y_step),
    input_vectorization_(input_vectorization),
    filter_params_(filter_params),
    bias_params_(bias_params){
  KALDI_ASSERT(filter_params.NumRows() == bias_params.Dim() &&
               bias_params.Dim() != 0);
  KALDI_ASSERT(filter_params.NumCols() == filt_x_dim * filt_y_dim * input_z_dim);
  SetUnderlyingLearningRate(learning_rate);
  is_gradient_ = false;
}

// aquire input dim
int32 ConvolutionComponent::InputDim() const {
  return input_x_dim_ * input_y_dim_ * input_z_dim_;
}

// aquire output dim
int32 ConvolutionComponent::OutputDim() const {
  int32 num_x_steps = (1 + (input_x_dim_ - filt_x_dim_) / filt_x_step_);
  int32 num_y_steps = (1 + (input_y_dim_ - filt_y_dim_) / filt_y_step_);
  int32 num_filters = filter_params_.NumRows();
  return num_x_steps * num_y_steps * num_filters;
}

// initialize the component using hyperparameters
void ConvolutionComponent::Init(
    int32 input_x_dim, int32 input_y_dim, int32 input_z_dim,
    int32 filt_x_dim, int32 filt_y_dim,
    int32 filt_x_step, int32 filt_y_step, int32 num_filters,
    TensorVectorizationType input_vectorization,
    BaseFloat param_stddev, BaseFloat bias_stddev) {
  input_x_dim_ = input_x_dim;
  input_y_dim_ = input_y_dim;
  input_z_dim_ = input_z_dim;
  filt_x_dim_ = filt_x_dim;
  filt_y_dim_ = filt_y_dim;
  filt_x_step_ = filt_x_step;
  filt_y_step_ = filt_y_step;
  input_vectorization_ = input_vectorization;
  KALDI_ASSERT((input_x_dim_ - filt_x_dim_) % filt_x_step_ == 0);
  KALDI_ASSERT((input_y_dim_ - filt_y_dim_) % filt_y_step_ == 0);
  int32 filter_dim = filt_x_dim_ * filt_y_dim_ * input_z_dim_;
  filter_params_.Resize(num_filters, filter_dim);
  bias_params_.Resize(num_filters);
  KALDI_ASSERT(param_stddev >= 0.0 && bias_stddev >= 0.0);
  filter_params_.SetRandn();
  filter_params_.Scale(param_stddev);
  bias_params_.SetRandn();
  bias_params_.Scale(bias_stddev);
}

// initialize the component using predefined matrix file
void ConvolutionComponent::Init(
    int32 input_x_dim, int32 input_y_dim, int32 input_z_dim,
    int32 filt_x_dim, int32 filt_y_dim,
    int32 filt_x_step, int32 filt_y_step,
    TensorVectorizationType input_vectorization,
    std::string matrix_filename) {
  input_x_dim_ = input_x_dim;
  input_y_dim_ = input_y_dim;
  input_z_dim_ = input_z_dim;
  filt_x_dim_ = filt_x_dim;
  filt_y_dim_ = filt_y_dim;
  filt_x_step_ = filt_x_step;
  filt_y_step_ = filt_y_step;
  input_vectorization_ = input_vectorization;
  CuMatrix<BaseFloat> mat;
  ReadKaldiObject(matrix_filename, &mat);
  int32 filter_dim = (filt_x_dim_ * filt_y_dim_ * input_z_dim_);
  int32 num_filters = mat.NumRows();
  KALDI_ASSERT(mat.NumCols() == (filter_dim + 1));
  filter_params_.Resize(num_filters, filter_dim);
  bias_params_.Resize(num_filters);
  filter_params_.CopyFromMat(mat.Range(0, num_filters, 0, filter_dim));
  bias_params_.CopyColFromMat(mat, filter_dim);
}

// display information about component
std::string ConvolutionComponent::Info() const {
  std::ostringstream stream;
  stream << UpdatableComponent::Info()
         << ", input-x-dim=" << input_x_dim_
         << ", input-y-dim=" << input_y_dim_
         << ", input-z-dim=" << input_z_dim_
         << ", filt-x-dim=" << filt_x_dim_
         << ", filt-y-dim=" << filt_y_dim_
         << ", filt-x-step=" << filt_x_step_
         << ", filt-y-step=" << filt_y_step_
         << ", input-vectorization=" << input_vectorization_
         << ", num-filters=" << filter_params_.NumRows();
  PrintParameterStats(stream, "filter-params", filter_params_);
  PrintParameterStats(stream, "bias-params", bias_params_, true);
  return stream.str();
}

// initialize the component using configuration file
void ConvolutionComponent::InitFromConfig(ConfigLine *cfl) {
  bool ok = true;
  std::string matrix_filename;
  int32 input_x_dim = -1, input_y_dim = -1, input_z_dim = -1,
        filt_x_dim = -1, filt_y_dim = -1,
        filt_x_step = -1, filt_y_step = -1,
        num_filters = -1;
  std::string input_vectorization_order = "zyx";
  InitLearningRatesFromConfig(cfl);
  ok = ok && cfl->GetValue("input-x-dim", &input_x_dim);
  ok = ok && cfl->GetValue("input-y-dim", &input_y_dim);
  ok = ok && cfl->GetValue("input-z-dim", &input_z_dim);
  ok = ok && cfl->GetValue("filt-x-dim", &filt_x_dim);
  ok = ok && cfl->GetValue("filt-y-dim", &filt_y_dim);
  ok = ok && cfl->GetValue("filt-x-step", &filt_x_step);
  ok = ok && cfl->GetValue("filt-y-step", &filt_y_step);

  if (!ok)
    KALDI_ERR << "Bad initializer " << cfl->WholeLine();
  // optional argument
  TensorVectorizationType input_vectorization;
  cfl->GetValue("input-vectorization-order", &input_vectorization_order);
  if (input_vectorization_order.compare("zyx") == 0) {
    input_vectorization = kZyx;
  } else if (input_vectorization_order.compare("yzx") == 0) {
    input_vectorization = kYzx;
  } else {
    KALDI_ERR << "Unknown or unsupported input vectorization order "
              << input_vectorization_order
              << " accepted candidates are 'yzx' and 'zyx'";
  }

  if (cfl->GetValue("matrix", &matrix_filename)) {
    // initialize from prefined parameter matrix
    Init(input_x_dim, input_y_dim, input_z_dim,
         filt_x_dim, filt_y_dim,
         filt_x_step, filt_y_step,
         input_vectorization,
         matrix_filename);
  } else {
    ok = ok && cfl->GetValue("num-filters", &num_filters);
    if (!ok)
      KALDI_ERR << "Bad initializer " << cfl->WholeLine();
    // initialize from configuration
    int32 filter_input_dim = filt_x_dim * filt_y_dim * input_z_dim;
    BaseFloat param_stddev = 1.0 / std::sqrt(filter_input_dim), bias_stddev = 1.0;
    cfl->GetValue("param-stddev", &param_stddev);
    cfl->GetValue("bias-stddev", &bias_stddev);
    Init(input_x_dim, input_y_dim, input_z_dim,
         filt_x_dim, filt_y_dim, filt_x_step, filt_y_step, num_filters,
         input_vectorization, param_stddev, bias_stddev);
  }
  if (cfl->HasUnusedValues())
    KALDI_ERR << "Could not process these elements in initializer: "
              << cfl->UnusedValues();
  if (!ok)
    KALDI_ERR << "Bad initializer " << cfl->WholeLine();
}

// Inline methods to convert from tensor index i.e., (x,y,z) index
// to index in yzx or zyx vectorized tensors
inline int32 YzxVectorIndex(int32 x, int32 y, int32 z,
                            int32 input_x_dim,
                            int32 input_y_dim,
                            int32 input_z_dim) {
  KALDI_PARANOID_ASSERT(x < input_x_dim && y < input_y_dim && z < input_z_dim);
  return (input_y_dim * input_z_dim) * x + (input_y_dim) * z + y;
}

inline int32 ZyxVectorIndex(int32 x, int32 y, int32 z,
                            int32 input_x_dim,
                            int32 input_y_dim,
                            int32 input_z_dim) {
  KALDI_PARANOID_ASSERT(x < input_x_dim && y < input_y_dim && z < input_z_dim);
  return (input_y_dim * input_z_dim) * x + (input_z_dim) * y + z;
}

// Method to convert from a matrix representing a minibatch of vectorized
// 3D tensors to patches for convolution, each patch corresponds to
// one dot product in the convolution
void ConvolutionComponent::InputToInputPatches(
    const CuMatrixBase<BaseFloat>& in,
    CuMatrix<BaseFloat> *patches) const{
  int32 num_x_steps = (1 + (input_x_dim_ - filt_x_dim_) / filt_x_step_);
  int32 num_y_steps = (1 + (input_y_dim_ - filt_y_dim_) / filt_y_step_);
  const int32 filt_x_step = filt_x_step_,
              filt_y_step = filt_y_step_,
              filt_x_dim = filt_x_dim_,
              filt_y_dim = filt_y_dim_,
              input_x_dim = input_x_dim_,
              input_y_dim = input_y_dim_,
              input_z_dim = input_z_dim_,
              filter_dim = filter_params_.NumCols();

  std::vector<int32> column_map(patches->NumCols());
  int32 column_map_size = column_map.size();
  for (int32 x_step = 0; x_step < num_x_steps; x_step++) {
    for (int32 y_step = 0; y_step < num_y_steps; y_step++)  {
      int32 patch_number = x_step * num_y_steps + y_step;
      int32 patch_start_index = patch_number * filter_dim;
      for (int32 x = 0, index = patch_start_index; x < filt_x_dim; x++)  {
        for (int32 y = 0; y < filt_y_dim; y++)  {
          for (int32 z = 0; z < input_z_dim; z++, index++)  {
            KALDI_ASSERT(index < column_map_size);
            if (input_vectorization_ == kZyx)  {
              column_map[index] = ZyxVectorIndex(x_step * filt_x_step + x,
                                                 y_step * filt_y_step + y, z,
                                                 input_x_dim, input_y_dim,
                                                 input_z_dim);
            } else if (input_vectorization_ == kYzx)  {
              column_map[index] = YzxVectorIndex(x_step * filt_x_step + x,
                                                  y_step * filt_y_step + y, z,
                                                  input_x_dim, input_y_dim,
                                                  input_z_dim);
            }
          }
        }
      }
    }
  }
  CuArray<int32> cu_cols(column_map);
  patches->CopyCols(in, cu_cols);
}


// propagation function
// see function declaration in nnet-simple-component.h for details
void* ConvolutionComponent::Propagate(const ComponentPrecomputedIndexes *indexes,
                                         const CuMatrixBase<BaseFloat> &in,
                                         CuMatrixBase<BaseFloat> *out) const {
  const int32 num_x_steps = (1 + (input_x_dim_ - filt_x_dim_) / filt_x_step_),
              num_y_steps = (1 + (input_y_dim_ - filt_y_dim_) / filt_y_step_),
              num_filters = filter_params_.NumRows(),
              num_frames = in.NumRows(),
              filter_dim = filter_params_.NumCols();
  KALDI_ASSERT((*out).NumRows() == num_frames &&
               (*out).NumCols() == (num_filters * num_x_steps * num_y_steps));

  CuMatrix<BaseFloat> patches(num_frames,
                              num_x_steps * num_y_steps * filter_dim,
                              kUndefined);
  InputToInputPatches(in, &patches);
  CuSubMatrix<BaseFloat>* filter_params_elem = new CuSubMatrix<BaseFloat>(
      filter_params_, 0, filter_params_.NumRows(), 0, filter_params_.NumCols());
  std::vector<CuSubMatrix<BaseFloat>* > tgt_batch, patch_batch,
      filter_params_batch;

  for (int32 x_step = 0; x_step < num_x_steps; x_step++)  {
    for (int32 y_step = 0; y_step < num_y_steps; y_step++)  {
      int32 patch_number = x_step * num_y_steps + y_step;
      tgt_batch.push_back(new CuSubMatrix<BaseFloat>(
              out->ColRange(patch_number * num_filters, num_filters)));
      patch_batch.push_back(new CuSubMatrix<BaseFloat>(
              patches.ColRange(patch_number * filter_dim, filter_dim)));
      filter_params_batch.push_back(filter_params_elem);
      tgt_batch[patch_number]->AddVecToRows(1.0, bias_params_, 1.0); // add bias
    }
  }
  // apply all filters
  AddMatMatBatched<BaseFloat>(1.0, tgt_batch, patch_batch,
                              kNoTrans, filter_params_batch,
                              kTrans, 1.0);
  // release memory
  delete filter_params_elem;
  for (int32 p = 0; p < tgt_batch.size(); p++) {
    delete tgt_batch[p];
    delete patch_batch[p];
  }
  return NULL;
}

// scale the parameters
void ConvolutionComponent::Scale(BaseFloat scale) {
  if (scale == 0.0) {
    filter_params_.SetZero();
    bias_params_.SetZero();
  } else {
    filter_params_.Scale(scale);
    bias_params_.Scale(scale);
  }
}

// add another convolution component
void ConvolutionComponent::Add(BaseFloat alpha, const Component &other_in) {
  const ConvolutionComponent *other =
      dynamic_cast<const ConvolutionComponent*>(&other_in);
  KALDI_ASSERT(other != NULL);
  filter_params_.AddMat(alpha, other->filter_params_);
  bias_params_.AddVec(alpha, other->bias_params_);
}

/*
 This function transforms a vector of lists into a list of vectors,
 padded with -1.
 @param[in] The input vector of lists. Let in.size() be D, and let
            the longest list length (i.e. the max of in[i].size()) be L.
 @param[out] The output list of vectors. The length of the list will
            be L, each vector-dimension will be D (i.e. out[i].size() == D),
            and if in[i] == j, then for some k we will have that
            out[k][j] = i. The output vectors are padded with -1
            where necessary if not all the input lists have the same side.
*/
void RearrangeIndexes(const std::vector<std::vector<int32> > &in,
                                                std::vector<std::vector<int32> > *out) {
  int32 D = in.size();
  int32 L = 0;
  for (int32 i = 0; i < D; i++)
    if (in[i].size() > L)
      L = in[i].size();
  out->resize(L);
  for (int32 i = 0; i < L; i++)
    (*out)[i].resize(D, -1);
  for (int32 i = 0; i < D; i++) {
    for (int32 j = 0; j < in[i].size(); j++) {
      (*out)[j][i] = in[i][j];
    }
  }
}

// Method to compute the input derivative matrix from the input derivatives
// for patches, where each patch corresponds to one dot product
// in the convolution
void ConvolutionComponent::InderivPatchesToInderiv(
    const CuMatrix<BaseFloat>& in_deriv_patches,
    CuMatrixBase<BaseFloat> *in_deriv) const {

  const int32 num_x_steps = (1 + (input_x_dim_ - filt_x_dim_) / filt_x_step_),
              num_y_steps = (1 + (input_y_dim_ - filt_y_dim_) / filt_y_step_),
              filt_x_step = filt_x_step_,
              filt_y_step = filt_y_step_,
              filt_x_dim = filt_x_dim_,
              filt_y_dim = filt_y_dim_,
              input_x_dim = input_x_dim_,
              input_y_dim = input_y_dim_,
              input_z_dim = input_z_dim_,
              filter_dim = filter_params_.NumCols();

  // Compute the reverse column_map from the matrix with input
  // derivative patches to input derivative matrix
  std::vector<std::vector<int32> > reverse_column_map(in_deriv->NumCols());
  int32 rev_col_map_size = reverse_column_map.size();
  for (int32 x_step = 0; x_step < num_x_steps; x_step++) {
    for (int32 y_step = 0; y_step < num_y_steps; y_step++)  {
      int32 patch_number = x_step * num_y_steps + y_step;
      int32 patch_start_index = patch_number * filter_dim;
      for (int32 x = 0, index = patch_start_index; x < filt_x_dim; x++)  {
        for (int32 y = 0; y < filt_y_dim; y++)  {
          for (int32 z = 0; z < input_z_dim; z++, index++)  {
            int32 vector_index;
            if (input_vectorization_ == kZyx)  {
              vector_index = ZyxVectorIndex(x_step * filt_x_step + x,
                                            y_step * filt_y_step + y, z,
                                            input_x_dim, input_y_dim,
                                            input_z_dim);
            } else {
              KALDI_ASSERT(input_vectorization_ == kYzx);
              vector_index = YzxVectorIndex(x_step * filt_x_step + x,
                                            y_step * filt_y_step + y, z,
                                            input_x_dim, input_y_dim,
                                            input_z_dim);
            }
            KALDI_ASSERT(vector_index < rev_col_map_size);
            reverse_column_map[vector_index].push_back(index);
          }
        }
      }
    }
  }
  std::vector<std::vector<int32> > rearranged_column_map;
  RearrangeIndexes(reverse_column_map, &rearranged_column_map);
  for (int32 p = 0; p < rearranged_column_map.size(); p++) {
    CuArray<int32> cu_cols(rearranged_column_map[p]);
    in_deriv->AddCols(in_deriv_patches, cu_cols);
  }
}

// back propagation function
// see function declaration in nnet-simple-component.h for details
void ConvolutionComponent::Backprop(const std::string &debug_info,
                                    const ComponentPrecomputedIndexes *indexes,
                                    const CuMatrixBase<BaseFloat> &in_value,
                                    const CuMatrixBase<BaseFloat> &, // out_value,
                                    const CuMatrixBase<BaseFloat> &out_deriv,
                                    void *memo,
                                    Component *to_update_in,
                                    CuMatrixBase<BaseFloat> *in_deriv) const {
  ConvolutionComponent *to_update =
      dynamic_cast<ConvolutionComponent*>(to_update_in);
  const int32 num_x_steps = (1 + (input_x_dim_ - filt_x_dim_) / filt_x_step_),
              num_y_steps = (1 + (input_y_dim_ - filt_y_dim_) / filt_y_step_),
              num_filters = filter_params_.NumRows(),
              num_frames = out_deriv.NumRows(),
              filter_dim = filter_params_.NumCols();

  KALDI_ASSERT(out_deriv.NumRows() == num_frames &&
               out_deriv.NumCols() ==
               (num_filters * num_x_steps * num_y_steps));

  // Compute inderiv patches
  CuMatrix<BaseFloat> in_deriv_patches(num_frames,
                                       num_x_steps * num_y_steps * filter_dim,
                                       kSetZero);

  std::vector<CuSubMatrix<BaseFloat>* > patch_deriv_batch, out_deriv_batch,
      filter_params_batch;
  CuSubMatrix<BaseFloat>* filter_params_elem = new CuSubMatrix<BaseFloat>(
      filter_params_, 0, filter_params_.NumRows(), 0, filter_params_.NumCols());

  for (int32 x_step = 0; x_step < num_x_steps; x_step++)  {
    for (int32 y_step = 0; y_step < num_y_steps; y_step++)  {
      int32 patch_number = x_step * num_y_steps + y_step;

      patch_deriv_batch.push_back(new CuSubMatrix<BaseFloat>(
              in_deriv_patches.ColRange(
              patch_number * filter_dim, filter_dim)));
      out_deriv_batch.push_back(new CuSubMatrix<BaseFloat>(out_deriv.ColRange(
              patch_number * num_filters, num_filters)));
      filter_params_batch.push_back(filter_params_elem);
    }
  }
  AddMatMatBatched<BaseFloat>(1.0, patch_deriv_batch,
                              out_deriv_batch, kNoTrans,
                              filter_params_batch, kNoTrans, 0.0);

  if (in_deriv) {
    // combine the derivatives from the individual input deriv patches
    // to compute input deriv matrix
    InderivPatchesToInderiv(in_deriv_patches, in_deriv);
  }

  if (to_update != NULL)  {
    to_update->Update(debug_info, in_value, out_deriv, out_deriv_batch);
  }

  // release memory
  delete filter_params_elem;
  for (int32 p = 0; p < patch_deriv_batch.size(); p++) {
    delete patch_deriv_batch[p];
    delete out_deriv_batch[p];
  }
}


// update parameters
// see function declaration in nnet-simple-component.h for details
void ConvolutionComponent::Update(const std::string &debug_info,
                                  const CuMatrixBase<BaseFloat> &in_value,
                                  const CuMatrixBase<BaseFloat> &out_deriv,
                                  const std::vector<CuSubMatrix<BaseFloat> *>& out_deriv_batch) {
  // useful dims
  const int32 num_x_steps = (1 + (input_x_dim_ - filt_x_dim_) / filt_x_step_),
              num_y_steps = (1 + (input_y_dim_ - filt_y_dim_) / filt_y_step_),
              num_filters = filter_params_.NumRows(),
              num_frames = out_deriv.NumRows(),
              filter_dim = filter_params_.NumCols();
  KALDI_ASSERT(out_deriv.NumRows() == num_frames &&
               out_deriv.NumCols() ==
               (num_filters * num_x_steps * num_y_steps));


  CuMatrix<BaseFloat> filters_grad;
  CuVector<BaseFloat> bias_grad;

  CuMatrix<BaseFloat> input_patches(num_frames,
                                    filter_dim * num_x_steps * num_y_steps,
                                    kUndefined);
  InputToInputPatches(in_value, &input_patches);

  filters_grad.Resize(num_filters, filter_dim, kSetZero); // reset
  bias_grad.Resize(num_filters, kSetZero); // reset

  // create a single large matrix holding the smaller matrices
  // from the vector container filters_grad_batch along the rows
  CuMatrix<BaseFloat> filters_grad_blocks_batch(
      num_x_steps * num_y_steps * filters_grad.NumRows(),
      filters_grad.NumCols());

  std::vector<CuSubMatrix<BaseFloat>* > filters_grad_batch, input_patch_batch;

  for (int32 x_step = 0; x_step < num_x_steps; x_step++)  {
    for (int32 y_step = 0; y_step < num_y_steps; y_step++)  {
      int32 patch_number = x_step * num_y_steps + y_step;
      filters_grad_batch.push_back(new CuSubMatrix<BaseFloat>(
          filters_grad_blocks_batch.RowRange(
              patch_number * filters_grad.NumRows(), filters_grad.NumRows())));

      input_patch_batch.push_back(new CuSubMatrix<BaseFloat>(
              input_patches.ColRange(patch_number * filter_dim, filter_dim)));
    }
  }

  AddMatMatBatched<BaseFloat>(1.0, filters_grad_batch, out_deriv_batch, kTrans,
                              input_patch_batch, kNoTrans, 1.0);

  // add the row blocks together to filters_grad
  filters_grad.AddMatBlocks(1.0, filters_grad_blocks_batch);

  // create a matrix holding the col blocks sum of out_deriv
  CuMatrix<BaseFloat> out_deriv_col_blocks_sum(out_deriv.NumRows(),
                                               num_filters);

  // add the col blocks together to out_deriv_col_blocks_sum
  out_deriv_col_blocks_sum.AddMatBlocks(1.0, out_deriv);

  bias_grad.AddRowSumMat(1.0, out_deriv_col_blocks_sum, 1.0);

  // release memory
  for (int32 p = 0; p < input_patch_batch.size(); p++) {
    delete filters_grad_batch[p];
    delete input_patch_batch[p];
  }

  //
  // update
  //
  filter_params_.AddMat(learning_rate_, filters_grad);
  bias_params_.AddVec(learning_rate_, bias_grad);
}

void ConvolutionComponent::Read(std::istream &is, bool binary) {
  ReadUpdatableCommon(is, binary);  // Read opening tag and learning rate.
  ExpectToken(is, binary, "<InputXDim>");
  ReadBasicType(is, binary, &input_x_dim_);
  ExpectToken(is, binary, "<InputYDim>");
  ReadBasicType(is, binary, &input_y_dim_);
  ExpectToken(is, binary, "<InputZDim>");
  ReadBasicType(is, binary, &input_z_dim_);
  ExpectToken(is, binary, "<FiltXDim>");
  ReadBasicType(is, binary, &filt_x_dim_);
  ExpectToken(is, binary, "<FiltYDim>");
  ReadBasicType(is, binary, &filt_y_dim_);
  ExpectToken(is, binary, "<FiltXStep>");
  ReadBasicType(is, binary, &filt_x_step_);
  ExpectToken(is, binary, "<FiltYStep>");
  ReadBasicType(is, binary, &filt_y_step_);
  ExpectToken(is, binary, "<InputVectorization>");
  int32 input_vectorization;
  ReadBasicType(is, binary, &input_vectorization);
  input_vectorization_ = static_cast<TensorVectorizationType>(input_vectorization);
  ExpectToken(is, binary, "<FilterParams>");
  filter_params_.Read(is, binary);
  ExpectToken(is, binary, "<BiasParams>");
  bias_params_.Read(is, binary);
  std::string tok;
  ReadToken(is, binary, &tok);
  if (tok == "<IsGradient>") {
    ReadBasicType(is, binary, &is_gradient_);
    ExpectToken(is, binary, "</ConvolutionComponent>");
  } else {
    is_gradient_ = false;
    KALDI_ASSERT(tok == "</ConvolutionComponent>");
  }
}

void ConvolutionComponent::Write(std::ostream &os, bool binary) const {
  WriteUpdatableCommon(os, binary);  // write opening tag and learning rate.
  WriteToken(os, binary, "<InputXDim>");
  WriteBasicType(os, binary, input_x_dim_);
  WriteToken(os, binary, "<InputYDim>");
  WriteBasicType(os, binary, input_y_dim_);
  WriteToken(os, binary, "<InputZDim>");
  WriteBasicType(os, binary, input_z_dim_);
  WriteToken(os, binary, "<FiltXDim>");
  WriteBasicType(os, binary, filt_x_dim_);
  WriteToken(os, binary, "<FiltYDim>");
  WriteBasicType(os, binary, filt_y_dim_);
  WriteToken(os, binary, "<FiltXStep>");
  WriteBasicType(os, binary, filt_x_step_);
  WriteToken(os, binary, "<FiltYStep>");
  WriteBasicType(os, binary, filt_y_step_);
  WriteToken(os, binary, "<InputVectorization>");
  WriteBasicType(os, binary, static_cast<int32>(input_vectorization_));
  WriteToken(os, binary, "<FilterParams>");
  filter_params_.Write(os, binary);
  WriteToken(os, binary, "<BiasParams>");
  bias_params_.Write(os, binary);
  WriteToken(os, binary, "<IsGradient>");
  WriteBasicType(os, binary, is_gradient_);
  WriteToken(os, binary, "</ConvolutionComponent>");
}

BaseFloat ConvolutionComponent::DotProduct(const UpdatableComponent &other_in) const {
  const ConvolutionComponent *other =
      dynamic_cast<const ConvolutionComponent*>(&other_in);
  return TraceMatMat(filter_params_, other->filter_params_, kTrans)
         + VecVec(bias_params_, other->bias_params_);
}

Component* ConvolutionComponent::Copy() const {
  ConvolutionComponent *ans = new ConvolutionComponent(*this);
  return ans;
}

void ConvolutionComponent::PerturbParams(BaseFloat stddev) {
  CuMatrix<BaseFloat> temp_filter_params(filter_params_);
  temp_filter_params.SetRandn();
  filter_params_.AddMat(stddev, temp_filter_params);

  CuVector<BaseFloat> temp_bias_params(bias_params_);
  temp_bias_params.SetRandn();
  bias_params_.AddVec(stddev, temp_bias_params);
}

void ConvolutionComponent::SetParams(const VectorBase<BaseFloat> &bias,
                                     const MatrixBase<BaseFloat> &filter) {
  bias_params_ = bias;
  filter_params_ = filter;
  KALDI_ASSERT(bias_params_.Dim() == filter_params_.NumRows());
}

int32 ConvolutionComponent::NumParameters() const {
  return (filter_params_.NumCols() + 1) * filter_params_.NumRows();
}

void ConvolutionComponent::Vectorize(VectorBase<BaseFloat> *params) const {
  KALDI_ASSERT(params->Dim() == this->NumParameters());
  int32 num_filter_params = filter_params_.NumCols() * filter_params_.NumRows();
  params->Range(0, num_filter_params).CopyRowsFromMat(filter_params_);
  params->Range(num_filter_params, bias_params_.Dim()).CopyFromVec(bias_params_);
}
void ConvolutionComponent::UnVectorize(const VectorBase<BaseFloat> &params) {
  KALDI_ASSERT(params.Dim() == this->NumParameters());
  int32 num_filter_params = filter_params_.NumCols() * filter_params_.NumRows();
  filter_params_.CopyRowsFromVec(params.Range(0, num_filter_params));
  bias_params_.CopyFromVec(params.Range(num_filter_params, bias_params_.Dim()));
}

// aquire input dim
int32 MaxpoolingComponent::InputDim() const {
  return input_x_dim_ * input_y_dim_ * input_z_dim_;
}

MaxpoolingComponent::MaxpoolingComponent(
    const MaxpoolingComponent &component):
    input_x_dim_(component.input_x_dim_),
    input_y_dim_(component.input_y_dim_),
    input_z_dim_(component.input_z_dim_),
    pool_x_size_(component.pool_x_size_),
    pool_y_size_(component.pool_y_size_),
    pool_z_size_(component.pool_z_size_),
    pool_x_step_(component.pool_x_step_),
    pool_y_step_(component.pool_y_step_),
    pool_z_step_(component.pool_z_step_) { }

// aquire output dim
int32 MaxpoolingComponent::OutputDim() const {
  int32 num_pools_x = 1 + (input_x_dim_ - pool_x_size_) / pool_x_step_;
  int32 num_pools_y = 1 + (input_y_dim_ - pool_y_size_) / pool_y_step_;
  int32 num_pools_z = 1 + (input_z_dim_ - pool_z_size_) / pool_z_step_;
  return num_pools_x * num_pools_y * num_pools_z;
}

// check the component parameters
void MaxpoolingComponent::Check() const {
  // sanity check of the max pooling parameters
  KALDI_ASSERT(input_x_dim_ > 0);
  KALDI_ASSERT(input_y_dim_ > 0);
  KALDI_ASSERT(input_z_dim_ > 0);
  KALDI_ASSERT(pool_x_size_ > 0);
  KALDI_ASSERT(pool_y_size_ > 0);
  KALDI_ASSERT(pool_z_size_ > 0);
  KALDI_ASSERT(pool_x_step_ > 0);
  KALDI_ASSERT(pool_y_step_ > 0);
  KALDI_ASSERT(pool_z_step_ > 0);
  KALDI_ASSERT(input_x_dim_ >= pool_x_size_);
  KALDI_ASSERT(input_y_dim_ >= pool_y_size_);
  KALDI_ASSERT(input_z_dim_ >= pool_z_size_);
  KALDI_ASSERT(pool_x_size_ >= pool_x_step_);
  KALDI_ASSERT(pool_y_size_ >= pool_y_step_);
  KALDI_ASSERT(pool_z_size_ >= pool_z_step_);
  KALDI_ASSERT((input_x_dim_ - pool_x_size_) % pool_x_step_  == 0);
  KALDI_ASSERT((input_y_dim_ - pool_y_size_) % pool_y_step_  == 0);
  KALDI_ASSERT((input_z_dim_ - pool_z_size_) % pool_z_step_  == 0);
}

// initialize the component using configuration file
void MaxpoolingComponent::InitFromConfig(ConfigLine *cfl) {
  bool ok = true;

  ok = ok && cfl->GetValue("input-x-dim", &input_x_dim_);
  ok = ok && cfl->GetValue("input-y-dim", &input_y_dim_);
  ok = ok && cfl->GetValue("input-z-dim", &input_z_dim_);
  ok = ok && cfl->GetValue("pool-x-size", &pool_x_size_);
  ok = ok && cfl->GetValue("pool-y-size", &pool_y_size_);
  ok = ok && cfl->GetValue("pool-z-size", &pool_z_size_);
  ok = ok && cfl->GetValue("pool-x-step", &pool_x_step_);
  ok = ok && cfl->GetValue("pool-y-step", &pool_y_step_);
  ok = ok && cfl->GetValue("pool-z-step", &pool_z_step_);

  if (cfl->HasUnusedValues())
    KALDI_ERR << "Could not process these elements in initializer: "
              << cfl->UnusedValues();
  if (!ok)
    KALDI_ERR << "Bad initializer " << cfl->WholeLine();

  Check();
}

// Method to convert from a matrix representing a minibatch of vectorized
// 3D tensors to patches for 3d max pooling, each patch corresponds to
// the nodes having the same local coordinatenodes from each pool
void MaxpoolingComponent::InputToInputPatches(
    const CuMatrixBase<BaseFloat>& in,
    CuMatrix<BaseFloat> *patches) const{
  int32 num_pools_x = 1 + (input_x_dim_ - pool_x_size_) / pool_x_step_;
  int32 num_pools_y = 1 + (input_y_dim_ - pool_y_size_) / pool_y_step_;
  int32 num_pools_z = 1 + (input_z_dim_ - pool_z_size_) / pool_z_step_;

  std::vector<int32> column_map(patches->NumCols());
  int32 column_map_size = column_map.size();
  for (int32 x = 0, index =0; x < pool_x_size_; x++) {
    for (int32 y = 0; y < pool_y_size_; y++) {
      for (int32 z = 0; z < pool_z_size_; z++) {
        // given the local node coordinate, group them from each pool
        // to form a patch
        for (int32 x_pool = 0; x_pool < num_pools_x; x_pool++) {
          for (int32 y_pool = 0; y_pool < num_pools_y; y_pool++) {
            for (int32 z_pool = 0; z_pool < num_pools_z; z_pool++, index++) {
              KALDI_ASSERT(index < column_map_size);
              column_map[index] = (x_pool * pool_x_step_ + x) * input_y_dim_ * input_z_dim_ +
                                  (y_pool * pool_y_step_ + y) * input_z_dim_ +
                                  (z_pool * pool_z_step_ + z);

            }
          }
        }
      }
    }
  }
  CuArray<int32> cu_cols(column_map);
  patches->CopyCols(in, cu_cols);
}

/*
  This is the 3d max pooling propagate function.
  It is assumed that each row of the input matrix
  is a vectorized 3D-tensor of type zxy.
  Similar to the propagate function of ConvolutionComponent,
  the input matrix is first arranged into patches so that
  pools (with / without overlapping) could be
  processed in a parallelizable manner.
  The output matrix is also a vectorized 3D-tensor of type zxy.
*/

void* MaxpoolingComponent::Propagate(const ComponentPrecomputedIndexes *indexes,
                                    const CuMatrixBase<BaseFloat> &in,
                                    CuMatrixBase<BaseFloat> *out) const {
  int32 num_frames = in.NumRows();
  int32 num_pools = OutputDim();
  int32 pool_size = pool_x_size_ * pool_y_size_ * pool_z_size_;
  CuMatrix<BaseFloat> patches(num_frames, num_pools * pool_size, kUndefined);
  InputToInputPatches(in, &patches);

  out->Set(-1e20); // reset a large negative value
  for (int32 q = 0; q < pool_size; q++)
    out->Max(patches.ColRange(q * num_pools, num_pools));
  return NULL;
}

// Method to compute the input derivative matrix from the input derivatives
// for patches, where each patch corresponds to
// the nodes having the same local coordinatenodes from each pool
void MaxpoolingComponent::InderivPatchesToInderiv(
    const CuMatrix<BaseFloat>& in_deriv_patches,
    CuMatrixBase<BaseFloat> *in_deriv) const {

  int32 num_pools_x = 1 + (input_x_dim_ - pool_x_size_) / pool_x_step_;
  int32 num_pools_y = 1 + (input_y_dim_ - pool_y_size_) / pool_y_step_;
  int32 num_pools_z = 1 + (input_z_dim_ - pool_z_size_) / pool_z_step_;

  std::vector<std::vector<int32> > reverse_column_map(in_deriv->NumCols());
  int32 rev_col_map_size = reverse_column_map.size();
  for (int32 x = 0, index = 0; x < pool_x_size_; x++) {
    for (int32 y = 0; y < pool_y_size_; y++) {
      for (int32 z = 0; z < pool_z_size_; z++) {

        for (int32 x_pool = 0; x_pool < num_pools_x; x_pool++) {
          for (int32 y_pool = 0; y_pool < num_pools_y; y_pool++) {
            for (int32 z_pool = 0; z_pool < num_pools_z; z_pool++, index++) {
              int32 vector_index = (x_pool * pool_x_step_ + x) * input_y_dim_ * input_z_dim_ +
                                  (y_pool * pool_y_step_ + y) * input_z_dim_ +
                                  (z_pool * pool_z_step_ + z);

              KALDI_ASSERT(vector_index < rev_col_map_size);
              reverse_column_map[vector_index].push_back(index);
            }
          }
        }
      }
    }
  }
  std::vector<std::vector<int32> > rearranged_column_map;
  RearrangeIndexes(reverse_column_map, &rearranged_column_map);
  for (int32 p = 0; p < rearranged_column_map.size(); p++) {
    CuArray<int32> cu_cols(rearranged_column_map[p]);
    in_deriv->AddCols(in_deriv_patches, cu_cols);
  }
}

/*
  3d max pooling backpropagate function
  This function backpropagate the error from
  out_deriv to in_deriv.
  In order to select the node in each pool to
  backpropagate the error, it has to compare
  the output pool value stored in the out_value
  matrix with each of its input pool member node
  stroed in the in_value matrix.
*/
void MaxpoolingComponent::Backprop(const std::string &debug_info,
                                   const ComponentPrecomputedIndexes *indexes,
                                   const CuMatrixBase<BaseFloat> &in_value,
                                   const CuMatrixBase<BaseFloat> &out_value,
                                   const CuMatrixBase<BaseFloat> &out_deriv,
                                   void *memo,
                                   Component *, // to_update,
                                   CuMatrixBase<BaseFloat> *in_deriv) const {
  if (!in_deriv)
    return;

  int32 num_frames = in_value.NumRows();
  int32 num_pools = OutputDim();
  int32 pool_size = pool_x_size_ * pool_y_size_ * pool_z_size_;
  CuMatrix<BaseFloat> patches(num_frames, num_pools * pool_size, kUndefined);
  InputToInputPatches(in_value, &patches);

  for (int32 q = 0; q < pool_size; q++) {
    // zero-out mask
    CuMatrix<BaseFloat> mask;
    out_value.EqualElementMask(patches.ColRange(q * num_pools, num_pools), &mask);
    mask.MulElements(out_deriv);
    patches.ColRange(q * num_pools, num_pools).CopyFromMat(mask);
  }

  // combine the derivatives from the individual input deriv patches
  // to compute input deriv matrix
  InderivPatchesToInderiv(patches, in_deriv);
}

void MaxpoolingComponent::Read(std::istream &is, bool binary) {
  ExpectOneOrTwoTokens(is, binary, "<MaxpoolingComponent>", "<InputXDim>");
  ReadBasicType(is, binary, &input_x_dim_);
  ExpectToken(is, binary, "<InputYDim>");
  ReadBasicType(is, binary, &input_y_dim_);
  ExpectToken(is, binary, "<InputZDim>");
  ReadBasicType(is, binary, &input_z_dim_);
  ExpectToken(is, binary, "<PoolXSize>");
  ReadBasicType(is, binary, &pool_x_size_);
  ExpectToken(is, binary, "<PoolYSize>");
  ReadBasicType(is, binary, &pool_y_size_);
  ExpectToken(is, binary, "<PoolZSize>");
  ReadBasicType(is, binary, &pool_z_size_);
  ExpectToken(is, binary, "<PoolXStep>");
  ReadBasicType(is, binary, &pool_x_step_);
  ExpectToken(is, binary, "<PoolYStep>");
  ReadBasicType(is, binary, &pool_y_step_);
  ExpectToken(is, binary, "<PoolZStep>");
  ReadBasicType(is, binary, &pool_z_step_);
  ExpectToken(is, binary, "</MaxpoolingComponent>");
  Check();
}

void MaxpoolingComponent::Write(std::ostream &os, bool binary) const {
  WriteToken(os, binary, "<MaxpoolingComponent>");
  WriteToken(os, binary, "<InputXDim>");
  WriteBasicType(os, binary, input_x_dim_);
  WriteToken(os, binary, "<InputYDim>");
  WriteBasicType(os, binary, input_y_dim_);
  WriteToken(os, binary, "<InputZDim>");
  WriteBasicType(os, binary, input_z_dim_);
  WriteToken(os, binary, "<PoolXSize>");
  WriteBasicType(os, binary, pool_x_size_);
  WriteToken(os, binary, "<PoolYSize>");
  WriteBasicType(os, binary, pool_y_size_);
  WriteToken(os, binary, "<PoolZSize>");
  WriteBasicType(os, binary, pool_z_size_);
  WriteToken(os, binary, "<PoolXStep>");
  WriteBasicType(os, binary, pool_x_step_);
  WriteToken(os, binary, "<PoolYStep>");
  WriteBasicType(os, binary, pool_y_step_);
  WriteToken(os, binary, "<PoolZStep>");
  WriteBasicType(os, binary, pool_z_step_);
  WriteToken(os, binary, "</MaxpoolingComponent>");
}

// display information about component
std::string MaxpoolingComponent::Info() const {
  std::ostringstream stream;
  stream << Type()
         << ", input-x-dim=" << input_x_dim_
         << ", input-y-dim=" << input_y_dim_
         << ", input-z-dim=" << input_z_dim_
         << ", pool-x-size=" << pool_x_size_
         << ", pool-y-size=" << pool_y_size_
         << ", pool-z-size=" << pool_z_size_
         << ", pool-x-step=" << pool_x_step_
         << ", pool-y-step=" << pool_y_step_
         << ", pool-z-step=" << pool_z_step_;
  return stream.str();
}

void PermuteComponent::ComputeReverseColumnMap() {
  int32 dim = column_map_.Dim();
  KALDI_ASSERT(dim > 0);
  std::vector<int32> reverse_column_map_cpu(dim, -1),
      column_map_cpu(dim);
  column_map_.CopyToVec(&column_map_cpu);
  for (int32 i = 0; i < dim; i++) {
    int32 &dest = reverse_column_map_cpu[column_map_cpu[i]];
    if (dest != -1)
      KALDI_ERR << "Column map does not represent a permutation.";
    dest = i;
  }
  reverse_column_map_.Resize(dim);
  reverse_column_map_.CopyFromVec(reverse_column_map_cpu);
}

Component* PermuteComponent::Copy() const {
  PermuteComponent *ans = new PermuteComponent();
  ans->column_map_ = column_map_;
  ans->reverse_column_map_ = reverse_column_map_;
  return ans;
}

void* PermuteComponent::Propagate(const ComponentPrecomputedIndexes *indexes,
                                 const CuMatrixBase<BaseFloat> &in,
                                 CuMatrixBase<BaseFloat> *out) const  {
  out->CopyCols(in, column_map_);
  return NULL;
}
void PermuteComponent::Backprop(const std::string &debug_info,
                                const ComponentPrecomputedIndexes *indexes,
                                const CuMatrixBase<BaseFloat> &, //in_value
                                const CuMatrixBase<BaseFloat> &, // out_value,
                                const CuMatrixBase<BaseFloat> &out_deriv,
                                void *memo,
                                Component *to_update,
                                CuMatrixBase<BaseFloat> *in_deriv) const  {
  in_deriv->CopyCols(out_deriv, reverse_column_map_);
}

void PermuteComponent::InitFromConfig(ConfigLine *cfl) {
  bool ok = true;
  std::string column_map_str;
  ok = ok && cfl->GetValue("column-map", &column_map_str);
  std::vector<int32> column_map;
  if (!SplitStringToIntegers(column_map_str, ",", true, &column_map))
    KALDI_ERR << "Bad initializer in PermuteComponent: column-map="
              << column_map_str;
  if (cfl->HasUnusedValues())
    KALDI_ERR << "Could not process these elements in initializer: "
              << cfl->UnusedValues();
  if (!ok)
    KALDI_ERR << "Invalid initializer for layer of type "
              << Type() << ": \"" << cfl->WholeLine() << "\"";
  Init(column_map);
}

void PermuteComponent::Init(const std::vector<int32> &column_map) {
  KALDI_ASSERT(column_map.size() > 0);
  column_map_.CopyFromVec(column_map);
  ComputeReverseColumnMap();
}

void PermuteComponent::Read(std::istream &is, bool binary) {
  ExpectOneOrTwoTokens(is, binary, "<PermuteComponent>", "<ColumnMap>");
  std::vector<int32> column_map;
  if (binary && is.peek() == 'F') {
    // back-compatibility code [temporary]
    Vector<BaseFloat> float_map;
    float_map.Read(is, binary);
    column_map.resize(float_map.Dim());
    for (int32 i = 0; i < float_map.Dim(); i++) {
      // note: casting truncates toward zero: add 0.5 to approximate rounding.
      column_map[i] = static_cast<int32>(float_map(i) + 0.5);
    }
    // the next line is a workaround for a bug in the old
    // writing code, which now causes an assert failure.  it's only
    // valid for the permutations we're currently using.  anyway all this
    // code is only temporary.
    column_map.back() = float_map.Dim() - 1;
  } else {
    ReadIntegerVector(is, binary, &column_map);
  }
  column_map_.CopyFromVec(column_map);
  ExpectToken(is, binary, "</PermuteComponent>");
  ComputeReverseColumnMap();
}

void PermuteComponent::Write(std::ostream &os, bool binary) const {
  WriteToken(os, binary, "<PermuteComponent>");
  WriteToken(os, binary, "<ColumnMap>");
  std::ostringstream buffer;
  std::vector<int32> column_map;
  column_map_.CopyToVec(&column_map);
  WriteIntegerVector(os, binary, column_map);
  WriteToken(os, binary, "</PermuteComponent>");
}

std::string PermuteComponent::Info() const {
  std::ostringstream stream;
  stream << Type() << ", dim=" << column_map_.Dim();
  stream << " , column-map=[ ";
  std::vector<int32> column_map(column_map_.Dim());
  column_map_.CopyToVec(&column_map);
  int32 max_size = 5;
  for (size_t i = 0; i < column_map.size() && i < max_size; i++)
    stream << column_map[i] << ' ';
  if (static_cast<int32>(column_map.size()) > max_size)
    stream << "... ";
  stream << "]";
  return stream.str();
}


bool CompositeComponent::IsUpdatable() const {
  for (std::vector<Component*>::const_iterator iter = components_.begin(),
           end = components_.end(); iter != end; ++iter)
    if (((*iter)->Properties() & kUpdatableComponent) != 0)
      return true;
  return false;
}

// virtual
int32 CompositeComponent::InputDim() const {
  KALDI_ASSERT(!components_.empty());
  return components_.front()->InputDim();
};

// virtual
int32 CompositeComponent::OutputDim() const {
  KALDI_ASSERT(!components_.empty());
  return components_.back()->OutputDim();
};

// virtual
int32 CompositeComponent::Properties() const {
  KALDI_ASSERT(!components_.empty());
  int32 last_component_properties = components_.back()->Properties(),
      first_component_properties = components_.front()->Properties();
  // We always assume backprop needs the input, as this would be necessary to
  // get the activations at intermediate layers, if these were not needed in
  // backprop, there would be no reason to use a CompositeComponent.
  int32 ans = kSimpleComponent | kBackpropNeedsInput |
      (last_component_properties &
       (kPropagateAdds|kBackpropNeedsOutput|kOutputContiguous)) |
       (first_component_properties &
        (kBackpropAdds|kInputContiguous)) |
       (IsUpdatable() ? kUpdatableComponent : 0);
  // note, we don't return the kStoresStats property because that function is
  // not implemented; instead, for efficiency, we call StoreStats() on any
  // sub-components as part of the backprop phase.
  if (last_component_properties & kStoresStats)
    ans |= kBackpropNeedsOutput;
  return ans;
};


MatrixStrideType CompositeComponent::GetStrideType(int32 i) const {
  int32 num_components = components_.size();
  if ((components_[i]->Properties() & kOutputContiguous) ||
      (i + 1 < num_components &&
       (components_[i + 1]->Properties() & kInputContiguous)))
    return kStrideEqualNumCols;
  else
    return kDefaultStride;
}


// virtual
void* CompositeComponent::Propagate(
    const ComponentPrecomputedIndexes *, // indexes
    const CuMatrixBase<BaseFloat> &in,
    CuMatrixBase<BaseFloat> *out) const {
  KALDI_ASSERT(in.NumRows() == out->NumRows() && in.NumCols() == InputDim() &&
               out->NumCols() == OutputDim());
  int32 num_rows = in.NumRows(),
      num_components = components_.size();
  if (max_rows_process_ > 0 && num_rows > max_rows_process_) {
    // recurse and process smaller parts of the data, to save memory.
    for (int32 row_offset = 0; row_offset < num_rows;
         row_offset += max_rows_process_) {
      int32 this_num_rows = std::min<int32>(max_rows_process_,
                                            num_rows - row_offset);
      const CuSubMatrix<BaseFloat> in_part(in, row_offset, this_num_rows,
                                           0, in.NumCols());
      CuSubMatrix<BaseFloat> out_part(*out, row_offset, this_num_rows,
                                      0, out->NumCols());
      this->Propagate(NULL, in_part, &out_part);
    }
    return NULL;
  }
  std::vector<CuMatrix<BaseFloat> > intermediate_outputs(num_components - 1);
  for (int32 i = 0; i < num_components; i++) {
    if (i + 1 < num_components) {
      MatrixResizeType resize_type =
          ((components_[i]->Properties() & kPropagateAdds) ?
           kSetZero : kUndefined);
      intermediate_outputs[i].Resize(num_rows, components_[i]->OutputDim(),
                                     resize_type, GetStrideType(i));
    }
    const CuMatrixBase<BaseFloat> &this_in = (i == 0 ? in :
                                              intermediate_outputs[i-1]);
    CuMatrixBase<BaseFloat> *this_out = (i + 1 == num_components ?
                                         out : &(intermediate_outputs[i]));
    void *memo =  components_[i]->Propagate(NULL, this_in, this_out);
    // we'll re-do the forward propagation in the backprop, and we can
    // regenerate any memos there, so no need to keep them.
    if (memo != NULL)
      components_[i]->DeleteMemo(memo);
    if (i > 0)
      intermediate_outputs[i-1].Resize(0, 0);
  }
  return NULL;
}


void CompositeComponent::Init(const std::vector<Component*> &components,
                              int32 max_rows_process) {
  DeletePointers(&components_);  // clean up.
  components_ = components;
  KALDI_ASSERT(!components.empty());
  max_rows_process_ = max_rows_process;

  for (size_t i = 0; i < components_.size(); i++) {
    // make sure all constituent components are simple.
    KALDI_ASSERT(components_[i]->Properties() & kSimpleComponent);
    if (i > 0) {
      // make sure all the internal dimensions match up.
      KALDI_ASSERT(components_[i]->InputDim() ==
                   components_[i-1]->OutputDim());
    }
  }
}

// virtual
void CompositeComponent::Read(std::istream &is, bool binary) {
  // Because we didn't previously write out the learning rate,
  // we need some temporary code.
  int32 max_rows_process;
  if (false) {
    ReadUpdatableCommon(is, binary);
    ExpectToken(is, binary, "<MaxRowsProcess>");
    ReadBasicType(is, binary, &max_rows_process);
  } else {  // temporary code.
    std::string token;
    ReadToken(is, binary, &token);
    if (token == "<CompositeComponent>") {
      // if the first token is the opening tag, then
      // ignore it and get the next tag.
      ReadToken(is, binary, &token);
    }
    if (token == "<LearningRateFactor>") {
      ReadBasicType(is, binary, &learning_rate_factor_);
      ReadToken(is, binary, &token);
    } else {
      learning_rate_factor_ = 1.0;
    }
    if (token == "<IsGradient>") {
      ReadBasicType(is, binary, &is_gradient_);
      ReadToken(is, binary, &token);
    } else {
      is_gradient_ = false;
    }
    if (token == "<LearningRate>") {
      ReadBasicType(is, binary, &learning_rate_);
      ReadToken(is, binary, &token);
    }
    if (token != "<MaxRowsProcess>") {
      KALDI_ERR << "Expected token <MaxRowsProcess>, got "
                << token;
    }
    ReadBasicType(is, binary, &max_rows_process);
  }
  ExpectToken(is, binary, "<NumComponents>");
  int32 num_components;
  ReadBasicType(is, binary, &num_components); // Read dimension.
  if (num_components < 0 || num_components > 100000)
    KALDI_ERR << "Bad num-components";
  std::vector<Component*> components(num_components);
  for (int32 i = 0; i < num_components; i++)
    components[i] = ReadNew(is, binary);
  Init(components, max_rows_process);
  ExpectToken(is, binary, "</CompositeComponent>");
}

// virtual
void CompositeComponent::ZeroStats() {
  // we call ZeroStats() on all components without checking their flags; this
  // will do nothing if the component doesn't store stats.  (components like
  // ReLU and sigmoid and tanh store stats on activations).
  for (size_t i = 0; i < components_.size(); i++)
   components_[i]->ZeroStats();
}

// virtual
void CompositeComponent::Write(std::ostream &os, bool binary) const {
  WriteUpdatableCommon(os, binary);  // Write opening tag and learning rate.
  WriteToken(os, binary, "<MaxRowsProcess>");
  WriteBasicType(os, binary, max_rows_process_);
  WriteToken(os, binary, "<NumComponents>");
  int32 num_components = components_.size();
  WriteBasicType(os, binary, num_components);
  for (int32 i = 0; i < num_components; i++)
    components_[i]->Write(os, binary);
  WriteToken(os, binary, "</CompositeComponent>");
}


// virtual
void CompositeComponent::Backprop(const std::string &debug_info,
                                  const ComponentPrecomputedIndexes *indexes,
                                  const CuMatrixBase<BaseFloat> &in_value,
                                  const CuMatrixBase<BaseFloat> &out_value,
                                  const CuMatrixBase<BaseFloat> &out_deriv,
                                  void *memo,
                                  Component *to_update,
                                  CuMatrixBase<BaseFloat> *in_deriv) const {
  KALDI_ASSERT(in_value.NumRows() == out_deriv.NumRows() &&
               in_value.NumCols() == InputDim() &&
               out_deriv.NumCols() == OutputDim());
  int32 num_rows = in_value.NumRows(),
      num_components = components_.size();
  if (max_rows_process_ > 0 && num_rows > max_rows_process_) {
    KALDI_ASSERT(max_rows_process_ > 0);
    // recurse and process smaller parts of the data, to save memory.
    for (int32 row_offset = 0; row_offset < num_rows;
         row_offset += max_rows_process_) {
      bool have_output_value = (out_value.NumRows() != 0);
      int32 this_num_rows = std::min<int32>(max_rows_process_,
                                            num_rows - row_offset);
      // out_value_part will only be used if out_value is nonempty; otherwise we
      // make it a submatrix of 'out_deriv' to avoid errors in the constructor.
      const CuSubMatrix<BaseFloat> out_value_part(have_output_value ? out_value : out_deriv,
                                                  row_offset, this_num_rows,
                                                  0, out_deriv.NumCols());
      // in_deriv_value_part will only be used if in_deriv != NULL; otherwise we
      // make it a submatrix of 'in_value' to avoid errors in the constructor.
      CuSubMatrix<BaseFloat> in_deriv_part(in_deriv != NULL ? *in_deriv : in_value,
                                            row_offset, this_num_rows,
                                            0, in_value.NumCols());
      CuSubMatrix<BaseFloat> in_value_part(in_value, row_offset, this_num_rows,
                                           0, in_value.NumCols());
      const CuSubMatrix<BaseFloat> out_deriv_part(out_deriv,
                                                  row_offset, this_num_rows,
                                                  0, out_deriv.NumCols());
      CuMatrix<BaseFloat>  empty_mat;
      this->Backprop(debug_info, NULL, in_value_part,
                     (have_output_value ? static_cast<const CuMatrixBase<BaseFloat>&>(out_value_part) :
                      static_cast<const CuMatrixBase<BaseFloat>&>(empty_mat)),
                     out_deriv_part, NULL, to_update,
                     in_deriv != NULL ? &in_deriv_part : NULL);
    }
    return;
  }
  // For now, assume all intermediate values and derivatives need to be
  // computed.  in_value and out_deriv will always be supplied.

  // intermediate_outputs[i] contains the output of component i.
  std::vector<CuMatrix<BaseFloat> > intermediate_outputs(num_components);
  // intermediate_derivs[i] contains the deriative at the output of component i.
  std::vector<CuMatrix<BaseFloat> > intermediate_derivs(num_components - 1);

  KALDI_ASSERT(memo == NULL);
  // note: only a very few components use memos, but we need to support them.
  std::vector<void*> memos(num_components, NULL);

  int32 num_components_to_propagate = num_components;
  if (!(components_[num_components - 1]->Properties() & kUsesMemo)) {
    // we only need to propagate the very last component if it uses a memo.
    num_components_to_propagate--;
    if (num_components > 1) {
      // skip the last-but-one component's propagate if the last component's
      // backprop doesn't need the input and the last-but-one component's
      // backprop doesn't need the output.  This is the lowest hanging fruit for
      // optimization; other propagates might also be skippable.
      int32 properties = components_[num_components - 2]->Properties(),
          next_properties = components_[num_components - 1]->Properties();
      if (!(properties & (kBackpropNeedsOutput || kUsesMemo)) &&
          !(next_properties & kBackpropNeedsInput)) {
        num_components_to_propagate--;
      }
    }
  }


  // Do the propagation again.
  for (int32 i = 0; i < num_components_to_propagate; i++) {
    MatrixResizeType resize_type =
        ((components_[i]->Properties() & kPropagateAdds) ?
         kSetZero : kUndefined);
    intermediate_outputs[i].Resize(num_rows, components_[i]->OutputDim(),
                                   resize_type, GetStrideType(i));
    memos[i] =
        components_[i]->Propagate(NULL,
                             (i == 0 ? in_value : intermediate_outputs[i-1]),
                              &(intermediate_outputs[i]));
  }

  for (int32 i = num_components - 1; i >= 0; i--) {
    const CuMatrixBase<BaseFloat> &this_in_value =
        (i == 0 ? in_value : intermediate_outputs[i-1]),
        &this_out_value =
        (i == num_components - 1 ? out_value : intermediate_outputs[i]);

    Component *component_to_update =
        (to_update == NULL ? NULL :
         dynamic_cast<CompositeComponent*>(to_update)->components_[i]);

    if (component_to_update != NULL  &&
        components_[i]->Properties() & kStoresStats)
      component_to_update->StoreStats(this_in_value, this_out_value, memos[i]);

    if (i > 0) {
      MatrixResizeType resize_type =
          ((components_[i]->Properties() & kBackpropAdds) ?
           kSetZero : kUndefined);
      intermediate_derivs[i-1].Resize(num_rows, components_[i]->InputDim(),
                                      resize_type, GetStrideType(i - 1));
    }
    // skip the first component's backprop if it's not updatable and in_deriv is
    // not requested.  Again, this is the lowest-hanging fruit to optimize.
    if (!(i == 0 && !(components_[0]->Properties() & kUpdatableComponent) &&
          in_deriv == NULL)) {
      components_[i]->Backprop(debug_info, NULL,
                this_in_value, this_out_value,
                (i + 1 == num_components ? out_deriv : intermediate_derivs[i]),
                memos[i], component_to_update,
                (i == 0 ? in_deriv : &(intermediate_derivs[i-1])));
    }
    if (memos[i] != NULL)
      components_[i]->DeleteMemo(memos[i]);
  }
}


// virtual
std::string CompositeComponent::Info() const {
  std::ostringstream stream;
  stream << Type() << " ";
  for (size_t i = 0; i < components_.size(); i++) {
    if (i > 0) stream << ", ";
    stream << "sub-component" << (i+1) << " = { "
           << components_[i]->Info() << " }";
  }
  return stream.str();
}

// virtual
void CompositeComponent::Scale(BaseFloat scale) {
  for (size_t i = 0; i < components_.size(); i++)
    components_[i]->Scale(scale);
}

// virtual
void CompositeComponent::Add(BaseFloat alpha, const Component &other_in) {
  const CompositeComponent *other = dynamic_cast<const CompositeComponent*>(
      &other_in);
  KALDI_ASSERT(other != NULL && other->components_.size() ==
               components_.size() && "Mismatching nnet topologies");
  for (size_t i = 0; i < components_.size(); i++)
    components_[i]->Add(alpha, *(other->components_[i]));
}

// virtual
void CompositeComponent::PerturbParams(BaseFloat stddev) {
  KALDI_ASSERT(this->IsUpdatable());  // or should not be called.
  for (size_t i = 0; i < components_.size(); i++) {
    if (components_[i]->Properties() & kUpdatableComponent) {
      UpdatableComponent *uc =
          dynamic_cast<UpdatableComponent*>(components_[i]);
      uc->PerturbParams(stddev);
    }
  }
}

void CompositeComponent::SetUnderlyingLearningRate(BaseFloat lrate) {
  KALDI_ASSERT(this->IsUpdatable());  // or should not be called.
  UpdatableComponent::SetUnderlyingLearningRate(lrate);

  // apply any learning-rate-factor that's set at this level (ill-advised, but
  // we'll do it.)
  BaseFloat effective_lrate = LearningRate();
  for (size_t i = 0; i < components_.size(); i++) {
    if (components_[i]->Properties() & kUpdatableComponent) {
      UpdatableComponent *uc =
          dynamic_cast<UpdatableComponent*>(components_[i]);
      uc->SetUnderlyingLearningRate(effective_lrate);
    }
  }
}

void CompositeComponent::SetActualLearningRate(BaseFloat lrate) {
  KALDI_ASSERT(this->IsUpdatable());  // or should not be called.
  UpdatableComponent::SetActualLearningRate(lrate);
  for (size_t i = 0; i < components_.size(); i++) {
    if (components_[i]->Properties() & kUpdatableComponent) {
      UpdatableComponent *uc =
          dynamic_cast<UpdatableComponent*>(components_[i]);
      uc->SetActualLearningRate(lrate);
    }
  }
}

// virtual
void CompositeComponent::SetAsGradient() {
  KALDI_ASSERT(this->IsUpdatable());  // or should not be called.
  UpdatableComponent::SetAsGradient();
  for (size_t i = 0; i < components_.size(); i++) {
    if (components_[i]->Properties() & kUpdatableComponent) {
      UpdatableComponent *uc =
          dynamic_cast<UpdatableComponent*>(components_[i]);
      uc->SetAsGradient();
    }
  }
}

// virtual
int32 CompositeComponent::NumParameters() const {
  KALDI_ASSERT(this->IsUpdatable());  // or should not be called.
  int32 ans = 0;
  for (size_t i = 0; i < components_.size(); i++) {
    if (components_[i]->Properties() & kUpdatableComponent) {
      UpdatableComponent *uc =
          dynamic_cast<UpdatableComponent*>(components_[i]);
      ans += uc->NumParameters();
    }
  }
  return ans;
}

// virtual
void CompositeComponent::Vectorize(VectorBase<BaseFloat> *params) const {
  int32 cur_offset = 0;
  KALDI_ASSERT(this->IsUpdatable());  // or should not be called.
  for (size_t i = 0; i < components_.size(); i++) {
    if (components_[i]->Properties() & kUpdatableComponent) {
      UpdatableComponent *uc =
          dynamic_cast<UpdatableComponent*>(components_[i]);
      int32 this_size = uc->NumParameters();
      SubVector<BaseFloat> params_range(*params, cur_offset, this_size);
      uc->Vectorize(&params_range);
      cur_offset += this_size;
    }
  }
  KALDI_ASSERT(cur_offset == params->Dim());
}

// virtual
void CompositeComponent::UnVectorize(const VectorBase<BaseFloat> &params) {
  int32 cur_offset = 0;
  KALDI_ASSERT(this->IsUpdatable());  // or should not be called.
  for (size_t i = 0; i < components_.size(); i++) {
    if (components_[i]->Properties() & kUpdatableComponent) {
      UpdatableComponent *uc =
          dynamic_cast<UpdatableComponent*>(components_[i]);
      int32 this_size = uc->NumParameters();
      SubVector<BaseFloat> params_range(params, cur_offset, this_size);
      uc->UnVectorize(params_range);
      cur_offset += this_size;
    }
  }
  KALDI_ASSERT(cur_offset == params.Dim());
}

// virtual
BaseFloat CompositeComponent::DotProduct(
    const UpdatableComponent &other_in) const {
  const CompositeComponent *other = dynamic_cast<const CompositeComponent*>(
      &other_in);
  KALDI_ASSERT(other != NULL && other->components_.size() ==
               components_.size() && "Mismatching nnet topologies");
  BaseFloat ans = 0.0;
  for (size_t i = 0.0; i < components_.size(); i++) {
    if (components_[i]->Properties() & kUpdatableComponent) {
      UpdatableComponent *uc =
          dynamic_cast<UpdatableComponent*>(components_[i]);
      const UpdatableComponent *uc_other =
          dynamic_cast<UpdatableComponent*>(other->components_[i]);
      KALDI_ASSERT(uc != NULL && uc_other != NULL);
      ans += uc->DotProduct(*uc_other);
    }
  }
  return ans;
}

/// virtual
void CompositeComponent::FreezeNaturalGradient(bool freeze) {
  for (size_t i = 0; i < components_.size(); i++) {
    if (components_[i]->Properties() & kUpdatableComponent) {
      UpdatableComponent *uc =
          dynamic_cast<UpdatableComponent*>(components_[i]);
      KALDI_ASSERT(uc != NULL);
      uc->FreezeNaturalGradient(freeze);
    }
  }
}

// virtual
Component* CompositeComponent::Copy() const {
  std::vector<Component*> components(components_.size());
  for (size_t i = 0; i < components_.size(); i++)
    components[i] = components_[i]->Copy();
  CompositeComponent *ans = new CompositeComponent();
  ans->Init(components, max_rows_process_);
  return ans;
}


// virtual
void CompositeComponent::InitFromConfig(ConfigLine *cfl) {
  int32 max_rows_process = 4096, num_components = -1;
  cfl->GetValue("max-rows-process", &max_rows_process);
  if (!cfl->GetValue("num-components", &num_components) ||
      num_components < 1)
    KALDI_ERR << "Expected num-components to be defined in "
              << "CompositeComponent config line '" << cfl->WholeLine() << "'";
  std::vector<Component*> components;
  for (int32 i = 1; i <= num_components; i++) {
    std::ostringstream name_stream;
    name_stream << "component" << i;
    std::string component_config;
    if (!cfl->GetValue(name_stream.str(), &component_config)) {
      DeletePointers(&components);
      KALDI_ERR << "Expected '" << name_stream.str() << "' to be defined in "
                << "CompositeComponent config line '" << cfl->WholeLine() << "'";
    }
    ConfigLine nested_line;
    // note: the nested line may not contain comments.
    std::string component_type;
    Component *this_component = NULL;
    if (!nested_line.ParseLine(component_config) ||
        !nested_line.GetValue("type", &component_type) ||
        !(this_component = NewComponentOfType(component_type)) ||
        nested_line.FirstToken() != "") {
      DeletePointers(&components);
      KALDI_ERR << "Could not parse config line for '" << name_stream.str()
                << "(or undefined or bad component type [type=xxx]), in "
                << "CompositeComponent config line '" << cfl->WholeLine() << "'";
    }
    if(this_component->Type() == "CompositeComponent") {
      DeletePointers(&components);
      delete this_component;
      // This is not allowed.  If memory is too much with just one
      // CompositeComponent, try decreasing max-rows-process instead.
      KALDI_ERR << "Found CompositeComponent nested within CompositeComponent."
                << "Nested line: '" << nested_line.WholeLine() << "'\n"
                << "Toplevel CompositeComponent line '" << cfl->WholeLine()
                << "'";
    }
    this_component->InitFromConfig(&nested_line);
    int32 props = this_component->Properties();
    if ((props & kRandomComponent) != 0 ||
        (props & kSimpleComponent) == 0) {
      KALDI_ERR << "CompositeComponent contains disallowed component type: "
                << nested_line.WholeLine();
    }
    components.push_back(this_component);
  }
  if (cfl->HasUnusedValues())
    KALDI_ERR << "Could not process these elements in initializer: "
              << cfl->UnusedValues();
  this->Init(components, max_rows_process);
}

const Component* CompositeComponent::GetComponent(int32 i) const {
  KALDI_ASSERT(static_cast<size_t>(i) < components_.size());
  return components_[i];
}

void CompositeComponent::SetComponent(int32 i, Component *component) {
  KALDI_ASSERT(static_cast<size_t>(i) < components_.size());
  delete components_[i];
  components_[i] = component;
}

int32 LstmNonlinearityComponent::InputDim() const {
  int32 cell_dim = value_sum_.NumCols();
  return cell_dim * 5 + (use_dropout_ ? 3 : 0);
}

int32 LstmNonlinearityComponent::OutputDim() const {
  int32 cell_dim = value_sum_.NumCols();
  return cell_dim * 2;
}


void LstmNonlinearityComponent::Read(std::istream &is, bool binary) {
  ReadUpdatableCommon(is, binary);  // Read opening tag and learning rate.
  ExpectToken(is, binary, "<Params>");
  params_.Read(is, binary);
  ExpectToken(is, binary, "<ValueAvg>");
  value_sum_.Read(is, binary);
  ExpectToken(is, binary, "<DerivAvg>");
  deriv_sum_.Read(is, binary);
  ExpectToken(is, binary, "<SelfRepairConfig>");
  self_repair_config_.Read(is, binary);
  ExpectToken(is, binary, "<SelfRepairProb>");
  self_repair_total_.Read(is, binary);

  std::string tok;
  ReadToken(is, binary, &tok);
  if (tok == "<UseDropout>") {
    ReadBasicType(is, binary, &use_dropout_);
    ReadToken(is, binary, &tok);
  } else {
    use_dropout_ = false;
  }
  KALDI_ASSERT(tok == "<Count>");
  ReadBasicType(is, binary, &count_);

  // For the on-disk format, we normalze value_sum_, deriv_sum_ and
  // self_repair_total_ by dividing by the count, but in memory they are scaled
  // by the count.  [for self_repair_total_, the scaling factor is count_ *
  // cell_dim].
  value_sum_.Scale(count_);
  deriv_sum_.Scale(count_);
  int32 cell_dim = params_.NumCols();
  self_repair_total_.Scale(count_ * cell_dim);

  InitNaturalGradient();

  ExpectToken(is, binary, "</LstmNonlinearityComponent>");

}

void LstmNonlinearityComponent::Write(std::ostream &os, bool binary) const {
  WriteUpdatableCommon(os, binary);  // Read opening tag and learning rate.

  WriteToken(os, binary, "<Params>");
  params_.Write(os, binary);
  WriteToken(os, binary, "<ValueAvg>");
  {
    Matrix<BaseFloat> value_avg(value_sum_);
    if (count_ != 0.0)
      value_avg.Scale(1.0 / count_);
    value_avg.Write(os, binary);
  }
  WriteToken(os, binary, "<DerivAvg>");
  {
    Matrix<BaseFloat> deriv_avg(deriv_sum_);
    if (count_ != 0.0)
      deriv_avg.Scale(1.0 / count_);
    deriv_avg.Write(os, binary);
  }
  WriteToken(os, binary, "<SelfRepairConfig>");
  self_repair_config_.Write(os, binary);
  WriteToken(os, binary, "<SelfRepairProb>");
  {
    int32 cell_dim = params_.NumCols();
    Vector<BaseFloat> self_repair_prob(self_repair_total_);
    if (count_ != 0.0)
      self_repair_prob.Scale(1.0 / (count_ * cell_dim));
    self_repair_prob.Write(os, binary);
  }
  if (use_dropout_) {
    // only write this if true; we have back-compat code in reading anyway.
    // this makes the models without dropout easier to read with older code.
    WriteToken(os, binary, "<UseDropout>");
    WriteBasicType(os, binary, use_dropout_);
  }
  WriteToken(os, binary, "<Count>");
  WriteBasicType(os, binary, count_);
  WriteToken(os, binary, "</LstmNonlinearityComponent>");
}



std::string LstmNonlinearityComponent::Info() const {
  std::ostringstream stream;
  int32 cell_dim = params_.NumCols();
  stream << UpdatableComponent::Info() << ", cell-dim=" << cell_dim
         << ", use-dropout=" << (use_dropout_ ? "true" : "false");
  PrintParameterStats(stream, "w_ic", params_.Row(0));
  PrintParameterStats(stream, "w_fc", params_.Row(1));
  PrintParameterStats(stream, "w_oc", params_.Row(2));

  // Note: some of the following code mirrors the code in
  // UpdatableComponent::Info(), in nnet-component-itf.cc.
  if (count_ > 0) {
    stream << ", count=" << std::setprecision(3) << count_
           << std::setprecision(6);
  }
  static const char *nonlin_names[] = { "i_t_sigmoid", "f_t_sigmoid", "c_t_tanh",
                                        "o_t_sigmoid", "m_t_tanh" };
  for (int32 i = 0; i < 5; i++) {
    stream << ", " << nonlin_names[i] << "={";
    stream << " self-repair-lower-threshold=" << self_repair_config_(i)
           << ", self-repair-scale=" << self_repair_config_(i + 5);

    if (count_ != 0) {
      BaseFloat self_repaired_proportion =
          self_repair_total_(i) / (count_ * cell_dim);
      stream << ", self-repaired-proportion=" << self_repaired_proportion;
      Vector<double> value_sum(value_sum_.Row(i)),
          deriv_sum(deriv_sum_.Row(i));
      Vector<BaseFloat> value_avg(value_sum), deriv_avg(deriv_sum);
      value_avg.Scale(1.0 / count_);
      deriv_avg.Scale(1.0 / count_);
      stream << ", value-avg=" << SummarizeVector(value_avg)
             << ", deriv-avg=" << SummarizeVector(deriv_avg);
    }
    stream << " }";
  }
  return stream.str();
}


Component* LstmNonlinearityComponent::Copy() const {
  return new LstmNonlinearityComponent(*this);
}

void LstmNonlinearityComponent::ZeroStats() {
  value_sum_.SetZero();
  deriv_sum_.SetZero();
  self_repair_total_.SetZero();
  count_ = 0.0;
}

void LstmNonlinearityComponent::Scale(BaseFloat scale) {
  if (scale == 0.0) {
    params_.SetZero();
    value_sum_.SetZero();
    deriv_sum_.SetZero();
    self_repair_total_.SetZero();
    count_ = 0.0;
  } else {
    params_.Scale(scale);
    value_sum_.Scale(scale);
    deriv_sum_.Scale(scale);
    self_repair_total_.Scale(scale);
    count_ *= scale;
  }
}

void LstmNonlinearityComponent::Add(BaseFloat alpha,
                                    const Component &other_in) {
  const LstmNonlinearityComponent *other =
      dynamic_cast<const LstmNonlinearityComponent*>(&other_in);
  KALDI_ASSERT(other != NULL);
  params_.AddMat(alpha, other->params_);
  value_sum_.AddMat(alpha, other->value_sum_);
  deriv_sum_.AddMat(alpha, other->deriv_sum_);
  self_repair_total_.AddVec(alpha, other->self_repair_total_);
  count_ += alpha * other->count_;
}

void LstmNonlinearityComponent::PerturbParams(BaseFloat stddev) {
  CuMatrix<BaseFloat> temp_params(params_.NumRows(), params_.NumCols());
  temp_params.SetRandn();
  params_.AddMat(stddev, temp_params);
}

BaseFloat LstmNonlinearityComponent::DotProduct(
    const UpdatableComponent &other_in) const {
  const LstmNonlinearityComponent *other =
      dynamic_cast<const LstmNonlinearityComponent*>(&other_in);
  KALDI_ASSERT(other != NULL);
  return TraceMatMat(params_, other->params_, kTrans);
}

int32 LstmNonlinearityComponent::NumParameters() const {
  return params_.NumRows() * params_.NumCols();
}

void LstmNonlinearityComponent::Vectorize(VectorBase<BaseFloat> *params) const {
  KALDI_ASSERT(params->Dim() == NumParameters());
  params->CopyRowsFromMat(params_);
}


void LstmNonlinearityComponent::UnVectorize(
    const VectorBase<BaseFloat> &params)  {
  KALDI_ASSERT(params.Dim() == NumParameters());
  params_.CopyRowsFromVec(params);
}


void* LstmNonlinearityComponent::Propagate(
    const ComponentPrecomputedIndexes *, // indexes
    const CuMatrixBase<BaseFloat> &in,
    CuMatrixBase<BaseFloat> *out) const {
  cu::ComputeLstmNonlinearity(in, params_, out);
  return NULL;
}


void LstmNonlinearityComponent::Backprop(
    const std::string &debug_info,
    const ComponentPrecomputedIndexes *indexes,
    const CuMatrixBase<BaseFloat> &in_value,
    const CuMatrixBase<BaseFloat> &, // out_value,
    const CuMatrixBase<BaseFloat> &out_deriv,
    void *memo,
    Component *to_update_in,
    CuMatrixBase<BaseFloat> *in_deriv) const {

  if (to_update_in == NULL) {
    cu::BackpropLstmNonlinearity(in_value, params_, out_deriv,
                                 deriv_sum_, self_repair_config_,
                                 count_, in_deriv,
                                 (CuMatrixBase<BaseFloat>*) NULL,
                                 (CuMatrixBase<double>*) NULL,
                                 (CuMatrixBase<double>*) NULL,
                                 (CuMatrixBase<BaseFloat>*) NULL);
  } else {
    LstmNonlinearityComponent *to_update =
        dynamic_cast<LstmNonlinearityComponent*>(to_update_in);
    KALDI_ASSERT(to_update != NULL);

    int32 cell_dim = params_.NumCols();
    CuMatrix<BaseFloat> params_deriv(3, cell_dim, kUndefined);
    CuMatrix<BaseFloat> self_repair_total(5, cell_dim, kUndefined);

    cu::BackpropLstmNonlinearity(in_value, params_, out_deriv,
                                 deriv_sum_, self_repair_config_,
                                 count_, in_deriv, &params_deriv,
                                 &(to_update->value_sum_),
                                 &(to_update->deriv_sum_),
                                 &self_repair_total);

    CuVector<BaseFloat> self_repair_total_sum(5);
    self_repair_total_sum.AddColSumMat(1.0, self_repair_total, 0.0);
    to_update->self_repair_total_.AddVec(1.0, self_repair_total_sum);
    to_update->count_ += static_cast<double>(in_value.NumRows());

    BaseFloat scale = 1.0;
    if (!to_update->is_gradient_) {
      to_update->preconditioner_.PreconditionDirections(
          &params_deriv, NULL, &scale);
    }
    to_update->params_.AddMat(to_update->learning_rate_ * scale,
                              params_deriv);
  }
}

LstmNonlinearityComponent::LstmNonlinearityComponent(
    const LstmNonlinearityComponent &other):
    UpdatableComponent(other),
    params_(other.params_),
    use_dropout_(other.use_dropout_),
    value_sum_(other.value_sum_),
    deriv_sum_(other.deriv_sum_),
    self_repair_config_(other.self_repair_config_),
    self_repair_total_(other.self_repair_total_),
    count_(other.count_),
    preconditioner_(other.preconditioner_) { }

void LstmNonlinearityComponent::Init(
    int32 cell_dim, bool use_dropout,
    BaseFloat param_stddev,
    BaseFloat tanh_self_repair_threshold,
    BaseFloat sigmoid_self_repair_threshold,
    BaseFloat self_repair_scale) {
  KALDI_ASSERT(cell_dim > 0 && param_stddev >= 0.0 &&
               tanh_self_repair_threshold >= 0.0 &&
               tanh_self_repair_threshold <= 1.0 &&
               sigmoid_self_repair_threshold >= 0.0 &&
               sigmoid_self_repair_threshold <= 0.25 &&
               self_repair_scale >= 0.0 && self_repair_scale <= 0.1);
  use_dropout_ = use_dropout;
  params_.Resize(3, cell_dim);
  params_.SetRandn();
  params_.Scale(param_stddev);
  value_sum_.Resize(5, cell_dim);
  deriv_sum_.Resize(5, cell_dim);
  self_repair_config_.Resize(10);
  self_repair_config_.Range(0, 5).Set(sigmoid_self_repair_threshold);
  self_repair_config_(2) = tanh_self_repair_threshold;
  self_repair_config_(4) = tanh_self_repair_threshold;
  self_repair_config_.Range(5, 5).Set(self_repair_scale);
  self_repair_total_.Resize(5);
  count_ = 0.0;
  InitNaturalGradient();

}

void LstmNonlinearityComponent::InitNaturalGradient() {
  // As regards the configuration for the natural-gradient preconditioner, we
  // don't make it configurable from the command line-- it's unlikely that any
  // differences from changing this would be substantial enough to effectively
  // tune the configuration.  Because the preconditioning code doesn't 'see' the
  // derivatives from individual frames, but only averages over the minibatch,
  // there is a fairly small amount of data available to estimate the Fisher
  // information matrix, so we set the rank, update period and
  // num-samples-history to smaller values than normal.
  preconditioner_.SetRank(20);
  preconditioner_.SetUpdatePeriod(2);
  preconditioner_.SetNumSamplesHistory(1000.0);
}

/// virtual
void LstmNonlinearityComponent::FreezeNaturalGradient(bool freeze) {
  preconditioner_.Freeze(freeze);
}

void LstmNonlinearityComponent::InitFromConfig(ConfigLine *cfl) {
  InitLearningRatesFromConfig(cfl);
  bool ok = true;
  bool use_dropout = false;
  int32 cell_dim;
  // these self-repair thresholds are the normal defaults for tanh and sigmoid
  // respectively.  If, later on, we decide that we want to support different
  // self-repair config values for the individual sigmoid and tanh
  // nonlinearities, we can modify this code then.
  BaseFloat tanh_self_repair_threshold = 0.2,
      sigmoid_self_repair_threshold = 0.05,
      self_repair_scale = 1.0e-05;
  // param_stddev is the stddev of the parameters.  it may be better to
  // use a smaller value but this was the default in the python scripts
  // for a while.
  BaseFloat param_stddev = 1.0;
  ok = ok && cfl->GetValue("cell-dim", &cell_dim);
  cfl->GetValue("param-stddev", &param_stddev);
  cfl->GetValue("tanh-self-repair-threshold",
                &tanh_self_repair_threshold);
  cfl->GetValue("sigmoid-self-repair-threshold",
                &sigmoid_self_repair_threshold);
  cfl->GetValue("self-repair-scale", &self_repair_scale);
  cfl->GetValue("use-dropout", &use_dropout);

  // We may later on want to make it possible to initialize the different
  // parameters w_ic, w_fc and w_oc with different biases.  We'll implement
  // that when and if it's needed.

  if (cfl->HasUnusedValues())
    KALDI_ERR << "Could not process these elements in initializer: "
              << cfl->UnusedValues();
  if (ok) {
    Init(cell_dim, use_dropout, param_stddev, tanh_self_repair_threshold,
         sigmoid_self_repair_threshold, self_repair_scale);
  } else {
    KALDI_ERR << "Invalid initializer for layer of type "
              << Type() << ": \"" << cfl->WholeLine() << "\"";
  }
}



void BatchNormComponent::ComputeDerived() {
  if (!test_mode_) {
    offset_.Resize(0);
    scale_.Resize(0);
    return;
  }

  if (count_ == 0.0) {
    KALDI_WARN << "Test-mode is set but there is no data count.  "
        "Creating random counts.  This only makes sense "
        "in unit-tests (or compute_prob_*.0.log).  If you see this "
        "elsewhere, something is very wrong.";
    count_ = 1.0;
    stats_sum_.SetRandn();
    stats_sumsq_.SetRandn();
    stats_sumsq_.AddVecVec(1.0, stats_sum_, stats_sum_, 1.0);
  }

  offset_.Resize(block_dim_);
  scale_.Resize(block_dim_);
  offset_.CopyFromVec(stats_sum_);
  offset_.Scale(-1.0 / count_);
  // now offset_ is -mean.
  scale_.CopyFromVec(stats_sumsq_);
  scale_.Scale(1.0 / count_);
  scale_.AddVecVec(-1.0, offset_, offset_, 1.0);
  // now scale_ is variance.
  // Mathematically the ApplyFloor statement should be a no-op; this is in case
  // of numerical roundoff.
  scale_.ApplyFloor(0.0);
  scale_.Add(epsilon_);
  scale_.ApplyPow(-0.5);
  // now scale_ = min(variance, epsilon)^{-0.5}.
  // next, multiply by the target RMS (normally 1.0).
  scale_.Scale(target_rms_);
  offset_.MulElements(scale_);
  // now offset_ is -(scale*mean).
}

void BatchNormComponent::SetTestMode(bool test_mode) {
  test_mode_ = test_mode;
  ComputeDerived();
}

void BatchNormComponent::Check() const {
  KALDI_ASSERT(dim_ > 0 && block_dim_ > 0 && dim_ % block_dim_ == 0 &&
               epsilon_ > 0.0 && target_rms_ > 0.0);
}

BatchNormComponent::BatchNormComponent(const BatchNormComponent &other):
    dim_(other.dim_), block_dim_(other.block_dim_), epsilon_(other.epsilon_),
    target_rms_(other.target_rms_), test_mode_(other.test_mode_),
    count_(other.count_), stats_sum_(other.stats_sum_),
    stats_sumsq_(other.stats_sumsq_) {
  ComputeDerived();
  Check();
}


std::string BatchNormComponent::Info() const {
  std::ostringstream stream;
  stream << Type() << ", dim=" << dim_ << ", block-dim=" << block_dim_
         << ", epsilon=" << epsilon_ << ", target-rms=" << target_rms_
         << ", count=" << count_
         << ", test-mode=" << (test_mode_ ? "true" : "false");
  if (count_ > 0) {
    Vector<BaseFloat> mean(stats_sum_), var(stats_sumsq_);
    mean.Scale(1.0 / count_);
    var.Scale(1.0 / count_);
    // subtract mean^2 from var.
    var.AddVecVec(-1.0, mean, mean, 1.0);
    var.ApplyFloor(0.0);
    var.ApplyPow(0.5);  // make it the stddev.
    stream << ", data-mean=" << SummarizeVector(mean)
           << ", data-stddev=" << SummarizeVector(var);
  }
  return stream.str();
}

void BatchNormComponent::InitFromConfig(ConfigLine *cfl) {
  dim_ = -1;
  block_dim_ = -1;
  epsilon_ = 1.0e-03;
  target_rms_ = 1.0;
  test_mode_ = false;
  bool ok = cfl->GetValue("dim", &dim_);
  cfl->GetValue("block-dim", &block_dim_);
  cfl->GetValue("epsilon", &epsilon_);
  cfl->GetValue("target-rms", &target_rms_);
  cfl->GetValue("test-mode", &test_mode_);
  if (!ok || dim_ <= 0) {
    KALDI_ERR << "BatchNormComponent must have 'dim' specified, and > 0";
  }
  if (block_dim_ == -1)
    block_dim_ = dim_;
  if (!(block_dim_ > 0 && dim_ % block_dim_ == 0 &&
        epsilon_ > 0 && target_rms_ > 0))
    KALDI_ERR << "Invalid configuration in BatchNormComponent.";
  if (cfl->HasUnusedValues())
    KALDI_ERR << "Could not process these elements in initializer: "
              << cfl->UnusedValues();
  count_ = 0;
  stats_sum_.Resize(block_dim_);
  stats_sumsq_.Resize(block_dim_);
  if (test_mode_) {
    ComputeDerived();
  }
}



/*
  BATCH_NORM_MATH

  This comment describes the equations involved in batch normalization, and
  derives the forward and back-propagation.

  This is all dimension-by-dimension, so we just imagine the inputs
  are scalars x(i), for i=0 .. n-1.

  FORWARD PASS:

  Define xsum  = sum_i x(i)
         x2sum = sum_i x(i)^2
          mean = xsum / n
           var = x2sum / n - (mean*mean)
<<<<<<< HEAD
         scale = sqrt(var + epsilon)^{-0.5}
=======
         scale = (var + epsilon)^{-0.5}
>>>>>>> a3441c24
        offset = -mean * scale

      y(i) = scale * x(i) + offset

   Most of the rest of this comment derives how to compute the derivatives.  If
   you just want the formulas, please skip to the string 'BACKWARD PASS' below.

  We'll use a notation where an apostrophe on something means (the derivative of
  the objective function w.r.t. that thing), so y'(i) is df/dy(i), and so on.
  We are given y'(i).  Propagating the derivatives backward:
     offset' = sum_i y'(i)
     scale' = (sum_i y'(i) * x(i)) - offset' * mean
       var' = scale' * -0.5 * (var + epsilon)^{-1.5}
            = -0.5 * scale' * scale^3
      mean' = -offset' * scale - 2 * mean * var'
      xsum' = mean' / n
     x2sum' = var' / n

  So the derivatives propagated back to the original data are:
     x'(i) = y'(i) * scale  +  xsum'  +  x(i) * x2sum'

  The above is quite complicated to compute, but we can use some invariances
  to work out a simpler way to compute the derivatives.

  Firstly, note that x'(i) is of the form:

   x'(i) =  y'(i) * scale + [affine function of x(i)].

   [it's a 1-d affine function, i.e. offset and scale].
 This has the same functional form as:

  x'(i) =  y'(i) * scale + [affine function of y(i)].

  since y(i) is an affine function of x(i) with nonzero scale.
  Because the output is invariant to shifts in the input, sum_i x'(i)
  will be zero.  This is sufficient to determine the bias
  term in the affine function.  [Note: the scale on y(i) doesn't
  come into it because the y(i) sum to zero].  The offset
  will just be (sum_i y'(i) * scale / n); this makes the sum of x'(i) zero.
  So let's write it as

    x'(i) =  (y'(i) - 1/n sum_i y'(i)) * scale + alpha y(i).

  and it will be convenient to define:

  x_deriv_base(i) = (y'(i) - 1/n sum_i y'(i)) * scale

  which is just y'(i) with mean subtraction, scaled according to
  the scale used in the normalization.  So write

   x'(i) = x_deriv_base(i) + alpha y(i).

 The question is, what is the scale alpha.  We don't actually need to
 do any differentiation to figure this out.  First, assume there is
 no "+ epsilon" in the variance; later we'll explain why this doesn't
 matter.  The key to working out alpha is that the output is invariant
 to scaling of the input.  Assume we scale around the input's mean,
 since that makes the math simpler.  We can express this by the
 constraint that (\sum_i x'(i) * (x(i) - avg-x)) = 0.  This is
 equivalent to the constraint that (\sum_i x'(i) y (i)) = 0, since
 y(i) is x(i) - avg-x times a nonzero scale.  We'll use this contraint
 to determine alpha, Using the above expressionfor x(i), we can write
 this constraint as:
   \sum_i ( y(i) x_deriv_base(i)  + alpha y(i) y(i)) = 0.
 Now, since we said we'd ignore the epsilon, the output has unit variance,
 so we know that \sum_i y(i) y(i) = n.
 So alpha = - \sum_i y(i) x_deriv_base(i) / n.  We can actually re-imagine
 the epsilon term (or variance-flooring) as having been implemented by
 adding a couple extra rows to the matrix with suitable values, and zero
 output-deriv for those rows.  If you think about it carefully you'll see that
 the formula above is valid even if there is an extra term
 in the variance.  Anyway the correctness of the derivative will get tested
 throughly by the component unit-tests.

 So to recap, here is the backprop.

 BACKWARD PASS:

  We are given y'(i), scale, and y(i).

  We compute:
    x_deriv_base(i) = (y'(i) - 1/n sum_i y'(i)) * scale
              alpha = - \sum_i y(i) x_deriv_base(i) / n
              x'(i) = x_deriv_base(i) + alpha y(i)
  */



void* BatchNormComponent::Propagate(const ComponentPrecomputedIndexes *indexes,
                                    const CuMatrixBase<BaseFloat> &in,
                                    CuMatrixBase<BaseFloat> *out) const {
  KALDI_ASSERT(SameDim(in, *out) &&
               (in.NumCols() == dim_ || in.NumCols() == block_dim_));
  if (in.NumCols() != block_dim_) {
    // if block_dim_ != dim_, we recurse; this helps keep the main code
    // simple.
    KALDI_ASSERT(in.Stride() == in.NumCols() && out->Stride() == out->NumCols());
    int32 ratio = dim_ / block_dim_, orig_rows = in.NumRows(),
        orig_cols = in.NumCols(), new_rows = orig_rows * ratio,
        new_cols = orig_cols / ratio;
    CuSubMatrix<BaseFloat> in_reshaped(in.Data(), new_rows, new_cols, new_cols),
        out_reshaped(out->Data(), new_rows, new_cols, new_cols);
    return Propagate(indexes, in_reshaped, &out_reshaped);
  }

  // From this point, we can assume that the num-cols of 'in' and 'out'
  // equals block_dim_.

  if (!test_mode_) {
    // search in the comment above for FORWARD PASS to see what is being
    // implemented here.
    // if this takes too much time due to multiple different CUDA calls,
    // we'll consider making a single kernel for some of it.
    Memo *memo = new Memo;
    int32 num_frames = in.NumRows(), dim = block_dim_;
    memo->num_frames = num_frames;
    memo->mean_uvar_scale.Resize(4, dim);
    CuSubVector<BaseFloat> mean(memo->mean_uvar_scale, 0),
        uvar(memo->mean_uvar_scale, 1),
        scale(memo->mean_uvar_scale, 2);
    mean.AddRowSumMat(1.0 / num_frames, in, 0.0);
    uvar.AddDiagMat2(1.0 / num_frames, in, kTrans, 0.0);
    scale.CopyFromVec(uvar);
    // by applying this scale at this point, we save a multiply later on.
    BaseFloat var_scale = 1.0 / (target_rms_ * target_rms_);
    scale.AddVecVec(-var_scale, mean, mean, var_scale);
    // at this point, 'scale' contains just the variance [divided by target-rms^2].
    scale.ApplyFloor(0.0);
    scale.Add(var_scale * epsilon_);
    // Now 'scale' contains the variance floored to zero and then with epsilon
    // added [both divided by target-rms^2].
    scale.ApplyPow(-0.5);
    // now 'scale' is the actual scale we'll use.

    // the next command will do no work if out == in, for in-place propagation.
    out->CopyFromMat(in);
    out->AddVecToRows(-1.0, mean, 1.0);
    out->MulColsVec(scale);
    return static_cast<void*>(memo);
  } else {
    if (offset_.Dim() != block_dim_) {
      if (count_ == 0)
        KALDI_ERR << "Test mode set in BatchNormComponent, but no stats.";
      else  // why was ComputeDerived() not called?
        KALDI_ERR << "Code error in BatchNormComponent";
    }
    out->CopyFromMat(in);
    out->MulColsVec(scale_);
    out->AddVecToRows(1.0, offset_, 1.0);
    return NULL;
  }
}

void BatchNormComponent::Backprop(
    const std::string &debug_info,
    const ComponentPrecomputedIndexes *indexes,
    const CuMatrixBase<BaseFloat> &in_value,  // unused
    const CuMatrixBase<BaseFloat> &out_value,
    const CuMatrixBase<BaseFloat> &out_deriv,
    void *memo_in,
    Component *to_update,  // unused
    CuMatrixBase<BaseFloat> *in_deriv) const {

  KALDI_ASSERT(SameDim(out_value, out_deriv) &&
               SameDim(out_value, *in_deriv) &&
               (out_value.NumCols() == dim_ ||
                out_value.NumCols() == block_dim_));
  if (out_value.NumCols() != block_dim_) {
    // if block_dim_ != dim_, we recurse; this helps keep the main code
    // simple.
    KALDI_ASSERT(out_value.Stride() == out_value.NumCols() &&
                 out_deriv.Stride() == out_deriv.NumCols() &&
                 in_deriv->Stride() == in_deriv->NumCols());
    int32 ratio = dim_ / block_dim_,
        orig_rows = out_value.NumRows(),
        orig_cols = out_value.NumCols(),
        new_rows = orig_rows * ratio, new_cols = orig_cols / ratio;
    CuSubMatrix<BaseFloat> out_value_reshaped(out_value.Data(), new_rows,
                                              new_cols, new_cols),
        out_deriv_reshaped(out_deriv.Data(), new_rows, new_cols, new_cols),
        in_deriv_reshaped(in_deriv->Data(), new_rows, new_cols, new_cols);
    // we'll never use in_value, so pass it in unchanged.
    Backprop(debug_info, indexes, in_value,
             out_value_reshaped, out_deriv_reshaped,
             memo_in, to_update, &in_deriv_reshaped);
    return;
  }

  Memo *memo = static_cast<Memo*>(memo_in);

  if (!test_mode_) {
    // search above for BACKWARD PASS for a comment describing the math.
    KALDI_ASSERT(memo != NULL && "memo not passed into backprop");
    int32 num_frames = memo->num_frames;
    KALDI_ASSERT(out_value.NumRows() == num_frames);
    CuSubVector<BaseFloat> temp(memo->mean_uvar_scale, 3),
        scale(memo->mean_uvar_scale, 2);
    temp.AddRowSumMat(-1.0 / num_frames, out_deriv, 0.0);
    // the following does no work if in_deriv and out_deriv are the same matrix.
    in_deriv->CopyFromMat(out_deriv);
    in_deriv->AddVecToRows(1.0, temp);
    in_deriv->MulColsVec(scale);
    // at this point, 'in_deriv' contains:
    // x_deriv_base(i) = (y'(i) - 1/n sum_i y'(i)) * scale
    temp.AddDiagMatMat(-1.0 / (num_frames * target_rms_ * target_rms_),
                       out_value, kTrans, *in_deriv, kNoTrans, 0.0);
    // now, 'temp' contains the quantity which we described
    // in the math as:
    // alpha = - \sum_i y(i) x_deriv_base(i) / n.
    // The factor 1 / (target_rms_ * target_rms_) comes from following
    // this additional scaling factor through the math.  In the comment I said
    // "we know that \sum_i y(i) y(i) = n".  Taking target-rms into account
    // this becomes "we know that \sum_i y(i) y(i) = n * target-rms^2".
    in_deriv->AddMatDiagVec(1.0, out_value, kNoTrans, temp, 1.0);
    // At this point, in_deriv contains  x'(i) = x_deriv_base(i) + alpha y(i).

  } else {
    KALDI_ASSERT(offset_.Dim() == block_dim_);
    // the next call does no work if they point to the same memory.
    in_deriv->CopyFromMat(out_deriv);
    in_deriv->MulColsVec(scale_);
  }
}

void BatchNormComponent::StoreStats(
    const CuMatrixBase<BaseFloat> &in_value,
    const CuMatrixBase<BaseFloat> &out_value,
    void *memo_in) {
  // in test mode this component does not store stats, it doesn't provide the
  // kStoresStats flag.
  KALDI_ASSERT(!test_mode_);
  KALDI_ASSERT(out_value.NumCols() == dim_ || out_value.NumCols() == block_dim_);
  if (out_value.NumCols() != block_dim_) {
    // if block_dim_ != dim_, we recurse; this helps keep the main code
    // simple.
    KALDI_ASSERT(out_value.Stride() == out_value.NumCols());
    int32 ratio = dim_ / block_dim_,
        orig_rows = out_value.NumRows(),
        orig_cols = out_value.NumCols(),
        new_rows = orig_rows * ratio, new_cols = orig_cols / ratio;
    CuSubMatrix<BaseFloat> out_value_reshaped(out_value.Data(), new_rows,
                                              new_cols, new_cols);
    // we'll never use in_value, so just pass it in unchanged.
    StoreStats(in_value, out_value_reshaped, memo_in);
    return;
  }

  Memo *memo = static_cast<Memo*>(memo_in);
  KALDI_ASSERT(out_value.NumRows() == memo->num_frames);

  CuSubVector<BaseFloat> mean(memo->mean_uvar_scale, 0),
      uvar(memo->mean_uvar_scale, 1);
  KALDI_ASSERT(mean.Dim() == block_dim_ && memo->num_frames > 0);
  BaseFloat num_frames = memo->num_frames;
  if (stats_sum_.Dim() != block_dim_) {
    stats_sum_.Resize(block_dim_);
    stats_sumsq_.Resize(block_dim_);
    KALDI_ASSERT(count_ == 0);
  }
  count_ += num_frames;
  stats_sum_.AddVec(num_frames, mean, 1.0);
  stats_sumsq_.AddVec(num_frames, uvar, 1.0);
}

void BatchNormComponent::Read(std::istream &is, bool binary) {
  ExpectOneOrTwoTokens(is, binary, "<BatchNormComponent>", "<Dim>");
  ReadBasicType(is, binary, &dim_);
  ExpectToken(is, binary, "<BlockDim>");
  ReadBasicType(is, binary, &block_dim_);
  ExpectToken(is, binary, "<Epsilon>");
  ReadBasicType(is, binary, &epsilon_);
  ExpectToken(is, binary, "<TargetRms>");
  ReadBasicType(is, binary, &target_rms_);
  ExpectToken(is, binary, "<TestMode>");
  ReadBasicType(is, binary, &test_mode_);
  ExpectToken(is, binary, "<Count>");
  ReadBasicType(is, binary, &count_);
  ExpectToken(is, binary, "<StatsMean>");
  stats_sum_.Read(is, binary);
  ExpectToken(is, binary, "<StatsVar>");
  stats_sumsq_.Read(is, binary);
  stats_sumsq_.AddVecVec(1.0, stats_sum_, stats_sum_, 1.0);
  stats_sum_.Scale(count_);
  stats_sumsq_.Scale(count_);
  ExpectToken(is, binary, "</BatchNormComponent>");
  ComputeDerived();
  Check();
}

void BatchNormComponent::Write(std::ostream &os, bool binary) const {
  Check();
  WriteToken(os, binary, "<BatchNormComponent>");
  WriteToken(os, binary, "<Dim>");
  WriteBasicType(os, binary, dim_);
  WriteToken(os, binary, "<BlockDim>");
  WriteBasicType(os, binary, block_dim_);
  WriteToken(os, binary, "<Epsilon>");
  WriteBasicType(os, binary, epsilon_);
  WriteToken(os, binary, "<TargetRms>");
  WriteBasicType(os, binary, target_rms_);
  WriteToken(os, binary, "<TestMode>");
  WriteBasicType(os, binary, test_mode_);
  WriteToken(os, binary, "<Count>");
  WriteBasicType(os, binary,  count_);
  CuVector<BaseFloat> mean(stats_sum_), var(stats_sumsq_);
  if (count_ != 0) {
    mean.Scale(1.0 / count_);
    var.Scale(1.0 / count_);
    var.AddVecVec(-1.0, mean, mean, 1.0);
  }
  WriteToken(os, binary, "<StatsMean>");
  mean.Write(os, binary);
  WriteToken(os, binary, "<StatsVar>");
  var.Write(os, binary);
  WriteToken(os, binary, "</BatchNormComponent>");
}

void BatchNormComponent::Scale(BaseFloat scale) {
  if (scale == 0) {
    count_ = 0.0;
    stats_sum_.SetZero();
    stats_sumsq_.SetZero();
  } else {
    count_ *= scale;
    stats_sum_.Scale(scale);
    stats_sumsq_.Scale(scale);
  }
}


void BatchNormComponent::Add(BaseFloat alpha, const Component &other_in) {
  const BatchNormComponent *other =
      dynamic_cast<const BatchNormComponent*>(&other_in);
  count_ += alpha * other->count_;
  stats_sum_.AddVec(alpha, other->stats_sum_);
  stats_sumsq_.AddVec(alpha, other->stats_sumsq_);
  // this operation might change offset_ and scale_, so we recompute them
  // in this instance (but not in Scale()).
  ComputeDerived();
}

void BatchNormComponent::ZeroStats() {
  // We only zero the stats if we're not in test mode.  In test mode, this would
  // be dangerous as the stats are the source for the transform, and zeroing
  // them and then calling ComputeDerived() again would remove the transform
  // parameters (offset_ and scale_).
  if (!test_mode_) {
    count_ = 0.0;
    stats_sum_.SetZero();
    stats_sumsq_.SetZero();
  }
}


SumBlockComponent::SumBlockComponent(const SumBlockComponent &other):
    input_dim_(other.input_dim_), output_dim_(other.output_dim_),
    scale_(other.scale_) { }

void SumBlockComponent::InitFromConfig(ConfigLine *cfl) {
  scale_ = 1.0;
  bool ok = cfl->GetValue("input-dim", &input_dim_) &&
      cfl->GetValue("output-dim", &output_dim_);
  if (!ok)
    KALDI_ERR << "input-dim and output-dim must both be provided.";
  if (input_dim_ <= 0 || input_dim_ % output_dim_ != 0)
    KALDI_ERR << "Invalid values input-dim=" << input_dim_
              << " output-dim=" << output_dim_;
  cfl->GetValue("scale", &scale_);
  if (cfl->HasUnusedValues())
    KALDI_ERR << "Could not process these elements in initializer: "
              << cfl->UnusedValues();
}

void SumBlockComponent::Read(std::istream &is, bool binary) {
  ExpectOneOrTwoTokens(is, binary, "<SumBlockComponent>", "<InputDim>");
  ReadBasicType(is, binary, &input_dim_);
  ExpectToken(is, binary, "<OutputDim>");
  ReadBasicType(is, binary, &output_dim_);
  ExpectToken(is, binary, "<Scale>");
  ReadBasicType(is, binary, &scale_);
  ExpectToken(is, binary, "</SumBlockComponent>");
}

void SumBlockComponent::Write(std::ostream &os, bool binary) const {
  WriteToken(os, binary, "<SumBlockComponent>");
  WriteToken(os, binary, "<InputDim>");
  WriteBasicType(os, binary, input_dim_);
  WriteToken(os, binary, "<OutputDim>");
  WriteBasicType(os, binary, output_dim_);
  WriteToken(os, binary, "<Scale>");
  WriteBasicType(os, binary, scale_);
  WriteToken(os, binary, "</SumBlockComponent>");
}

std::string SumBlockComponent::Info() const {
  std::ostringstream stream;
  stream << Type() << ", input-dim=" << input_dim_
         << ", output-dim=" << output_dim_
         << ", scale=" << scale_;
  return stream.str();
}

void* SumBlockComponent::Propagate(const ComponentPrecomputedIndexes *indexes,
                                   const CuMatrixBase<BaseFloat> &in,
                                   CuMatrixBase<BaseFloat> *out) const {
  KALDI_ASSERT(out->NumRows() == in.NumRows() &&
               out->NumCols() == output_dim_ &&
               in.NumCols() == input_dim_);
  out->AddMatBlocks(scale_, in, kNoTrans);
  return NULL;
}

void SumBlockComponent::Backprop(
    const std::string &debug_info,
    const ComponentPrecomputedIndexes *indexes,
    const CuMatrixBase<BaseFloat> &, //in_value
    const CuMatrixBase<BaseFloat> &, // out_value,
    const CuMatrixBase<BaseFloat> &out_deriv,
    void *memo,
    Component *to_update,
    CuMatrixBase<BaseFloat> *in_deriv) const {
  if (in_deriv) {
    in_deriv->AddMatBlocks(scale_, out_deriv, kNoTrans);
  }
}


} // namespace nnet3
} // namespace kaldi<|MERGE_RESOLUTION|>--- conflicted
+++ resolved
@@ -6007,12 +6007,8 @@
   Define xsum  = sum_i x(i)
          x2sum = sum_i x(i)^2
           mean = xsum / n
-           var = x2sum / n - (mean*mean)
-<<<<<<< HEAD
-         scale = sqrt(var + epsilon)^{-0.5}
-=======
+          var = x2sum / n - (mean*mean)
          scale = (var + epsilon)^{-0.5}
->>>>>>> a3441c24
         offset = -mean * scale
 
       y(i) = scale * x(i) + offset
