// nnet3/nnet-simple-component.cc

// Copyright      2015  Johns Hopkins University (author: Daniel Povey)
//                2015  Guoguo Chen
//                2015  Daniel Galvez

// See ../../COPYING for clarification regarding multiple authors
//
// Licensed under the Apache License, Version 2.0 (the "License");
// you may not use this file except in compliance with the License.
// You may obtain a copy of the License at
//
//  http://www.apache.org/licenses/LICENSE-2.0
//
// THIS CODE IS PROVIDED *AS IS* BASIS, WITHOUT WARRANTIES OR CONDITIONS OF ANY
// KIND, EITHER EXPRESS OR IMPLIED, INCLUDING WITHOUT LIMITATION ANY IMPLIED
// WARRANTIES OR CONDITIONS OF TITLE, FITNESS FOR A PARTICULAR PURPOSE,
// MERCHANTABLITY OR NON-INFRINGEMENT.
// See the Apache 2 License for the specific language governing permissions and
// limitations under the License.

#include <iterator>
#include <sstream>
#include <algorithm>
#include <iomanip>
#include "nnet3/nnet-simple-component.h"
#include "nnet3/nnet-parse.h"

namespace kaldi {
namespace nnet3 {

void PnormComponent::Init(int32 input_dim, int32 output_dim)  {
  input_dim_ = input_dim;
  output_dim_ = output_dim;
  KALDI_ASSERT(input_dim_ > 0 && output_dim_ > 0 &&
               input_dim_ % output_dim_ == 0);
}

void PnormComponent::InitFromConfig(ConfigLine *cfl) {
  int32 input_dim = 0;
  int32 output_dim = 0;
  bool ok = cfl->GetValue("output-dim", &output_dim) &&
      cfl->GetValue("input-dim", &input_dim);
  if (!ok || cfl->HasUnusedValues() || output_dim <= 0)
    KALDI_ERR << "Invalid initializer for layer of type "
              << Type() << ": \"" << cfl->WholeLine() << "\"";
  Init(input_dim, output_dim);
}


void PnormComponent::Propagate(const ComponentPrecomputedIndexes *indexes,
                               const CuMatrixBase<BaseFloat> &in,
                               CuMatrixBase<BaseFloat> *out) const {
  BaseFloat p = 2.0;
  out->GroupPnorm(in, p);  // TODO: when done, replace with Group2Norm function.
}

void PnormComponent::Backprop(const std::string &debug_info,
                              const ComponentPrecomputedIndexes *indexes,
                              const CuMatrixBase<BaseFloat> &in_value,
                              const CuMatrixBase<BaseFloat> &out_value,
                              const CuMatrixBase<BaseFloat> &out_deriv,
                              Component *to_update,
                              CuMatrixBase<BaseFloat> *in_deriv) const {
  if (!in_deriv)  return;
  BaseFloat p = 2.0;
  // TODO: use Group2NormDeriv when done.
  in_deriv->GroupPnormDeriv(in_value, out_value, p);
  in_deriv->MulRowsGroupMat(out_deriv);
}

void PnormComponent::Read(std::istream &is, bool binary) {
  ExpectOneOrTwoTokens(is, binary, "<PnormComponent>", "<InputDim>");
  ReadBasicType(is, binary, &input_dim_);
  ExpectToken(is, binary, "<OutputDim>");
  ReadBasicType(is, binary, &output_dim_);
  ExpectToken(is, binary, "</PnormComponent>");
}

void PnormComponent::Write(std::ostream &os, bool binary) const {
  WriteToken(os, binary, "<PnormComponent>");
  WriteToken(os, binary, "<InputDim>");
  WriteBasicType(os, binary, input_dim_);
  WriteToken(os, binary, "<OutputDim>");
  WriteBasicType(os, binary, output_dim_);
  WriteToken(os, binary, "</PnormComponent>");
}


void SumReduceComponent::Init(int32 input_dim, int32 output_dim)  {
  input_dim_ = input_dim;
  output_dim_ = output_dim;
  KALDI_ASSERT(input_dim_ > 0 && output_dim_ > 0 &&
               input_dim_ % output_dim_ == 0);
}

void SumReduceComponent::InitFromConfig(ConfigLine *cfl) {
  int32 input_dim = 0;
  int32 output_dim = 0;
  bool ok = cfl->GetValue("output-dim", &output_dim) &&
      cfl->GetValue("input-dim", &input_dim);
  if (!ok || cfl->HasUnusedValues() || output_dim <= 0)
    KALDI_ERR << "Invalid initializer for layer of type "
              << Type() << ": \"" << cfl->WholeLine() << "\"";
  Init(input_dim, output_dim);
}


void SumReduceComponent::Propagate(const ComponentPrecomputedIndexes *indexes,
                                   const CuMatrixBase<BaseFloat> &in,
                                   CuMatrixBase<BaseFloat> *out) const {
  KALDI_ASSERT(out->NumRows() == in.NumRows() && in.NumCols() == input_dim_
               && out->NumCols() == output_dim_);
  int32 num_blocks = input_dim_ / output_dim_;
  for (int32 i = 0; i < num_blocks; i++) {
    CuSubMatrix<BaseFloat> in_block(in, 0, in.NumRows(),
                                    i * output_dim_, output_dim_);
    if (i == 0)
      out->CopyFromMat(in_block);
    else
      out->AddMat(1.0, in_block);
  }
}

void SumReduceComponent::Backprop(const std::string &debug_info,
                                  const ComponentPrecomputedIndexes *indexes,
                                  const CuMatrixBase<BaseFloat> &, // in_value
                                  const CuMatrixBase<BaseFloat> &, // out_value
                                  const CuMatrixBase<BaseFloat> &out_deriv,
                                  Component *, // to_update
                                  CuMatrixBase<BaseFloat> *in_deriv) const {
  if (!in_deriv)  return;
  KALDI_ASSERT(out_deriv.NumRows() == in_deriv->NumRows() &&
               in_deriv->NumCols() == input_dim_ &&
               out_deriv.NumCols() == output_dim_);
  int32 num_blocks = input_dim_ / output_dim_;
  for (int32 i = 0; i < num_blocks; i++) {
    CuSubMatrix<BaseFloat> in_deriv_block(*in_deriv, 0, in_deriv->NumRows(),
                                          i * output_dim_, output_dim_);
    in_deriv_block.CopyFromMat(out_deriv);
  }
}

void SumReduceComponent::Read(std::istream &is, bool binary) {
  ExpectOneOrTwoTokens(is, binary, "<SumReduceComponent>", "<InputDim>");
  ReadBasicType(is, binary, &input_dim_);
  ExpectToken(is, binary, "<OutputDim>");
  ReadBasicType(is, binary, &output_dim_);
  ExpectToken(is, binary, "</SumReduceComponent>");
}

void SumReduceComponent::Write(std::ostream &os, bool binary) const {
  WriteToken(os, binary, "<SumReduceComponent>");
  WriteToken(os, binary, "<InputDim>");
  WriteBasicType(os, binary, input_dim_);
  WriteToken(os, binary, "<OutputDim>");
  WriteBasicType(os, binary, output_dim_);
  WriteToken(os, binary, "</SumReduceComponent>");
}


void ElementwiseProductComponent::Init(int32 input_dim, int32 output_dim)  {
  input_dim_ = input_dim;
  output_dim_ = output_dim;
  KALDI_ASSERT(input_dim_ > 0 && output_dim_ >= 0);
  KALDI_ASSERT(input_dim_ > output_dim_);
  KALDI_ASSERT(input_dim_ % output_dim_ == 0);
}

void ElementwiseProductComponent::InitFromConfig(ConfigLine *cfl) {
  int32 input_dim = 0;
  int32 output_dim = 0;
  bool ok = cfl->GetValue("output-dim", &output_dim) &&
      cfl->GetValue("input-dim", &input_dim);
  if (!ok || cfl->HasUnusedValues() || output_dim <= 0)
    KALDI_ERR << "Invalid initializer for layer of type "
              << Type() << ": \"" << cfl->WholeLine() << "\"";
  Init(input_dim, output_dim);
}

void ElementwiseProductComponent::Propagate(
    const ComponentPrecomputedIndexes *indexes,
    const CuMatrixBase<BaseFloat> &in,
    CuMatrixBase<BaseFloat> *out) const {
  KALDI_ASSERT(in.NumCols() == input_dim_);
  int32 num_inputs = input_dim_ / output_dim_;
  for (int32 i = 0; i < num_inputs; i++)  {
    CuSubMatrix<BaseFloat> current_in(in, 0, in.NumRows(),
                                      i * output_dim_, output_dim_);
    if (i == 0) {
      out->CopyFromMat(current_in);
    } else  {
      out->MulElements(current_in);
    }
  }
}

void ElementwiseProductComponent::Backprop(const std::string &debug_info,
                              const ComponentPrecomputedIndexes *indexes,
                              const CuMatrixBase<BaseFloat> &in_value,
                              const CuMatrixBase<BaseFloat> &out_value,
                              const CuMatrixBase<BaseFloat> &out_deriv,
                              Component *to_update,
                              CuMatrixBase<BaseFloat> *in_deriv) const {
  if (!in_deriv)  return;
  int32 num_inputs = input_dim_ / output_dim_;
  for (int32 i = 0; i < num_inputs; i++)  {
    CuSubMatrix<BaseFloat> current_in_deriv(*in_deriv, 0, in_deriv->NumRows(),
                                            i * output_dim_,
                                            output_dim_);
    current_in_deriv.CopyFromMat(out_deriv);
    for (int32 j = 0; j < num_inputs; j++)  {
      if (i == j)
        continue;
      CuSubMatrix<BaseFloat> in_value_partition(in_value, 0,
                                                in_value.NumRows(),
                                                j * output_dim_,
                                                output_dim_);
      current_in_deriv.MulElements(in_value_partition);
    }
  }
}

void ElementwiseProductComponent::Read(std::istream &is, bool binary) {
  ExpectOneOrTwoTokens(is, binary, "<ElementwiseProductComponent>",
                       "<InputDim>");
  ReadBasicType(is, binary, &input_dim_);
  ExpectToken(is, binary, "<OutputDim>");
  ReadBasicType(is, binary, &output_dim_);
  ExpectToken(is, binary, "</ElementwiseProductComponent>");
}

void ElementwiseProductComponent::Write(std::ostream &os, bool binary) const {
  WriteToken(os, binary, "<ElementwiseProductComponent>");
  WriteToken(os, binary, "<InputDim>");
  WriteBasicType(os, binary, input_dim_);
  WriteToken(os, binary, "<OutputDim>");
  WriteBasicType(os, binary, output_dim_);
  WriteToken(os, binary, "</ElementwiseProductComponent>");
}

const BaseFloat NormalizeComponent::kNormFloor = pow(2.0, -66);
// This component modifies the vector of activations by scaling it so that the
// root-mean-square equals 1.0.  It's important that its square root
// be exactly representable in float.
void NormalizeComponent::Init(int32 dim, BaseFloat target_rms) {
  KALDI_ASSERT(dim > 0);
  KALDI_ASSERT(target_rms > 0);
  dim_ = dim;
  count_ = 0.0;
  target_rms_ = target_rms;
}

void NormalizeComponent::InitFromConfig(ConfigLine *cfl) {
  int32 dim = 0;
  BaseFloat target_rms = 1.0;
  bool ok = cfl->GetValue("dim", &dim);
  cfl->GetValue("target-rms", &target_rms);
  if (!ok || cfl->HasUnusedValues() || dim <= 0 || target_rms <= 0.0)
    KALDI_ERR << "Invalid initializer for layer of type "
              << Type() << ": \"" << cfl->WholeLine() << "\"";
  Init(dim, target_rms);
}
void NormalizeComponent::Read(std::istream &is, bool binary) {
  std::ostringstream ostr_beg, ostr_end;
  ostr_beg << "<" << Type() << ">";
  ostr_end << "</" << Type() << ">";
  ExpectOneOrTwoTokens(is, binary, ostr_beg.str(), "<Dim>");
  ReadBasicType(is, binary, &dim_); // Read dimension.
  std::string tok; // TODO: remove back-compatibility code.
  ReadToken(is, binary, &tok);

  // read target_rms_ if it is available.
  if (tok == "<TargetRms>") {
    ReadBasicType(is, binary, &target_rms_);
    ReadToken(is, binary, &tok);
  }
  // The new format is more readable as we write values that are normalized by
  // the count.
  KALDI_ASSERT(tok == "<ValueAvg>");
  value_sum_.Read(is, binary);
  ExpectToken(is, binary, "<DerivAvg>");
  deriv_sum_.Read(is, binary);
  ExpectToken(is, binary, "<Count>");
  ReadBasicType(is, binary, &count_);
  value_sum_.Scale(count_);
  deriv_sum_.Scale(count_);
  ExpectToken(is, binary, ostr_end.str());
}

void NormalizeComponent::Write(std::ostream &os, bool binary) const {
  std::ostringstream ostr_beg, ostr_end;
  ostr_beg << "<" << Type() << ">";
  ostr_end << "</" << Type() << ">";
  WriteToken(os, binary, ostr_beg.str());
  WriteToken(os, binary, "<Dim>");
  WriteBasicType(os, binary, dim_);
  WriteToken(os, binary, "<TargetRms>");
  WriteBasicType(os, binary, target_rms_);
  // Write the values and derivatives in a count-normalized way, for
  // greater readability in text form.
  WriteToken(os, binary, "<ValueAvg>");
  Vector<BaseFloat> temp(value_sum_);
  if (count_ != 0.0) temp.Scale(1.0 / count_);
  temp.Write(os, binary);
  WriteToken(os, binary, "<DerivAvg>");

  temp.Resize(deriv_sum_.Dim(), kUndefined);
  temp.CopyFromVec(deriv_sum_);
  if (count_ != 0.0) temp.Scale(1.0 / count_);
  temp.Write(os, binary);
  WriteToken(os, binary, "<Count>");
  WriteBasicType(os, binary, count_);
  WriteToken(os, binary, ostr_end.str());
}

std::string NormalizeComponent::Info() const {
  std::ostringstream stream;
  stream << NonlinearComponent::Info();
  stream << ", target-rms=" << target_rms_;
  return stream.str();
}

// The output y_i = scale * x_i,
// and we want to RMS value of the y_i to equal target_rms,
// so y^t y = D * target_rms^2 (if y is one row of the input).
// we need to have scale = 1.0 / sqrt(x^t x / (D * target_rms^2)).
// there is also flooring involved, to avoid division-by-zero
// problems.  It's important for the backprop, that the floor's
// square root is exactly representable as float.
void NormalizeComponent::Propagate(const ComponentPrecomputedIndexes *indexes,
                                   const CuMatrixBase<BaseFloat> &in,
                                   CuMatrixBase<BaseFloat> *out) const {
  CuVector<BaseFloat> in_norm(in.NumRows());
  BaseFloat d_scaled = (in.NumCols() * target_rms_ * target_rms_);
  in_norm.AddDiagMat2(1.0 / d_scaled,
                      in, kNoTrans, 0.0);
  in_norm.ApplyFloor(kNormFloor);
  in_norm.ApplyPow(-0.5);
  out->CopyFromMat(in);
  out->MulRowsVec(in_norm);
}

/*
  A note on the derivative of NormalizeComponent...
  let both row_in and row_out be vectors of dimension D.
  Let p = row_in^T row_in / (D * target_rms^2), and let
  f = 1.0 / sqrt(max(kNormFloor, p)), and we compute row_out as:
  row_out = f row_in.
  Suppose we have a quantity deriv_out which is the derivative
  of the objective function w.r.t. row_out.  We want to compute
  deriv_in which is the derivative of the objective function w.r.t.
  row_in.  Let the objective function be F.  One term is obvious: we have
  deriv_in = f deriv_out + ....
  next we have to take into account the derivative that gets back-propagated
  through f.  Obviously, dF/df = deriv_out^T row_in.
  And df/dp = (p <= kNormFloor ? 0.0 : -0.5 p^{-1.5}) = (f == 1.0 / sqrt(kNormFloor) ? 0.0 : -0.5 f^3),
  and dp/d(row_in) = 2/(D * target_rms^2) row_in. [it's vector_valued].
  So this term in dF/d(row_in) equals:
  dF/df df/dp dp/d(row_in)   =    2/(D * target_rms^2) (f == 1.0 / sqrt(kNormFloor)  ? 0.0 : -0.5 f^3) (deriv_out^T row_in) row_in
  So
  deriv_in = f deriv_out + (f == 1.0 ? 0.0 : -f^3  / (D * target_rms^2) ) (deriv_out^T row_in) row_in

*/
void NormalizeComponent::Backprop(const std::string &debug_info,
                                  const ComponentPrecomputedIndexes *indexes,
                                  const CuMatrixBase<BaseFloat> &in_value,
                                  const CuMatrixBase<BaseFloat> &, // out_value
                                  const CuMatrixBase<BaseFloat> &out_deriv,
                                  Component *to_update,
                                  CuMatrixBase<BaseFloat> *in_deriv) const {
  if (!in_deriv)  return;
  CuVector<BaseFloat> dot_products(out_deriv.NumRows());
  dot_products.AddDiagMatMat(1.0, out_deriv, kNoTrans, in_value, kTrans, 0.0);
  CuVector<BaseFloat> in_norm(in_value.NumRows());
  // dscaled == D * target_rms^2.
  BaseFloat d_scaled = (in_value.NumCols() * target_rms_ * target_rms_);
  in_norm.AddDiagMat2(1.0 / d_scaled,
                      in_value, kNoTrans, 0.0);
  in_norm.ApplyFloor(kNormFloor);
  in_norm.ApplyPow(-0.5);

  if (in_deriv) {
    if (in_deriv->Data() != out_deriv.Data())
      in_deriv->AddDiagVecMat(1.0, in_norm, out_deriv, kNoTrans, 0.0);
    else
      in_deriv->MulRowsVec(in_norm);
  }
  in_norm.ReplaceValue(1.0 / sqrt(kNormFloor), 0.0);
  in_norm.ApplyPow(3.0);
  dot_products.MulElements(in_norm);
  in_deriv->AddDiagVecMat(-1.0 / d_scaled,
                          dot_products, in_value,
                          kNoTrans, 1.0);
}

void SigmoidComponent::Propagate(const ComponentPrecomputedIndexes *indexes,
                                 const CuMatrixBase<BaseFloat> &in,
                                 CuMatrixBase<BaseFloat> *out) const {
  out->Sigmoid(in);
}

void SigmoidComponent::Backprop(const std::string &debug_info,
                                const ComponentPrecomputedIndexes *indexes,
                                const CuMatrixBase<BaseFloat> &,
                                const CuMatrixBase<BaseFloat> &out_value,
                                const CuMatrixBase<BaseFloat> &out_deriv,
                                Component *,
                                CuMatrixBase<BaseFloat> *in_deriv) const {
  if (in_deriv != NULL)
    in_deriv->DiffSigmoid(out_value, out_deriv);
}

void SigmoidComponent::StoreStats(const CuMatrixBase<BaseFloat> &out_value) {
  // derivative of the nonlinearity is out_value * (1.0 - out_value);
  CuMatrix<BaseFloat> temp_deriv(out_value.NumRows(), out_value.NumCols(),
                                 kUndefined);
  temp_deriv.Set(1.0);
  temp_deriv.AddMat(-1.0, out_value);
  temp_deriv.MulElements(out_value);
  StoreStatsInternal(out_value, &temp_deriv);
}



void NoOpComponent::Propagate(const ComponentPrecomputedIndexes *indexes,
                                 const CuMatrixBase<BaseFloat> &in,
                                 CuMatrixBase<BaseFloat> *out) const {
  out->CopyFromMat(in);
}

void NoOpComponent::Backprop(const std::string &debug_info,
                             const ComponentPrecomputedIndexes *indexes,
                             const CuMatrixBase<BaseFloat> &,
                             const CuMatrixBase<BaseFloat> &,
                             const CuMatrixBase<BaseFloat> &out_deriv,
                             Component *to_update, // may be NULL; may be identical
                             // to "this" or different.
                             CuMatrixBase<BaseFloat> *in_deriv) const {
  in_deriv->CopyFromMat(out_deriv);
}

void ClipGradientComponent::Read(std::istream &is, bool binary) {
  // might not see the "<NaturalGradientAffineComponent>" part because
  // of how ReadNew() works.
  ExpectOneOrTwoTokens(is, binary, "<ClipGradientComponent>",
                       "<Dim>");
  ReadBasicType(is, binary, &dim_);
  ExpectToken(is, binary, "<ClippingThreshold>");
  ReadBasicType(is, binary, &clipping_threshold_);
  ExpectToken(is, binary, "<NormBasedClipping>");
  ReadBasicType(is, binary, &norm_based_clipping_);
  ExpectToken(is, binary, "<NumElementsClipped>");
  ReadBasicType(is, binary, &num_clipped_);
  ExpectToken(is, binary, "<NumElementsProcessed>");
  ReadBasicType(is, binary, &count_);
  ExpectToken(is, binary, "</ClipGradientComponent>");
}

void ClipGradientComponent::Write(std::ostream &os, bool binary) const {
  WriteToken(os, binary, "<ClipGradientComponent>");
  WriteToken(os, binary, "<Dim>");
  WriteBasicType(os, binary, dim_);
  WriteToken(os, binary, "<ClippingThreshold>");
  WriteBasicType(os, binary, clipping_threshold_);
  WriteToken(os, binary, "<NormBasedClipping>");
  WriteBasicType(os, binary, norm_based_clipping_);
  WriteToken(os, binary, "<NumElementsClipped>");
  WriteBasicType(os, binary, num_clipped_);
  WriteToken(os, binary, "<NumElementsProcessed>");
  WriteBasicType(os, binary, count_);
  WriteToken(os, binary, "</ClipGradientComponent>");
}

std::string ClipGradientComponent::Info() const {
  std::ostringstream stream;
  stream << Type() << ", dim=" << dim_
         << ", norm-based-clipping="
         << (norm_based_clipping_ ? "true" : "false")
         << ", clipping-threshold=" << clipping_threshold_
         << ", clipped-proportion="
         << (count_ > 0 ? static_cast<BaseFloat>(num_clipped_)/count_ : 0);
  return stream.str();
}

void ClipGradientComponent::Init(int32 dim,
                                 BaseFloat clipping_threshold,
                                 bool norm_based_clipping,
                                 int32 num_clipped,
                                 int32 count)  {
  KALDI_ASSERT(clipping_threshold >= 0 && dim > 0);
  dim_ = dim;
  norm_based_clipping_ = norm_based_clipping;
  clipping_threshold_ = clipping_threshold;
  num_clipped_ = num_clipped;
  count_ = count;
}

void ClipGradientComponent::InitFromConfig(ConfigLine *cfl) {
  int32 dim = 0;
  bool ok = cfl->GetValue("dim", &dim);
  bool norm_based_clipping = false;
  BaseFloat clipping_threshold = 15.0;
  cfl->GetValue("clipping-threshold", &clipping_threshold);
  cfl->GetValue("norm-based-clipping", &norm_based_clipping);
  if (!ok || cfl->HasUnusedValues() ||
      clipping_threshold < 0 || dim <= 0)
    KALDI_ERR << "Invalid initializer for layer of type "
              << Type() << ": \"" << cfl->WholeLine() << "\"";
  Init(dim, clipping_threshold, norm_based_clipping, 0, 0);
}

void ClipGradientComponent::Propagate(
                                 const ComponentPrecomputedIndexes *indexes,
                                 const CuMatrixBase<BaseFloat> &in,
                                 CuMatrixBase<BaseFloat> *out) const {
  out->CopyFromMat(in);
}


void ClipGradientComponent::Backprop(const std::string &debug_info,
                             const ComponentPrecomputedIndexes *indexes,
                             const CuMatrixBase<BaseFloat> &,
                             const CuMatrixBase<BaseFloat> &,
                             const CuMatrixBase<BaseFloat> &out_deriv,
                             Component *to_update_in, // may be NULL; may be identical
                             // to "this" or different.
                             CuMatrixBase<BaseFloat> *in_deriv) const {
  // the following statement will do nothing if in_deriv and out_deriv have same
  // memory.
  in_deriv->CopyFromMat(out_deriv);

  ClipGradientComponent *to_update =
      dynamic_cast<ClipGradientComponent*>(to_update_in);
  KALDI_ASSERT(to_update != NULL);

  if (clipping_threshold_ > 0) {
    if (norm_based_clipping_) {
      // each row in the derivative matrix, which corresponds to one sample in
      // the mini-batch, is scaled to have a max-norm of clipping_threshold_
      CuVector<BaseFloat> clipping_scales(in_deriv->NumRows());
      clipping_scales.AddDiagMat2(pow(clipping_threshold_, -2), *in_deriv,
                                  kNoTrans, 0.0);
     // now clipping_scales contains the squared (norm of each row divided by
     //  clipping_threshold)
      int32 num_not_scaled = clipping_scales.ApplyFloor(1.0);
     // now clipping_scales contains min(1,
     //    squared-(norm/clipping_threshold))
      if (num_not_scaled != clipping_scales.Dim()) {
        clipping_scales.ApplyPow(-0.5);
        // now clipping_scales contains max(1,
        //       clipping_threshold/vector_norm)
        in_deriv->MulRowsVec(clipping_scales);
        to_update->num_clipped_ += (clipping_scales.Dim() - num_not_scaled);
       }
      to_update->count_ += clipping_scales.Dim();
    } else {
      // each element of the derivative matrix, is clipped to be below the
      // clipping_threshold_
      in_deriv->ApplyCeiling(clipping_threshold_);
      in_deriv->ApplyFloor(-1 * clipping_threshold_);
    }
  }
}

void ClipGradientComponent::ZeroStats()  {
  count_ = 0.0;
  num_clipped_ = 0.0;
}

void ClipGradientComponent::Scale(BaseFloat scale) {
  count_ *= scale;
  num_clipped_ *= scale;
}

void ClipGradientComponent::Add(BaseFloat alpha, const Component &other_in) {
  const ClipGradientComponent *other =
      dynamic_cast<const ClipGradientComponent*>(&other_in);
  KALDI_ASSERT(other != NULL);
  count_ += alpha * other->count_;
  num_clipped_ += alpha * other->num_clipped_;
}

void TanhComponent::Propagate(const ComponentPrecomputedIndexes *indexes,
                              const CuMatrixBase<BaseFloat> &in,
                              CuMatrixBase<BaseFloat> *out) const {
  // Apply tanh function to each element of the output...
  // the tanh function may be written as -1 + ( 2 / (1 + e^{-2 x})),
  // which is a scaled and shifted sigmoid.
  out->Tanh(in);
}

void TanhComponent::Backprop(const std::string &debug_info,
                             const ComponentPrecomputedIndexes *indexes,
                             const CuMatrixBase<BaseFloat> &,
                             const CuMatrixBase<BaseFloat> &out_value,
                             const CuMatrixBase<BaseFloat> &out_deriv,
                             Component *to_update, // may be NULL; may be identical
                             // to "this" or different.
                             CuMatrixBase<BaseFloat> *in_deriv) const {
  if (in_deriv != NULL)
    in_deriv->DiffTanh(out_value, out_deriv);
}

/*
  Note on the derivative of the tanh function:
  tanh'(x) = sech^2(x) = -(tanh(x)+1) (tanh(x)-1) = 1 - tanh^2(x)

  The element by element equation of what we're doing would be:
  in_deriv = out_deriv * (1.0 - out_value^2).
  We can accomplish this via calls to the matrix library. */
void TanhComponent::StoreStats(const CuMatrixBase<BaseFloat> &out_value) {
  // derivative of the onlinearity is out_value * (1.0 - out_value);
  CuMatrix<BaseFloat> temp_deriv(out_value);
  temp_deriv.ApplyPow(2.0);
  temp_deriv.Scale(-1.0);
  temp_deriv.Add(1.0);
  StoreStatsInternal(out_value, &temp_deriv);
}


void RectifiedLinearComponent::Propagate(
    const ComponentPrecomputedIndexes *indexes,
    const CuMatrixBase<BaseFloat> &in,
    CuMatrixBase<BaseFloat> *out) const {
  // Apply rectified linear function (x >= 0 ? 1.0 : 0.0)
  out->CopyFromMat(in);
  out->ApplyFloor(0.0);
}

void RectifiedLinearComponent::Backprop(
    const std::string &debug_info,
    const ComponentPrecomputedIndexes *indexes,
    const CuMatrixBase<BaseFloat> &, //in_value
    const CuMatrixBase<BaseFloat> &out_value,
    const CuMatrixBase<BaseFloat> &out_deriv,
    Component *to_update,
    CuMatrixBase<BaseFloat> *in_deriv) const {
  if (in_deriv != NULL) {
    in_deriv->CopyFromMat(out_value);
    in_deriv->ApplyHeaviside();
    in_deriv->MulElements(out_deriv);
  }
}

void RectifiedLinearComponent::StoreStats(
    const CuMatrixBase<BaseFloat> &out_value) {
  CuMatrix<BaseFloat> temp_deriv(out_value);
  temp_deriv.ApplyHeaviside();
  StoreStatsInternal(out_value, &temp_deriv);
}

void AffineComponent::Scale(BaseFloat scale) {
  linear_params_.Scale(scale);
  bias_params_.Scale(scale);
}

void AffineComponent::Resize(int32 input_dim, int32 output_dim) {
  KALDI_ASSERT(input_dim > 0 && output_dim > 0);
  bias_params_.Resize(output_dim);
  linear_params_.Resize(output_dim, input_dim);
}

void AffineComponent::Add(BaseFloat alpha, const Component &other_in) {
  const AffineComponent *other =
      dynamic_cast<const AffineComponent*>(&other_in);
  KALDI_ASSERT(other != NULL);
  linear_params_.AddMat(alpha, other->linear_params_);
  bias_params_.AddVec(alpha, other->bias_params_);
}

AffineComponent::AffineComponent(const AffineComponent &component):
    UpdatableComponent(component),
    linear_params_(component.linear_params_),
    bias_params_(component.bias_params_) { }

AffineComponent::AffineComponent(const CuMatrixBase<BaseFloat> &linear_params,
                                 const CuVectorBase<BaseFloat> &bias_params,
                                 BaseFloat learning_rate):
    linear_params_(linear_params),
    bias_params_(bias_params) {
  SetLearningRate(learning_rate);
  KALDI_ASSERT(linear_params.NumRows() == bias_params.Dim()&&
               bias_params.Dim() != 0);
}



void AffineComponent::SetZero(bool treat_as_gradient) {
  if (treat_as_gradient) {
    learning_rate_ = 1.0;  // don't call SetLearningRate, that would apply the
                           // learning rate factor.
    is_gradient_ = true;
  }
  linear_params_.SetZero();
  bias_params_.SetZero();
}

void AffineComponent::SetParams(const VectorBase<BaseFloat> &bias,
                                const MatrixBase<BaseFloat> &linear) {
  bias_params_ = bias;
  linear_params_ = linear;
  KALDI_ASSERT(bias_params_.Dim() == linear_params_.NumRows());
}

void AffineComponent::PerturbParams(BaseFloat stddev) {
  CuMatrix<BaseFloat> temp_linear_params(linear_params_);
  temp_linear_params.SetRandn();
  linear_params_.AddMat(stddev, temp_linear_params);

  CuVector<BaseFloat> temp_bias_params(bias_params_);
  temp_bias_params.SetRandn();
  bias_params_.AddVec(stddev, temp_bias_params);
}

std::string AffineComponent::Info() const {
  std::ostringstream stream;
  stream << UpdatableComponent::Info();
  PrintParameterStats(stream, "linear-params", linear_params_);
  PrintParameterStats(stream, "bias", bias_params_, true);
  return stream.str();
}

Component* AffineComponent::Copy() const {
  AffineComponent *ans = new AffineComponent(*this);
  return ans;
}

BaseFloat AffineComponent::DotProduct(const UpdatableComponent &other_in) const {
  const AffineComponent *other =
      dynamic_cast<const AffineComponent*>(&other_in);
  return TraceMatMat(linear_params_, other->linear_params_, kTrans)
      + VecVec(bias_params_, other->bias_params_);
}

void AffineComponent::Init(int32 input_dim, int32 output_dim,
                           BaseFloat param_stddev, BaseFloat bias_stddev) {
  linear_params_.Resize(output_dim, input_dim);
  bias_params_.Resize(output_dim);
  KALDI_ASSERT(output_dim > 0 && input_dim > 0 && param_stddev >= 0.0);
  linear_params_.SetRandn(); // sets to random normally distributed noise.
  linear_params_.Scale(param_stddev);
  bias_params_.SetRandn();
  bias_params_.Scale(bias_stddev);
}

void AffineComponent::Init(std::string matrix_filename) {
  CuMatrix<BaseFloat> mat;
  ReadKaldiObject(matrix_filename, &mat); // will abort on failure.
  KALDI_ASSERT(mat.NumCols() >= 2);
  int32 input_dim = mat.NumCols() - 1, output_dim = mat.NumRows();
  linear_params_.Resize(output_dim, input_dim);
  bias_params_.Resize(output_dim);
  linear_params_.CopyFromMat(mat.Range(0, output_dim, 0, input_dim));
  bias_params_.CopyColFromMat(mat, input_dim);
}

void AffineComponent::InitFromConfig(ConfigLine *cfl) {
  bool ok = true;
  std::string matrix_filename;
  int32 input_dim = -1, output_dim = -1;
  InitLearningRatesFromConfig(cfl);
  if (cfl->GetValue("matrix", &matrix_filename)) {
    Init(matrix_filename);
    if (cfl->GetValue("input-dim", &input_dim))
      KALDI_ASSERT(input_dim == InputDim() &&
                   "input-dim mismatch vs. matrix.");
    if (cfl->GetValue("output-dim", &output_dim))
      KALDI_ASSERT(output_dim == OutputDim() &&
                   "output-dim mismatch vs. matrix.");
  } else {
    ok = ok && cfl->GetValue("input-dim", &input_dim);
    ok = ok && cfl->GetValue("output-dim", &output_dim);
    BaseFloat param_stddev = 1.0 / std::sqrt(input_dim),
        bias_stddev = 1.0;
    cfl->GetValue("param-stddev", &param_stddev);
    cfl->GetValue("bias-stddev", &bias_stddev);
    Init(input_dim, output_dim,
         param_stddev, bias_stddev);
  }
  if (cfl->HasUnusedValues())
    KALDI_ERR << "Could not process these elements in initializer: "
              << cfl->UnusedValues();
  if (!ok)
    KALDI_ERR << "Bad initializer " << cfl->WholeLine();
}




void AffineComponent::Propagate(const ComponentPrecomputedIndexes *indexes,
                                const CuMatrixBase<BaseFloat> &in,
                                 CuMatrixBase<BaseFloat> *out) const {

  // No need for asserts as they'll happen within the matrix operations.
  out->CopyRowsFromVec(bias_params_); // copies bias_params_ to each row
  // of *out.
  out->AddMatMat(1.0, in, kNoTrans, linear_params_, kTrans, 1.0);
}

void AffineComponent::UpdateSimple(const CuMatrixBase<BaseFloat> &in_value,
                                   const CuMatrixBase<BaseFloat> &out_deriv) {
  bias_params_.AddRowSumMat(learning_rate_, out_deriv, 1.0);
  linear_params_.AddMatMat(learning_rate_, out_deriv, kTrans,
                           in_value, kNoTrans, 1.0);
}

void AffineComponent::Backprop(const std::string &debug_info,
                               const ComponentPrecomputedIndexes *indexes,
                               const CuMatrixBase<BaseFloat> &in_value,
                               const CuMatrixBase<BaseFloat> &, // out_value
                               const CuMatrixBase<BaseFloat> &out_deriv,
                               Component *to_update_in,
                               CuMatrixBase<BaseFloat> *in_deriv) const {
  AffineComponent *to_update = dynamic_cast<AffineComponent*>(to_update_in);

  // Propagate the derivative back to the input.
  // add with coefficient 1.0 since property kBackpropAdds is true.
  // If we wanted to add with coefficient 0.0 we'd need to zero the
  // in_deriv, in case of infinities.
  if (in_deriv)
    in_deriv->AddMatMat(1.0, out_deriv, kNoTrans, linear_params_, kNoTrans,
                        1.0);

  if (to_update != NULL) {
    // Next update the model (must do this 2nd so the derivatives we propagate
    // are accurate, in case this == to_update_in.)
    if (to_update->is_gradient_)
      to_update->UpdateSimple(in_value, out_deriv);
    else  // the call below is to a virtual function that may be re-implemented
      to_update->Update(debug_info, in_value, out_deriv);  // by child classes.
  }
}

void AffineComponent::Read(std::istream &is, bool binary) {
  ReadUpdatableCommon(is, binary);  // read opening tag and learning rate.
  ExpectToken(is, binary, "<LinearParams>");
  linear_params_.Read(is, binary);
  ExpectToken(is, binary, "<BiasParams>");
  bias_params_.Read(is, binary);
  ExpectToken(is, binary, "<IsGradient>");
  ReadBasicType(is, binary, &is_gradient_);
  ExpectToken(is, binary, "</AffineComponent>");
}

void AffineComponent::Write(std::ostream &os, bool binary) const {
  WriteUpdatableCommon(os, binary);  // Write opening tag and learning rate
  WriteToken(os, binary, "<LinearParams>");
  linear_params_.Write(os, binary);
  WriteToken(os, binary, "<BiasParams>");
  bias_params_.Write(os, binary);
  WriteToken(os, binary, "<IsGradient>");
  WriteBasicType(os, binary, is_gradient_);
  WriteToken(os, binary, "</AffineComponent>");
}

int32 AffineComponent::NumParameters() const {
  return (InputDim() + 1) * OutputDim();
}
void AffineComponent::Vectorize(VectorBase<BaseFloat> *params) const {
  KALDI_ASSERT(params->Dim() == this->NumParameters());
  params->Range(0, InputDim() * OutputDim()).CopyRowsFromMat(linear_params_);
  params->Range(InputDim() * OutputDim(),
                OutputDim()).CopyFromVec(bias_params_);
}
void AffineComponent::UnVectorize(const VectorBase<BaseFloat> &params) {
  KALDI_ASSERT(params.Dim() == this->NumParameters());
  linear_params_.CopyRowsFromVec(params.Range(0, InputDim() * OutputDim()));
  bias_params_.CopyFromVec(params.Range(InputDim() * OutputDim(),
                                        OutputDim()));
}

Component *AffineComponent::CollapseWithNext(
    const AffineComponent &next_component) const {
  AffineComponent *ans = dynamic_cast<AffineComponent*>(this->Copy());
  KALDI_ASSERT(ans != NULL);
  // Note: it's possible that "ans" is really of a derived type such
  // as AffineComponentPreconditioned, but this will still work.
  // the "copy" call will copy things like learning rates, "alpha" value
  // for preconditioned component, etc.
  ans->linear_params_.Resize(next_component.OutputDim(), InputDim());
  ans->bias_params_ = next_component.bias_params_;

  ans->linear_params_.AddMatMat(1.0, next_component.linear_params_, kNoTrans,
                                this->linear_params_, kNoTrans, 0.0);
  ans->bias_params_.AddMatVec(1.0, next_component.linear_params_, kNoTrans,
                              this->bias_params_, 1.0);
  return ans;
}

Component *AffineComponent::CollapseWithNext(
    const FixedAffineComponent &next_component) const {
  // If at least one was non-updatable, make the whole non-updatable.
  FixedAffineComponent *ans =
      dynamic_cast<FixedAffineComponent*>(next_component.Copy());
  KALDI_ASSERT(ans != NULL);
  ans->linear_params_.Resize(next_component.OutputDim(), InputDim());
  ans->bias_params_ = next_component.bias_params_;

  ans->linear_params_.AddMatMat(1.0, next_component.linear_params_, kNoTrans,
                                this->linear_params_, kNoTrans, 0.0);
  ans->bias_params_.AddMatVec(1.0, next_component.linear_params_, kNoTrans,
                              this->bias_params_, 1.0);
  return ans;
}

Component *AffineComponent::CollapseWithNext(
    const FixedScaleComponent &next_component) const {
  KALDI_ASSERT(this->OutputDim() == next_component.InputDim());
  AffineComponent *ans =
      dynamic_cast<AffineComponent*>(this->Copy());
  KALDI_ASSERT(ans != NULL);
  ans->linear_params_.MulRowsVec(next_component.scales_);
  ans->bias_params_.MulElements(next_component.scales_);

  return ans;
}

Component *AffineComponent::CollapseWithPrevious(
    const FixedAffineComponent &prev_component) const {
  // If at least one was non-updatable, make the whole non-updatable.
  FixedAffineComponent *ans =
      dynamic_cast<FixedAffineComponent*>(prev_component.Copy());
  KALDI_ASSERT(ans != NULL);

  ans->linear_params_.Resize(this->OutputDim(), prev_component.InputDim());
  ans->bias_params_ = this->bias_params_;

  ans->linear_params_.AddMatMat(1.0, this->linear_params_, kNoTrans,
                                prev_component.linear_params_, kNoTrans, 0.0);
  ans->bias_params_.AddMatVec(1.0, this->linear_params_, kNoTrans,
                              prev_component.bias_params_, 1.0);
  return ans;
}

RepeatedAffineComponent::RepeatedAffineComponent(const RepeatedAffineComponent & component) :
    UpdatableComponent(component),
    linear_params_(component.linear_params_),
    bias_params_(component.bias_params_),
    num_repeats_(component.num_repeats_) {}


void RepeatedAffineComponent::Scale(BaseFloat scale) {
  linear_params_.Scale(scale);
  bias_params_.Scale(scale);
}

void RepeatedAffineComponent::Add(BaseFloat alpha, const Component &other_in) {
  const RepeatedAffineComponent *other =
      dynamic_cast<const RepeatedAffineComponent *>(&other_in);
  KALDI_ASSERT(other != NULL);
  linear_params_.AddMat(alpha, other->linear_params_);
  bias_params_.AddVec(alpha, other->bias_params_);
}

void RepeatedAffineComponent::SetZero(bool treat_as_gradient) {
  if (treat_as_gradient) {
    learning_rate_ = 1.0;  // don't call SetLearningRate, that would apply the
                           // learning rate factor.
    is_gradient_ = true;
  }
  linear_params_.SetZero();
  bias_params_.SetZero();
}

void RepeatedAffineComponent::PerturbParams(BaseFloat stddev){
  CuMatrix<BaseFloat> temp_linear_params(linear_params_);
  temp_linear_params.SetRandn();
  linear_params_.AddMat(stddev, temp_linear_params);
  CuVector<BaseFloat> temp_bias_params(bias_params_);
  temp_bias_params.SetRandn();
  bias_params_.AddVec(stddev, temp_bias_params);
}

std::string RepeatedAffineComponent::Info() const {
  std::ostringstream stream;
  stream << UpdatableComponent::Info()
         << ", num-repeats=" << num_repeats_;
  PrintParameterStats(stream, "linear-params", linear_params_);
  PrintParameterStats(stream, "bias", bias_params_, true);
  return stream.str();
}

Component* RepeatedAffineComponent::Copy() const {
  RepeatedAffineComponent *ans = new RepeatedAffineComponent(*this);
  return ans;
}

BaseFloat RepeatedAffineComponent::DotProduct(const UpdatableComponent &other_in) const {
  const RepeatedAffineComponent *other =
      dynamic_cast<const RepeatedAffineComponent*>(&other_in);
  return TraceMatMat(linear_params_, other->linear_params_, kTrans)
                     + VecVec(bias_params_, other->bias_params_);
}

void RepeatedAffineComponent::Init(int32 input_dim, int32 output_dim, int32 num_repeats,
                                   BaseFloat param_stddev, BaseFloat bias_mean,
                                   BaseFloat bias_stddev) {
  KALDI_ASSERT(input_dim % num_repeats == 0 && output_dim % num_repeats == 0);
  linear_params_.Resize(output_dim / num_repeats, input_dim / num_repeats);
  bias_params_.Resize(output_dim / num_repeats);
  num_repeats_ = num_repeats;
  KALDI_ASSERT(output_dim > 0 && input_dim > 0 && param_stddev >= 0.0);
  linear_params_.SetRandn(); // sets to random normally distributed noise.
  linear_params_.Scale(param_stddev);
  bias_params_.SetRandn();
  bias_params_.Scale(bias_stddev);
  bias_params_.Add(bias_mean);
  SetNaturalGradientConfigs();
}


void RepeatedAffineComponent::InitFromConfig(ConfigLine *cfl) {
  bool ok = true;
  int32 num_repeats = num_repeats_;
  int32 input_dim = -1, output_dim = -1;
  InitLearningRatesFromConfig(cfl);
  ok = cfl->GetValue("num-repeats", &num_repeats) && ok;
  ok = cfl->GetValue("input-dim", &input_dim) && ok;
  ok = cfl->GetValue("output-dim", &output_dim) && ok;
  KALDI_ASSERT(input_dim % num_repeats == 0 &&
               "num-repeats must divide input-dim");
  KALDI_ASSERT(output_dim % num_repeats == 0 &&
               "num-repeats must divide output-dim");
  BaseFloat param_stddev = 1.0 / std::sqrt(input_dim / num_repeats),
      bias_mean = 0.0, bias_stddev = 0.0;
  cfl->GetValue("param-stddev", &param_stddev);
  cfl->GetValue("bias-mean", &bias_mean);
  cfl->GetValue("bias-stddev", &bias_stddev);
  Init(input_dim, output_dim,
       num_repeats, param_stddev, bias_mean, bias_stddev);
  if (cfl->HasUnusedValues())
    KALDI_ERR << "Could not process these elements in initializer: "
	          << cfl->UnusedValues();
  if (!ok)
    KALDI_ERR << "Bad initializer " << cfl->WholeLine();
}

void RepeatedAffineComponent::Propagate(const ComponentPrecomputedIndexes *indexes,
                                        const CuMatrixBase<BaseFloat> &in,
                                        CuMatrixBase<BaseFloat> *out) const {

  // No need for asserts as they'll happen within the matrix operations.
  int32 block_rows = linear_params_.NumRows();
  int32 block_cols = linear_params_.NumCols();

  {
    // copy bias_params_ to each row  of *out
    CuVector<BaseFloat> tmp_repeated_bias(num_repeats_ * bias_params_.Dim(),
                                          kUndefined);
    CuSubMatrix<BaseFloat> tmp_bias_mat(tmp_repeated_bias.Data(), num_repeats_,
                                        bias_params_.Dim(), bias_params_.Dim());
    tmp_bias_mat.CopyRowsFromVec(bias_params_);
    out->CopyRowsFromVec(tmp_repeated_bias);
  }

  std::vector<CuSubMatrix<BaseFloat> *> in_batch, out_batch,
      linear_params_batch;
  CuSubMatrix<BaseFloat>* params_elem =
      new CuSubMatrix<BaseFloat>(linear_params_.ColRange(0, block_cols));

  //split the in and out mat into blocks.
  for (int i = 0; i < num_repeats_; i++) {
    in_batch.push_back(new CuSubMatrix<BaseFloat>(in.ColRange(
	                   i * block_cols, block_cols)));
    out_batch.push_back(new CuSubMatrix<BaseFloat>(
	                    out->ColRange(i * block_rows, block_rows)));
    linear_params_batch.push_back(params_elem);
  }
  AddMatMatBatched<BaseFloat>(1.0, out_batch, in_batch, kNoTrans,
                              linear_params_batch, kTrans, 1.0);
  delete params_elem;
  DeletePointers(&in_batch);
  DeletePointers(&out_batch);
}

void RepeatedAffineComponent::Backprop(const std::string &debug_info,
                                       const ComponentPrecomputedIndexes *indexes,
                                       const CuMatrixBase<BaseFloat> &in_value,
                                       const CuMatrixBase<BaseFloat> &, // out_value
                                       const CuMatrixBase<BaseFloat> &out_deriv,
                                       Component *to_update_in,
                                       CuMatrixBase<BaseFloat> *in_deriv) const {
  RepeatedAffineComponent *to_update = dynamic_cast<RepeatedAffineComponent*>(to_update_in);

  // Propagate the derivative back to the input.
  // add with coefficient 1.0 since property kBackpropAdds is true.
  // If we wanted to add with coefficient 0.0 we'd need to zero the
  // in_deriv, in case of infinities.
  if (in_deriv) {
    int32 block_rows = linear_params_.NumRows();
	int32 block_cols = linear_params_.NumCols();
	std::vector<CuSubMatrix<BaseFloat> *> in_deriv_batch, out_deriv_batch,
        linear_params_batch;
	CuSubMatrix<BaseFloat>* params_elem =
	    new CuSubMatrix<BaseFloat>(linear_params_.ColRange(0, block_cols));

    //split the out_deriv and the in_deriv mat into blocks.
    for (int i = 0; i < num_repeats_; i++) {
      in_deriv_batch.push_back(new CuSubMatrix<BaseFloat>(in_deriv->ColRange(
	                           i * block_cols, block_cols)));
      out_deriv_batch.push_back(new CuSubMatrix<BaseFloat>(out_deriv.ColRange(
	                            i * block_rows, block_rows)));
      linear_params_batch.push_back(params_elem);
    }

    AddMatMatBatched<BaseFloat>(1.0, in_deriv_batch, out_deriv_batch, kNoTrans,
                                linear_params_batch, kNoTrans, 1.0);
    delete params_elem;
    DeletePointers(&in_deriv_batch);
    DeletePointers(&out_deriv_batch);
  }

  // Next update the model (must do this 2nd so the derivatives we propagate are
  // accurate, in case this == to_update_in.)
  if (to_update != NULL)
    to_update->Update(in_value, out_deriv);
}

void RepeatedAffineComponent::Update(const CuMatrixBase<BaseFloat> &in_value,
                                     const CuMatrixBase<BaseFloat> &out_deriv) {
  int32 block_rows = linear_params_.NumRows();
  int32 block_cols = linear_params_.NumCols();
  std::vector<CuSubMatrix<BaseFloat> *> in_value_batch,
      out_deriv_batch, linear_params_deriv_batch;
  CuMatrix<BaseFloat> linear_params_deriv_repeated(
      block_rows * num_repeats_, block_cols);

  for (int i = 0; i < num_repeats_; i++) {
    in_value_batch.push_back(new CuSubMatrix<BaseFloat>(in_value.ColRange(
        i * block_cols, block_cols)));
    out_deriv_batch.push_back(new CuSubMatrix<BaseFloat>(out_deriv.ColRange(
        i * block_rows, block_rows)));
    linear_params_deriv_batch.push_back(
        new CuSubMatrix<BaseFloat>(linear_params_deriv_repeated.RowRange(
            i * block_rows, block_rows)));
  }
  AddMatMatBatched<BaseFloat>(learning_rate_,
                              linear_params_deriv_batch,
                              out_deriv_batch, kTrans,
                              in_value_batch, kNoTrans, 0.0);

  { // sum up the repeated blocks of pieces of derivative (from
    // linear_params_deriv_repeated) into linear_params_.  We do this without
    // the use of loops by means of a little fakery, viewing
    // linear_params_deriv_repeated as a matrix with a larger stride than it
    // really has to sum up its rows.  This may generate some spurious
    // valgrind/memcheck warnings due to accessing the memory in between rows
    // of a matrix that has been allocated using cudaMallocPitch.
    // view linear_params_deriv_repeated as a matrix where each row
    // corresponds to one repeat.

    // usage of linear_params_deriv_repeated.Stride() instead of
    // linear_params_.Stride() is important here. CUDA does not guarantee
    // that two matrices of the same number of columns
    // (linear_params_deriv_repeated and linear_params_) have the same stride.
    // i.e., we cannot reliably do:
    // KALDI_ASSERT(linear_params_.Stride() == linear_params_deriv_repeated.Stride())
    int32 size_as_vector =
        (linear_params_.NumRows() - 1) * linear_params_deriv_repeated.Stride() +
        linear_params_.NumCols(),
        stride_as_matrix = linear_params_.NumRows() * linear_params_deriv_repeated.Stride();
    CuSubMatrix<BaseFloat> linear_params_deriv_repeated_as_mat(
        linear_params_deriv_repeated.Data(), num_repeats_,
        size_as_vector, stride_as_matrix);
    // add all remaining rows to the first row, of
    // linear_params_deriv_repeated_as_mat
    if (num_repeats_ > 1)
      linear_params_deriv_repeated_as_mat.Row(0).AddRowSumMat(
          1.0, linear_params_deriv_repeated_as_mat.RowRange(1,
                                                            num_repeats_ - 1));
    linear_params_.AddMat(1.0, linear_params_deriv_repeated.RowRange(
        0, linear_params_.NumRows()));
  }

  { // deal with the derivative w.r.t. the bias.
    CuVector<BaseFloat> repeated_bias_deriv(
        num_repeats_ * bias_params_.Dim());
    repeated_bias_deriv.AddRowSumMat(1.0, out_deriv, 0.0);
    CuSubMatrix<BaseFloat> bias_deriv_mat(repeated_bias_deriv.Data(),
                                          num_repeats_, bias_params_.Dim(), // num rows, num cols
                                          bias_params_.Dim()); // stride
    bias_params_.AddRowSumMat(learning_rate_,
                              bias_deriv_mat);
  }
  DeletePointers(&in_value_batch);
  DeletePointers(&out_deriv_batch);
  DeletePointers(&linear_params_deriv_batch);
}

void RepeatedAffineComponent::Read(std::istream &is, bool binary) {
  // This Read function also works for NaturalGradientRepeatedAffineComponent.
  ReadUpdatableCommon(is, binary);  // read opening tag and learning rate.
  ExpectToken(is, binary, "<NumRepeats>");
  ReadBasicType(is, binary, &num_repeats_);
  ExpectToken(is, binary, "<LinearParams>");
  linear_params_.Read(is, binary);
  ExpectToken(is, binary, "<BiasParams>");
  bias_params_.Read(is, binary);
  ExpectToken(is, binary, "<IsGradient>");
  ReadBasicType(is, binary, &is_gradient_);
  ExpectToken(is, binary, std::string("</") + Type() + std::string(">"));
  SetNaturalGradientConfigs();
}

void RepeatedAffineComponent::Write(std::ostream &os, bool binary) const {
  // This Write function also works for NaturalGradientRepeatedAffineComponent.
  WriteUpdatableCommon(os, binary);  // Write opening tag and learning rate
  WriteToken(os, binary, "<NumRepeats>");
  WriteBasicType(os, binary, num_repeats_);
  WriteToken(os, binary, "<LinearParams>");
  linear_params_.Write(os, binary);
  WriteToken(os, binary, "<BiasParams>");
  bias_params_.Write(os, binary);
  WriteToken(os, binary, "<IsGradient>");
  WriteBasicType(os, binary, is_gradient_);
  // write closing token.
  WriteToken(os, binary, std::string("</") + Type() + std::string(">"));
}

int32 RepeatedAffineComponent::NumParameters() const {
  // Note: unlike AffineComponent, InputDim() & OutputDim() are not used here and below,
  // for they are multipled by num_repeats_.
  return linear_params_.NumCols() * linear_params_.NumRows() + bias_params_.Dim();
}

void RepeatedAffineComponent::Vectorize(VectorBase<BaseFloat> *params) const {
  KALDI_ASSERT(params->Dim() == this->NumParameters());
  params->Range(0, linear_params_.NumCols() * linear_params_.NumRows()).CopyRowsFromMat(linear_params_);
  params->Range(linear_params_.NumCols() * linear_params_.NumRows(),
                bias_params_.Dim()).CopyFromVec(bias_params_);
}

void RepeatedAffineComponent::UnVectorize(const VectorBase<BaseFloat> &params) {
  KALDI_ASSERT(params.Dim() == this->NumParameters());
  linear_params_.CopyRowsFromVec(params.Range(0, linear_params_.NumCols() * linear_params_.NumRows()));
  bias_params_.CopyFromVec(params.Range(linear_params_.NumCols() * linear_params_.NumRows(),
                                        bias_params_.Dim()));
}

void NaturalGradientRepeatedAffineComponent::SetNaturalGradientConfigs() {
  int32 rank_in = 40;
  int32 input_dim = linear_params_.NumCols();
  if (rank_in > input_dim / 2)
    rank_in = input_dim / 2;
  if (rank_in < 1)
    rank_in = 1;
  preconditioner_in_.SetRank(rank_in);
  preconditioner_in_.SetUpdatePeriod(4);
}

NaturalGradientRepeatedAffineComponent::NaturalGradientRepeatedAffineComponent(
    const NaturalGradientRepeatedAffineComponent &other):
    RepeatedAffineComponent(other),
    preconditioner_in_(other.preconditioner_in_) { }

// virtual
Component* NaturalGradientRepeatedAffineComponent::Copy() const {
  return new NaturalGradientRepeatedAffineComponent(*this);
}

void NaturalGradientRepeatedAffineComponent::Update(
    const CuMatrixBase<BaseFloat> &in_value,
    const CuMatrixBase<BaseFloat> &out_deriv) {
  int32 block_rows = linear_params_.NumRows();
  int32 block_cols = linear_params_.NumCols();
  std::vector<CuSubMatrix<BaseFloat> *> in_value_batch,
      out_deriv_batch, linear_params_deriv_batch;

  // params_deriv_repeated as as linear_params_deriv_repeated below,
  // but with an extra column which will come in useful when dealing with
  // the biases.
  CuMatrix<BaseFloat> params_deriv_repeated(
      block_rows * num_repeats_, block_cols + 1);
  CuSubMatrix<BaseFloat> linear_params_deriv_repeated(
      params_deriv_repeated, 0, params_deriv_repeated.NumRows(),
      0, block_cols);
  // params_deriv will becomes the derivative w.r.t the parameters,
  // with the derivative w.r.t. the bias as the last column.
  CuSubMatrix<BaseFloat> params_deriv(params_deriv_repeated, 0, block_rows,
                                      0, block_cols + 1);

  for (int i = 0; i < num_repeats_; i++) {
    in_value_batch.push_back(new CuSubMatrix<BaseFloat>(in_value.ColRange(
        i * block_cols, block_cols)));
    out_deriv_batch.push_back(new CuSubMatrix<BaseFloat>(out_deriv.ColRange(
        i * block_rows, block_rows)));
    linear_params_deriv_batch.push_back(
        new CuSubMatrix<BaseFloat>(linear_params_deriv_repeated.RowRange(
            i * block_rows, block_rows)));
  }
  AddMatMatBatched<BaseFloat>(1.0,
                              linear_params_deriv_batch,
                              out_deriv_batch, kTrans,
                              in_value_batch, kNoTrans, 0.0);

  { // sum up the repeated blocks of pieces of derivative (from
    // linear_params_deriv_repeated) into the first block
    // of linear_params_deriv_repeated.  We do this without
    // the use of loops by means of a little fakery, viewing
    // linear_params_deriv_repeated as a matrix with a larger stride than it
    // really has to sum up its rows.  This may generate some spurious
    // valgrind/memcheck warnings due to accessing the memory in between rows
    // of a matrix that has been allocated using cudaMallocPitch.
    // view linear_params_deriv_repeated as a matrix where each row
    // corresponds to one repeat.

    // usage of linear_params_deriv_repeated.Stride() instead of
    // linear_params_.Stride() is important here. CUDA does not guarantee
    // that two matrices of the same number of columns
    // (linear_params_deriv_repeated and linear_params_) have the same stride.
    // i.e., we cannot reliably do:
    // KALDI_ASSERT(linear_params_.Stride() == linear_params_deriv_repeated.Stride())
    int32 size_as_vector =
        (linear_params_.NumRows() - 1) * linear_params_deriv_repeated.Stride() +
        linear_params_.NumCols(),
        stride_as_matrix = linear_params_.NumRows() * linear_params_deriv_repeated.Stride();
    CuSubMatrix<BaseFloat> linear_params_deriv_repeated_as_mat(
        linear_params_deriv_repeated.Data(), num_repeats_,
        size_as_vector, stride_as_matrix);
    // add all remaining rows to the first row of
    // linear_params_deriv_repeated_as_mat [i.e. add all but the 1st block to the 1st block]
    if (num_repeats_ > 1)
      linear_params_deriv_repeated_as_mat.Row(0).AddRowSumMat(
          1.0, linear_params_deriv_repeated_as_mat.RowRange(1,
                                                            num_repeats_ - 1));
  }

  CuVector<BaseFloat> repeated_bias_deriv(
      num_repeats_ * bias_params_.Dim());
  { // deal with the derivative w.r.t. the bias.
    repeated_bias_deriv.AddRowSumMat(1.0, out_deriv, 0.0);
    CuSubMatrix<BaseFloat> bias_deriv_mat(repeated_bias_deriv.Data(),
                                          num_repeats_, bias_params_.Dim(), // num rows, num cols
                                          bias_params_.Dim()); // stride
    // Add all but the first row of bias_deriv_mat, to the first row.
    if (num_repeats_ > 1)
      bias_deriv_mat.Row(0).AddRowSumMat(
          1.0, bias_deriv_mat.RowRange(1, num_repeats_ - 1));

    // copy the summed bias-derivative to the last column of the matrix
    // 'params_deriv'.
    params_deriv.CopyColFromVec(bias_deriv_mat.Row(0), block_cols);
  }

  BaseFloat scale = 1.0;
  if (!is_gradient_) {
    // Only apply the preconditioning/natural-gradient if we're not computing
    // the exact gradient.
    preconditioner_in_.PreconditionDirections(&params_deriv, NULL, &scale);
  }
  linear_params_.AddMat(learning_rate_ * scale,
                        params_deriv.ColRange(0, block_cols));
  // there is no function to add a column of a matrix to a vector, so use a
  // temporary vector [re-using some memory we already allocated.]
  CuSubVector<BaseFloat> bias_direction(repeated_bias_deriv.Data(),
                                        bias_params_.Dim());
  bias_direction.CopyColFromMat(params_deriv, block_cols);
  bias_params_.AddVec(learning_rate_ * scale, bias_direction);

  DeletePointers(&in_value_batch);
  DeletePointers(&out_deriv_batch);
  DeletePointers(&linear_params_deriv_batch);
}

BlockAffineComponent::BlockAffineComponent(const BlockAffineComponent &other) :
  UpdatableComponent(other),
  linear_params_(other.linear_params_),
  bias_params_(other.bias_params_),
  num_blocks_(other.num_blocks_) {}

Component* BlockAffineComponent::Copy() const {
  BlockAffineComponent *ans = new BlockAffineComponent(*this);
  return ans;
}

std::string BlockAffineComponent::Info() const {
  std::ostringstream stream;
  stream << UpdatableComponent::Info()
         << ", num-blocks=" << num_blocks_;
  PrintParameterStats(stream, "linear-params", linear_params_);
  PrintParameterStats(stream, "bias", bias_params_, true);
  return stream.str();
}

void BlockAffineComponent::Init(int32 input_dim,
                                int32 output_dim, int32 num_blocks,
                                BaseFloat param_stddev, BaseFloat bias_mean,
                                BaseFloat bias_stddev) {
  KALDI_ASSERT(input_dim > 0 && output_dim > 0 && num_blocks >= 1);
  KALDI_ASSERT(output_dim % num_blocks == 0 && input_dim % num_blocks == 0);
  const int32 num_columns_per_block = input_dim / num_blocks;
  linear_params_.Resize(output_dim, num_columns_per_block);
  bias_params_.Resize(output_dim);
  KALDI_ASSERT(param_stddev >= 0.0 && bias_stddev >= 0.0);
  linear_params_.SetRandn();
  linear_params_.Scale(param_stddev);
  bias_params_.SetRandn();
  bias_params_.Scale(bias_stddev);
  bias_params_.Add(bias_mean);
  num_blocks_ = num_blocks;
}

void BlockAffineComponent::InitFromConfig(ConfigLine *cfl) {
  int32 input_dim = -1, output_dim = -1, num_blocks = -1;
  if(!cfl->GetValue("input-dim", &input_dim) ||
     !cfl->GetValue("output-dim", &output_dim) ||
     !cfl->GetValue("num-blocks", &num_blocks))
    KALDI_ERR << "Invalid initializer for layer of type "
              << Type() << ": \"" << cfl->WholeLine() << "\"";
  InitLearningRatesFromConfig(cfl);
  BaseFloat param_stddev = 1.0 / std::sqrt(input_dim / num_blocks),
      bias_mean = 0.0, bias_stddev = 1.0;
  cfl->GetValue("param-stddev", &param_stddev);
  cfl->GetValue("bias-stddev", &bias_stddev);
  cfl->GetValue("bias-mean", &bias_mean);

  if (cfl->HasUnusedValues())
    KALDI_ERR << "Invalid initializer for layer of type "
              << Type() << ": \"" << cfl->WholeLine() << "\"";

  Init(input_dim, output_dim, num_blocks,
       param_stddev, bias_mean, bias_stddev);
}

void BlockAffineComponent::Propagate(const ComponentPrecomputedIndexes *indexes,
                                     const CuMatrixBase<BaseFloat> &in,
                                     CuMatrixBase<BaseFloat> *out) const {
  out->CopyRowsFromVec(bias_params_);
  // block_dimension is both the number of columns, and the number of rows,
  // of a block.
  int32 num_rows_in_block = linear_params_.NumRows() / num_blocks_;
  int32 num_cols_in_block = linear_params_.NumCols();
  std::vector<CuSubMatrix<BaseFloat> *> in_batch, out_batch,
    linear_params_batch;
  for(int block_counter = 0; block_counter < num_blocks_; block_counter++) {
    CuSubMatrix<BaseFloat> *in_block =
      new CuSubMatrix<BaseFloat>(in.ColRange(block_counter * num_cols_in_block,
                                   num_cols_in_block));
    in_batch.push_back(in_block);

    CuSubMatrix<BaseFloat> *out_block =
      new CuSubMatrix<BaseFloat>(out->ColRange(block_counter * num_rows_in_block,
                                    num_rows_in_block));
    out_batch.push_back(out_block);

    CuSubMatrix<BaseFloat> *linear_params_block =
      new CuSubMatrix<BaseFloat>(linear_params_.RowRange(block_counter * num_rows_in_block,
                                              num_rows_in_block));
    linear_params_batch.push_back(linear_params_block);
  }
  AddMatMatBatched<BaseFloat>(1.0, out_batch, in_batch, kNoTrans,
                              linear_params_batch, kTrans, 1.0);

  DeletePointers(&in_batch);
  DeletePointers(&out_batch);
  DeletePointers(&linear_params_batch);
}

void BlockAffineComponent::Backprop(const std::string &debug_info,
                                    const ComponentPrecomputedIndexes *indexes,
                                    const CuMatrixBase<BaseFloat> &in_value,
                                    const CuMatrixBase<BaseFloat> &, // out_value
                                    const CuMatrixBase<BaseFloat> &out_deriv,
                                    Component *to_update_in,
                                    CuMatrixBase<BaseFloat> *in_deriv) const {
  BlockAffineComponent *to_update = dynamic_cast<BlockAffineComponent*>(to_update_in);

  const int32 num_rows_in_block = linear_params_.NumRows() / num_blocks_;
  const int32 num_cols_in_block = linear_params_.NumCols();

  // Propagate the derivative back to the input.
  // add with coefficient 1.0 since property kBackpropAdds is true.
  // If we wanted to add with coefficient 0.0 we'd need to zero the
  // in_deriv, in case of infinities.
  if (in_deriv) {
    std::vector<CuSubMatrix<BaseFloat> *> in_deriv_batch, out_deriv_batch, linear_params_batch;

    for(int block_counter = 0; block_counter < num_blocks_; block_counter++) {
      CuSubMatrix<BaseFloat> *in_deriv_block =
        new CuSubMatrix<BaseFloat>(in_deriv->ColRange(block_counter * num_cols_in_block,
                                                      num_cols_in_block));
      in_deriv_batch.push_back(in_deriv_block);

      CuSubMatrix<BaseFloat> *out_deriv_block =
        new CuSubMatrix<BaseFloat>(out_deriv.ColRange(block_counter * num_rows_in_block,
                                                       num_rows_in_block));
      out_deriv_batch.push_back(out_deriv_block);

      CuSubMatrix<BaseFloat> *linear_params_block =
        new CuSubMatrix<BaseFloat>(linear_params_.RowRange(block_counter * num_rows_in_block,
                                                          num_rows_in_block));
      linear_params_batch.push_back(linear_params_block);
    }

    AddMatMatBatched<BaseFloat>(1.0, in_deriv_batch, out_deriv_batch, kNoTrans,
                                linear_params_batch, kNoTrans, 1.0);

    DeletePointers(&in_deriv_batch);
    DeletePointers(&out_deriv_batch);
    DeletePointers(&linear_params_batch);
  }

  if (to_update != NULL) {

    { // linear params update

      std::vector<CuSubMatrix<BaseFloat> *> in_value_batch,
        out_deriv_batch, linear_params_batch;

      for (int block_counter = 0; block_counter < num_blocks_; block_counter++) {
        CuSubMatrix<BaseFloat> *in_value_block =
          new CuSubMatrix<BaseFloat>(in_value.ColRange(block_counter * num_cols_in_block,
                                                       num_cols_in_block));
        in_value_batch.push_back(in_value_block);

        CuSubMatrix<BaseFloat> *out_deriv_block =
          new CuSubMatrix<BaseFloat>(out_deriv.ColRange(block_counter * num_rows_in_block,
                                                        num_rows_in_block));
        out_deriv_batch.push_back(out_deriv_block);

        CuSubMatrix<BaseFloat> *linear_params_block =
          new CuSubMatrix<BaseFloat>(to_update->linear_params_.RowRange(block_counter * num_rows_in_block,
                                                                        num_rows_in_block));
        linear_params_batch.push_back(linear_params_block);
      }

      AddMatMatBatched<BaseFloat>(to_update->learning_rate_,
                                  linear_params_batch,
                                  out_deriv_batch, kTrans,
                                  in_value_batch, kNoTrans, 1.0);

      DeletePointers(&in_value_batch);
      DeletePointers(&out_deriv_batch);
      DeletePointers(&linear_params_batch);
    } // end linear params update

    { // bias update
      to_update->bias_params_.AddRowSumMat(to_update->learning_rate_,
                                           out_deriv, 1.0);
    } // end bias update
  }
}

void BlockAffineComponent::Scale(BaseFloat scale) {
  linear_params_.Scale(scale);
  bias_params_.Scale(scale);
}

void BlockAffineComponent::Add(BaseFloat alpha, const Component &other_in) {
  const BlockAffineComponent *other =
    dynamic_cast<const BlockAffineComponent *>(&other_in);
  KALDI_ASSERT(other != NULL);
  linear_params_.AddMat(alpha, other->linear_params_);
  bias_params_.AddVec(alpha, other->bias_params_);
}

void BlockAffineComponent::SetZero(bool treat_as_gradient) {
  if (treat_as_gradient) {
    learning_rate_ = 1.0;  // don't call SetLearningRate, that would apply the
                           // learning rate factor.
    is_gradient_ = true;
  }
  linear_params_.SetZero();
  bias_params_.SetZero();
}

void BlockAffineComponent::PerturbParams(BaseFloat stddev) {
  CuMatrix<BaseFloat> temp_linear_params(linear_params_);
  temp_linear_params.SetRandn();
  linear_params_.AddMat(stddev, temp_linear_params);

  CuVector<BaseFloat> temp_bias_params(bias_params_);
  temp_bias_params.SetRandn();
  bias_params_.AddVec(stddev, temp_bias_params);
}

BaseFloat BlockAffineComponent::DotProduct(const UpdatableComponent &other_in) const {
  const BlockAffineComponent *other =
    dynamic_cast<const BlockAffineComponent*>(&other_in);
  return TraceMatMat(linear_params_, other->linear_params_, kTrans) +
    VecVec(bias_params_, other->bias_params_);
}

void BlockAffineComponent::Read(std::istream &is, bool binary) {
  ReadUpdatableCommon(is, binary);  // read opening tag and learning rate.
  ExpectToken(is, binary, "<NumBlocks>");
  ReadBasicType(is, binary, &num_blocks_);
  ExpectToken(is, binary, "<LinearParams>");
  linear_params_.Read(is, binary);
  ExpectToken(is, binary, "<BiasParams>");
  bias_params_.Read(is, binary);
  ExpectToken(is, binary, "<IsGradient>");
  ReadBasicType(is, binary, &is_gradient_);
  ExpectToken(is, binary, "</BlockAffineComponent>");
}

void BlockAffineComponent::Write(std::ostream &os, bool binary) const {
  WriteUpdatableCommon(os, binary);  // Write opening tag and learning rate
  WriteToken(os, binary, "<NumBlocks>");
  WriteBasicType(os, binary, num_blocks_);
  WriteToken(os, binary, "<LinearParams>");
  linear_params_.Write(os, binary);
  WriteToken(os, binary, "<BiasParams>");
  bias_params_.Write(os, binary);
  WriteToken(os, binary, "<IsGradient>");
  WriteBasicType(os, binary, is_gradient_);
  WriteToken(os, binary, "</BlockAffineComponent>");
}

int32 BlockAffineComponent::NumParameters() const {
  return linear_params_.NumCols() * linear_params_.NumRows() + bias_params_.Dim();
}

void BlockAffineComponent::Vectorize(VectorBase<BaseFloat> *params) const {
  KALDI_ASSERT(params->Dim() == this->NumParameters());
  int32 num_linear_params = linear_params_.NumCols() * linear_params_.NumRows();
  int32 num_bias_params = bias_params_.Dim();
  params->Range(0, num_linear_params).CopyRowsFromMat(linear_params_);
  params->Range(num_linear_params, num_bias_params).CopyFromVec(bias_params_);
}

void BlockAffineComponent::UnVectorize(const VectorBase<BaseFloat> &params) {
  KALDI_ASSERT(params.Dim() == this->NumParameters());
  int32 num_linear_params = linear_params_.NumCols() * linear_params_.NumRows();
  int32 num_bias_params = bias_params_.Dim();
  linear_params_.CopyRowsFromVec(params.Range(0, num_linear_params));
  bias_params_.CopyFromVec(params.Range(num_linear_params, num_bias_params));
}

void PerElementScaleComponent::Scale(BaseFloat scale) {
  scales_.Scale(scale);
}

void PerElementScaleComponent::Add(BaseFloat alpha,
                                   const Component &other_in) {
  const PerElementScaleComponent *other =
      dynamic_cast<const PerElementScaleComponent*>(&other_in);
  KALDI_ASSERT(other != NULL);
  scales_.AddVec(alpha, other->scales_);
}

PerElementScaleComponent::PerElementScaleComponent(
    const PerElementScaleComponent &component):
    UpdatableComponent(component),
    scales_(component.scales_) { }

void PerElementScaleComponent::SetZero(bool treat_as_gradient) {
  if (treat_as_gradient) {
    learning_rate_ = 1.0;  // don't call SetLearningRate, that would apply the
                           // learning rate factor.
    is_gradient_ = true;
  }
  scales_.SetZero();
}

void PerElementScaleComponent::PerturbParams(BaseFloat stddev) {
  CuVector<BaseFloat> temp_scales(scales_.Dim(), kUndefined);
  temp_scales.SetRandn();
  scales_.AddVec(stddev, temp_scales);
}

std::string PerElementScaleComponent::Info() const {
  std::ostringstream stream;
  stream << UpdatableComponent::Info()
         << ", scales-min=" << scales_.Min()
         << ", scales-max=" << scales_.Max();
  PrintParameterStats(stream, "scales", scales_, true);
  return stream.str();
}

Component* PerElementScaleComponent::Copy() const {
  PerElementScaleComponent *ans = new PerElementScaleComponent();
  ans->learning_rate_ = learning_rate_;
  ans->scales_ = scales_;
  ans->is_gradient_ = is_gradient_;
  return ans;
}

BaseFloat PerElementScaleComponent::DotProduct(
    const UpdatableComponent &other_in) const {
  const PerElementScaleComponent *other =
      dynamic_cast<const PerElementScaleComponent*>(&other_in);
  return VecVec(scales_, other->scales_);
}

void PerElementScaleComponent::Init(int32 dim,
                                    BaseFloat param_mean,
                                    BaseFloat param_stddev) {
  KALDI_ASSERT(dim > 0 && param_stddev >= 0.0);
  scales_.Resize(dim);
  scales_.SetRandn();
  scales_.Scale(param_stddev);
  scales_.Add(param_mean);
}

void PerElementScaleComponent::Init(std::string vector_filename) {
  CuVector<BaseFloat> vec;
  ReadKaldiObject(vector_filename, &vec); // will abort on failure.
  scales_.Resize(vec.Dim());
  scales_.CopyFromVec(vec);
}

void PerElementScaleComponent::InitFromConfig(ConfigLine *cfl) {
  std::string vector_filename;
  int32 dim = -1;
  InitLearningRatesFromConfig(cfl);
  if (cfl->GetValue("vector", &vector_filename)) {
    Init(vector_filename);
    if (cfl->GetValue("dim", &dim))
      KALDI_ASSERT(dim == InputDim() &&
                   "input-dim mismatch vs. vector.");
  } else {
    if(!cfl->GetValue("dim", &dim))
      KALDI_ERR << "'dim' not provided in the config line.";
    BaseFloat param_mean = 1.0, param_stddev = 0.0;
    cfl->GetValue("param-mean", &param_mean);
    cfl->GetValue("param-stddev", &param_stddev);
    Init(dim, param_mean, param_stddev);
  }
  if (cfl->HasUnusedValues())
    KALDI_ERR << "Could not process these elements in initializer: "
              << cfl->UnusedValues();
}

void PerElementScaleComponent::Propagate(
    const ComponentPrecomputedIndexes *indexes,
    const CuMatrixBase<BaseFloat> &in,
    CuMatrixBase<BaseFloat> *out) const {
  out->CopyFromMat(in);
  out->MulColsVec(scales_);
}

void PerElementScaleComponent::UpdateSimple(
    const CuMatrixBase<BaseFloat> &in_value,
    const CuMatrixBase<BaseFloat> &out_deriv) {
  scales_.AddDiagMatMat(learning_rate_, out_deriv, kTrans,
                        in_value, kNoTrans, 1.0);
}

void PerElementScaleComponent::Backprop(
    const std::string &debug_info,
    const ComponentPrecomputedIndexes *indexes,
    const CuMatrixBase<BaseFloat> &in_value,
    const CuMatrixBase<BaseFloat> &, // out_value
    const CuMatrixBase<BaseFloat> &out_deriv,
    Component *to_update_in,
    CuMatrixBase<BaseFloat> *in_deriv) const {
  PerElementScaleComponent *to_update =
      dynamic_cast<PerElementScaleComponent*>(to_update_in);

  if (in_deriv) {
    // Propagate the derivative back to the input.
    in_deriv->CopyFromMat(out_deriv);
    in_deriv->MulColsVec(scales_);
  }

  if (to_update != NULL) {
    // Next update the model (must do this 2nd so the derivatives we propagate
    // are accurate, in case this == to_update_in.)
    if (to_update->is_gradient_)
      to_update->UpdateSimple(in_value, out_deriv);
    else  // the call below is to a virtual function that may be re-implemented
      to_update->Update(debug_info, in_value, out_deriv);  // by child classes.
  }
}

void PerElementScaleComponent::Read(std::istream &is, bool binary) {
  ReadUpdatableCommon(is, binary);  // Read opening tag and learning rate.
  ExpectToken(is, binary, "<Params>");
  scales_.Read(is, binary);
  ExpectToken(is, binary, "<IsGradient>");
  ReadBasicType(is, binary, &is_gradient_);
  ExpectToken(is, binary, "</PerElementScaleComponent>");
}

void PerElementScaleComponent::Write(std::ostream &os, bool binary) const {
  WriteUpdatableCommon(os, binary);  // Write opening tag and learning rate.
  WriteToken(os, binary, "<Params>");
  scales_.Write(os, binary);
  WriteToken(os, binary, "<IsGradient>");
  WriteBasicType(os, binary, is_gradient_);
  WriteToken(os, binary, "</PerElementScaleComponent>");
}

int32 PerElementScaleComponent::NumParameters() const {
  return InputDim();
}

void PerElementScaleComponent::Vectorize(VectorBase<BaseFloat> *params) const {
  params->CopyFromVec(scales_);
}

void PerElementScaleComponent::UnVectorize(
    const VectorBase<BaseFloat> &params) {
  scales_.CopyFromVec(params);
}

void PerElementOffsetComponent::Scale(BaseFloat scale) {
  offsets_.Scale(scale);
}


void PerElementOffsetComponent::Add(BaseFloat alpha,
                                   const Component &other_in) {
  const PerElementOffsetComponent *other =
      dynamic_cast<const PerElementOffsetComponent*>(&other_in);
  KALDI_ASSERT(other != NULL);
  offsets_.AddVec(alpha, other->offsets_);
}

PerElementOffsetComponent::PerElementOffsetComponent(
    const PerElementOffsetComponent &component):
    UpdatableComponent(component),
    offsets_(component.offsets_) { }

void PerElementOffsetComponent::SetZero(bool treat_as_gradient) {
  if (treat_as_gradient) {
    learning_rate_ = 1.0;  // don't call SetLearningRate, that would apply the
                           // learning rate factor.
    is_gradient_ = true;
  }
  offsets_.SetZero();
}

void PerElementOffsetComponent::PerturbParams(BaseFloat stddev) {
  CuVector<BaseFloat> temp_offsets(offsets_.Dim(), kUndefined);
  temp_offsets.SetRandn();
  offsets_.AddVec(stddev, temp_offsets);
}

std::string PerElementOffsetComponent::Info() const {
  std::ostringstream stream;
  stream << UpdatableComponent::Info()
         << ", offsets-min=" << offsets_.Min()
         << ", offsets-max=" << offsets_.Max();
  PrintParameterStats(stream, "offsets", offsets_, true);
  return stream.str();
}

Component* PerElementOffsetComponent::Copy() const {
  PerElementOffsetComponent *ans = new PerElementOffsetComponent();
  ans->learning_rate_ = learning_rate_;
  ans->offsets_ = offsets_;
  ans->is_gradient_ = is_gradient_;
  return ans;
}

BaseFloat PerElementOffsetComponent::DotProduct(
    const UpdatableComponent &other_in) const {
  const PerElementOffsetComponent *other =
      dynamic_cast<const PerElementOffsetComponent*>(&other_in);
  return VecVec(offsets_, other->offsets_);
}

void PerElementOffsetComponent::Init(int32 dim,
                                     BaseFloat param_mean,
                                     BaseFloat param_stddev) {
  KALDI_ASSERT(dim > 0 && param_stddev >= 0.0);
  offsets_.Resize(dim);
  offsets_.SetRandn();
  offsets_.Scale(param_stddev);
  offsets_.Add(param_mean);
}

void PerElementOffsetComponent::Init(std::string vector_filename) {
  CuVector<BaseFloat> vec;
  ReadKaldiObject(vector_filename, &vec); // will abort on failure.
  offsets_.Resize(vec.Dim());
  offsets_.CopyFromVec(vec);
}

void PerElementOffsetComponent::InitFromConfig(ConfigLine *cfl) {
  std::string vector_filename;
  int32 dim = -1;
  InitLearningRatesFromConfig(cfl);
  if (cfl->GetValue("vector", &vector_filename)) {
    Init(vector_filename);
    if (cfl->GetValue("dim", &dim))
      KALDI_ASSERT(dim == InputDim() &&
                   "input-dim mismatch vs. vector.");
  } else {
    if(!cfl->GetValue("dim", &dim))
      KALDI_ERR << "'dim' not provided in the config line.";
    BaseFloat param_mean = 0.0, param_stddev = 0.0;
    cfl->GetValue("param-mean", &param_mean);
    cfl->GetValue("param-stddev", &param_stddev);
    Init(dim, param_mean, param_stddev);
  }
  if (cfl->HasUnusedValues())
    KALDI_ERR << "Could not process these elements in initializer: "
              << cfl->UnusedValues();
}

void PerElementOffsetComponent::Propagate(
    const ComponentPrecomputedIndexes *indexes,
    const CuMatrixBase<BaseFloat> &in,
    CuMatrixBase<BaseFloat> *out) const {
  out->CopyFromMat(in);
  out->AddVecToRows(1.0, offsets_);
}

void PerElementOffsetComponent::Backprop(
    const std::string &debug_info,
    const ComponentPrecomputedIndexes *indexes,
    const CuMatrixBase<BaseFloat> &, // in_value
    const CuMatrixBase<BaseFloat> &, // out_value
    const CuMatrixBase<BaseFloat> &out_deriv,
    Component *to_update_in,
    CuMatrixBase<BaseFloat> *in_deriv) const {
  PerElementOffsetComponent *to_update =
      dynamic_cast<PerElementOffsetComponent*>(to_update_in);

  if (in_deriv) {
    // Propagate the derivative back to the input.
    in_deriv->CopyFromMat(out_deriv);
  }

  if (to_update != NULL)
    to_update->offsets_.AddRowSumMat(to_update->learning_rate_, out_deriv);
}

void PerElementOffsetComponent::Read(std::istream &is, bool binary) {
  ReadUpdatableCommon(is, binary);  // Read opening tag and learning rate
  ExpectToken(is, binary, "<Offsets>");
  offsets_.Read(is, binary);
  ExpectToken(is, binary, "<IsGradient>");
  ReadBasicType(is, binary, &is_gradient_);
  ExpectToken(is, binary, "</PerElementOffsetComponent>");
}

void PerElementOffsetComponent::Write(std::ostream &os, bool binary) const {
  WriteUpdatableCommon(os, binary);  // Write opening tag and learning rate
  WriteToken(os, binary, "<Offsets>");
  offsets_.Write(os, binary);
  WriteToken(os, binary, "<IsGradient>");
  WriteBasicType(os, binary, is_gradient_);
  WriteToken(os, binary, "</PerElementOffsetComponent>");
}

int32 PerElementOffsetComponent::NumParameters() const {
  return InputDim();
}

void PerElementOffsetComponent::Vectorize(VectorBase<BaseFloat> *params) const {
  params->CopyFromVec(offsets_);
}

void PerElementOffsetComponent::UnVectorize(
    const VectorBase<BaseFloat> &params) {
  offsets_.CopyFromVec(params);
}

const BaseFloat LogComponent::kLogFloor = 1.0e-10;

void LogComponent::Propagate(const ComponentPrecomputedIndexes *indexes,
                             const CuMatrixBase<BaseFloat> &in, 
                             CuMatrixBase<BaseFloat> *out) const { 
  // Apllies log function (x >= epsi ? log(x) : log(epsi)).
  out->CopyFromMat(in);
  out->ApplyFloor(kLogFloor);
  out->ApplyLog();
}

void LogComponent::Backprop(const std::string &debug_info,
                            const ComponentPrecomputedIndexes *indexes,
                            const CuMatrixBase<BaseFloat> &in_value,
                            const CuMatrixBase<BaseFloat> &out_value,
                            const CuMatrixBase<BaseFloat> &out_deriv,
                            Component *to_update,
                            CuMatrixBase<BaseFloat> *in_deriv) const {
  if (in_deriv != NULL) {
    CuMatrix<BaseFloat> divided_in_value(in_value), floored_in_value(in_value);
    divided_in_value.Set(1.0);
    floored_in_value.CopyFromMat(in_value);
    floored_in_value.ApplyFloor(kLogFloor); // (x > epsi ? x : epsi) 

    divided_in_value.DivElements(floored_in_value); // (x > epsi ? 1/x : 1/epsi) 
    in_deriv->CopyFromMat(in_value);
    in_deriv->Add(-1.0 * kLogFloor); // (x - epsi)
    in_deriv->ApplyHeaviside(); // (x > epsi ? 1 : 0)
    in_deriv->MulElements(divided_in_value); // (dy/dx: x  > epsi ? 1/x : 0)
    in_deriv->MulElements(out_deriv);   // dF/dx = dF/dy * dy/dx
  }
}

void ExpComponent::Propagate(const ComponentPrecomputedIndexes *indexes,
                                  const CuMatrixBase<BaseFloat> &in, 
                                  CuMatrixBase<BaseFloat> *out) const { 
  // Applied exp function
  out->CopyFromMat(in);
  out->ApplyExp();
}

void ExpComponent::Backprop(const std::string &debug_info,
                            const ComponentPrecomputedIndexes *indexes,
                            const CuMatrixBase<BaseFloat> &,//in_value,
                            const CuMatrixBase<BaseFloat> &out_value,
                            const CuMatrixBase<BaseFloat> &out_deriv,
                            Component *to_update,
                            CuMatrixBase<BaseFloat> *in_deriv) const {
  if (in_deriv != NULL) {
    in_deriv->CopyFromMat(out_value);
    in_deriv->MulElements(out_deriv);
  }
}

NaturalGradientAffineComponent::NaturalGradientAffineComponent():
    max_change_per_sample_(0.0),
    update_count_(0.0), active_scaling_count_(0.0),
    max_change_scale_stats_(0.0) { }

// virtual
void NaturalGradientAffineComponent::Resize(
    int32 input_dim, int32 output_dim) {
  KALDI_ASSERT(input_dim > 1 && output_dim > 1);
  if (rank_in_ >= input_dim) rank_in_ = input_dim - 1;
  if (rank_out_ >= output_dim) rank_out_ = output_dim - 1;
  bias_params_.Resize(output_dim);
  linear_params_.Resize(output_dim, input_dim);
  OnlineNaturalGradient temp;
  preconditioner_in_ = temp;
  preconditioner_out_ = temp;
  SetNaturalGradientConfigs();
}


void NaturalGradientAffineComponent::Read(std::istream &is, bool binary) {
<<<<<<< HEAD
  std::ostringstream ostr_beg, ostr_end;
  ostr_beg << "<" << Type() << ">"; // e.g. "<NaturalGradientAffineComponent>"
  ostr_end << "</" << Type() << ">"; // e.g. "</NaturalGradientAffineComponent>"
  // might not see the "<NaturalGradientAffineComponent>" part because
  // of how ReadNew() works.
  ExpectOneOrTwoTokens(is, binary, ostr_beg.str(), "<LearningRate>");
  ReadBasicType(is, binary, &learning_rate_);
=======
  ReadUpdatableCommon(is, binary);  // Read the opening tag and learning rate
>>>>>>> 14edfd47
  ExpectToken(is, binary, "<LinearParams>");
  linear_params_.Read(is, binary);
  ExpectToken(is, binary, "<BiasParams>");
  bias_params_.Read(is, binary);
  ExpectToken(is, binary, "<RankIn>");
  ReadBasicType(is, binary, &rank_in_);
  ExpectToken(is, binary, "<RankOut>");
  ReadBasicType(is, binary, &rank_out_);
  ExpectToken(is, binary, "<UpdatePeriod>");
  ReadBasicType(is, binary, &update_period_);
  ExpectToken(is, binary, "<NumSamplesHistory>");
  ReadBasicType(is, binary, &num_samples_history_);
  ExpectToken(is, binary, "<Alpha>");
  ReadBasicType(is, binary, &alpha_);
  ExpectToken(is, binary, "<MaxChangePerSample>");
  ReadBasicType(is, binary, &max_change_per_sample_);
  ExpectToken(is, binary, "<IsGradient>");
  ReadBasicType(is, binary, &is_gradient_);
  std::string token;
  ReadToken(is, binary, &token);
  if (token == "<UpdateCount>") {
    ReadBasicType(is, binary, &update_count_);
    ExpectToken(is, binary, "<ActiveScalingCount>");
    ReadBasicType(is, binary, &active_scaling_count_);
    ExpectToken(is, binary, "<MaxChangeScaleStats>");
    ReadBasicType(is, binary, &max_change_scale_stats_);
    ReadToken(is, binary, &token);
  }
  if (token != ostr_end.str() &&
      token != ostr_beg.str())
    KALDI_ERR << "Expected " << ostr_beg.str() << " or "
              << ostr_end.str() << ", got " << token;
  SetNaturalGradientConfigs();
}

void NaturalGradientAffineComponent::InitFromConfig(ConfigLine *cfl) {
  bool ok = true;
  std::string matrix_filename;
  BaseFloat num_samples_history = 2000.0, alpha = 4.0,
      max_change_per_sample = 0.0;
  int32 input_dim = -1, output_dim = -1, rank_in = 20, rank_out = 80,
      update_period = 4;
  InitLearningRatesFromConfig(cfl);
  cfl->GetValue("num-samples-history", &num_samples_history);
  cfl->GetValue("alpha", &alpha);
  cfl->GetValue("max-change-per-sample", &max_change_per_sample);
  cfl->GetValue("rank-in", &rank_in);
  cfl->GetValue("rank-out", &rank_out);
  cfl->GetValue("update-period", &update_period);

  if (cfl->GetValue("matrix", &matrix_filename)) {
    Init(rank_in, rank_out, update_period,
         num_samples_history, alpha, max_change_per_sample,
         matrix_filename);
    if (cfl->GetValue("input-dim", &input_dim))
      KALDI_ASSERT(input_dim == InputDim() &&
                   "input-dim mismatch vs. matrix.");
    if (cfl->GetValue("output-dim", &output_dim))
      KALDI_ASSERT(output_dim == OutputDim() &&
                   "output-dim mismatch vs. matrix.");
  } else {
    ok = ok && cfl->GetValue("input-dim", &input_dim);
    ok = ok && cfl->GetValue("output-dim", &output_dim);
    BaseFloat param_stddev = 1.0 / std::sqrt(input_dim),
        bias_stddev = 1.0, bias_mean = 0.0;
    cfl->GetValue("param-stddev", &param_stddev);
    cfl->GetValue("bias-stddev", &bias_stddev);
    cfl->GetValue("bias-mean", &bias_mean);
    Init(input_dim, output_dim, param_stddev,
         bias_stddev, bias_mean, rank_in, rank_out, update_period,
         num_samples_history, alpha, max_change_per_sample);
  }
  if (cfl->HasUnusedValues())
    KALDI_ERR << "Could not process these elements in initializer: "
              << cfl->UnusedValues();
  if (!ok)
    KALDI_ERR << "Bad initializer " << cfl->WholeLine();
}

void NaturalGradientAffineComponent::SetNaturalGradientConfigs() {
  preconditioner_in_.SetRank(rank_in_);
  preconditioner_in_.SetNumSamplesHistory(num_samples_history_);
  preconditioner_in_.SetAlpha(alpha_);
  preconditioner_in_.SetUpdatePeriod(update_period_);
  preconditioner_out_.SetRank(rank_out_);
  preconditioner_out_.SetNumSamplesHistory(num_samples_history_);
  preconditioner_out_.SetAlpha(alpha_);
  preconditioner_out_.SetUpdatePeriod(update_period_);
}

void NaturalGradientAffineComponent::Init(
    int32 rank_in, int32 rank_out,
    int32 update_period, BaseFloat num_samples_history, BaseFloat alpha,
    BaseFloat max_change_per_sample,
    std::string matrix_filename) {
  rank_in_ = rank_in;
  rank_out_ = rank_out;
  update_period_ = update_period;
  num_samples_history_ = num_samples_history;
  alpha_ = alpha;
  SetNaturalGradientConfigs();
  KALDI_ASSERT(max_change_per_sample >= 0.0);
  max_change_per_sample_ = max_change_per_sample;
  CuMatrix<BaseFloat> mat;
  ReadKaldiObject(matrix_filename, &mat); // will abort on failure.
  KALDI_ASSERT(mat.NumCols() >= 2);
  int32 input_dim = mat.NumCols() - 1, output_dim = mat.NumRows();
  linear_params_.Resize(output_dim, input_dim);
  bias_params_.Resize(output_dim);
  linear_params_.CopyFromMat(mat.Range(0, output_dim, 0, input_dim));
  bias_params_.CopyColFromMat(mat, input_dim);
  is_gradient_ = false;  // not configurable; there's no reason you'd want this
  update_count_ = 0.0;
  active_scaling_count_ = 0.0;
  max_change_scale_stats_ = 0.0;
}

void NaturalGradientAffineComponent::Init(
    int32 input_dim, int32 output_dim,
    BaseFloat param_stddev, BaseFloat bias_stddev, BaseFloat bias_mean,
    int32 rank_in, int32 rank_out, int32 update_period,
    BaseFloat num_samples_history, BaseFloat alpha,
    BaseFloat max_change_per_sample) {
  linear_params_.Resize(output_dim, input_dim);
  bias_params_.Resize(output_dim);
  KALDI_ASSERT(output_dim > 0 && input_dim > 0 && param_stddev >= 0.0 &&
               bias_stddev >= 0.0);
  linear_params_.SetRandn(); // sets to random normally distributed noise.
  linear_params_.Scale(param_stddev);
  bias_params_.SetRandn();
  bias_params_.Scale(bias_stddev);
  bias_params_.Add(bias_mean);
  rank_in_ = rank_in;
  rank_out_ = rank_out;
  update_period_ = update_period;
  num_samples_history_ = num_samples_history;
  alpha_ = alpha;
  SetNaturalGradientConfigs();
  if (max_change_per_sample > 0.0)
    KALDI_WARN << "You are setting a positive max_change_per_sample for "
               << "NaturalGradientAffineComponent. But the per-component "
               << "gradient clipping mechansim has been removed. Instead it's currently "
               << "done at the whole model level.";
  max_change_per_sample_ = max_change_per_sample;
  is_gradient_ = false;  // not configurable; there's no reason you'd want this
  update_count_ = 0.0;
  active_scaling_count_ = 0.0;
  max_change_scale_stats_ = 0.0;
}

<<<<<<< HEAD
void NaturalGradientAffineComponent::Write(std::ostream &os, bool binary) const {
  std::ostringstream ostr_beg, ostr_end;
  ostr_beg << "<" << Type() << ">"; // e.g. "<NaturalGradientAffineComponent>"
  ostr_end << "</" << Type() << ">"; // e.g. "</NaturalGradientAffineComponent>"
  WriteToken(os, binary, ostr_beg.str());
  WriteToken(os, binary, "<LearningRate>");
  WriteBasicType(os, binary, learning_rate_);
=======
void NaturalGradientAffineComponent::Write(std::ostream &os,
                                           bool binary) const {
  WriteUpdatableCommon(os, binary);  // Write the opening tag and learning rate
>>>>>>> 14edfd47
  WriteToken(os, binary, "<LinearParams>");
  linear_params_.Write(os, binary);
  WriteToken(os, binary, "<BiasParams>");
  bias_params_.Write(os, binary);
  WriteToken(os, binary, "<RankIn>");
  WriteBasicType(os, binary, rank_in_);
  WriteToken(os, binary, "<RankOut>");
  WriteBasicType(os, binary, rank_out_);
  WriteToken(os, binary, "<UpdatePeriod>");
  WriteBasicType(os, binary, update_period_);
  WriteToken(os, binary, "<NumSamplesHistory>");
  WriteBasicType(os, binary, num_samples_history_);
  WriteToken(os, binary, "<Alpha>");
  WriteBasicType(os, binary, alpha_);
  WriteToken(os, binary, "<MaxChangePerSample>");
  WriteBasicType(os, binary, max_change_per_sample_);
  WriteToken(os, binary, "<IsGradient>");
  WriteBasicType(os, binary, is_gradient_);
  WriteToken(os, binary, "<UpdateCount>");
  WriteBasicType(os, binary, update_count_);
  WriteToken(os, binary, "<ActiveScalingCount>");
  WriteBasicType(os, binary, active_scaling_count_);
  WriteToken(os, binary, "<MaxChangeScaleStats>");
  WriteBasicType(os, binary, max_change_scale_stats_);
  WriteToken(os, binary, ostr_end.str());
}

std::string NaturalGradientAffineComponent::Info() const {
  std::ostringstream stream;
  stream << UpdatableComponent::Info();
  PrintParameterStats(stream, "linear-params", linear_params_);
  PrintParameterStats(stream, "bias", bias_params_, true);
  stream << ", rank-in=" << rank_in_
         << ", rank-out=" << rank_out_
         << ", num_samples_history=" << num_samples_history_
         << ", update_period=" << update_period_
         << ", alpha=" << alpha_
         << ", max-change-per-sample=" << max_change_per_sample_;
  if (update_count_ > 0.0 && max_change_per_sample_ > 0.0) {
    stream << ", avg-scaling-factor=" << max_change_scale_stats_ / update_count_
           << ", active-scaling-portion="
           << active_scaling_count_ / update_count_;
  }
  return stream.str();
}

Component* NaturalGradientAffineComponent::Copy() const {
  return new NaturalGradientAffineComponent(*this);
}

NaturalGradientAffineComponent::NaturalGradientAffineComponent(
    const NaturalGradientAffineComponent &other):
    AffineComponent(other),
    rank_in_(other.rank_in_),
    rank_out_(other.rank_out_),
    update_period_(other.update_period_),
    num_samples_history_(other.num_samples_history_),
    alpha_(other.alpha_),
    preconditioner_in_(other.preconditioner_in_),
    preconditioner_out_(other.preconditioner_out_),
    max_change_per_sample_(other.max_change_per_sample_),
    update_count_(other.update_count_),
    active_scaling_count_(other.active_scaling_count_),
    max_change_scale_stats_(other.max_change_scale_stats_) {
  SetNaturalGradientConfigs();
}

BaseFloat NaturalGradientAffineComponent::Update(
    const std::string &debug_info,
    const CuMatrixBase<BaseFloat> &in_value,
    const CuMatrixBase<BaseFloat> &out_deriv) {
  CuMatrix<BaseFloat> in_value_temp;

  in_value_temp.Resize(in_value.NumRows(),
                       in_value.NumCols() + 1, kUndefined);
  in_value_temp.Range(0, in_value.NumRows(),
                      0, in_value.NumCols()).CopyFromMat(in_value);

  // Add the 1.0 at the end of each row "in_value_temp"
  in_value_temp.Range(0, in_value.NumRows(),
                      in_value.NumCols(), 1).Set(1.0);

  CuMatrix<BaseFloat> out_deriv_temp(out_deriv);

  CuMatrix<BaseFloat> row_products(2,
                                   in_value.NumRows());
  CuSubVector<BaseFloat> in_row_products(row_products, 0),
      out_row_products(row_products, 1);

  // These "scale" values get will get multiplied into the learning rate (faster
  // than having the matrices scaled inside the preconditioning code).
  BaseFloat in_scale, out_scale;

  preconditioner_in_.PreconditionDirections(&in_value_temp, &in_row_products,
                                            &in_scale);
  preconditioner_out_.PreconditionDirections(&out_deriv_temp, &out_row_products,
                                             &out_scale);

  // "scale" is a scaling factor coming from the PreconditionDirections calls
  // (it's faster to have them output a scaling factor than to have them scale
  // their outputs).
  BaseFloat scale = in_scale * out_scale;

  CuSubMatrix<BaseFloat> in_value_precon_part(in_value_temp,
                                              0, in_value_temp.NumRows(),
                                              0, in_value_temp.NumCols() - 1);
  // this "precon_ones" is what happens to the vector of 1's representing
  // offsets, after multiplication by the preconditioner.
  CuVector<BaseFloat> precon_ones(in_value_temp.NumRows());

  precon_ones.CopyColFromMat(in_value_temp, in_value_temp.NumCols() - 1);

  BaseFloat local_lrate = scale * learning_rate_;
  update_count_ += 1.0;
  bias_params_.AddMatVec(local_lrate, out_deriv_temp, kTrans,
                         precon_ones, 1.0);
  linear_params_.AddMatMat(local_lrate, out_deriv_temp, kTrans,
                           in_value_precon_part, kNoTrans, 1.0);
  return local_lrate;
}

void NaturalGradientAffineComponent::ZeroStats()  {
  update_count_ = 0.0;
  max_change_scale_stats_ = 0.0;
  active_scaling_count_ = 0.0;
}

void NaturalGradientAffineComponent::Scale(BaseFloat scale) {
  update_count_ *= scale;
  max_change_scale_stats_ *= scale;
  active_scaling_count_ *= scale;
  linear_params_.Scale(scale);
  bias_params_.Scale(scale);
}

void NaturalGradientAffineComponent::Add(BaseFloat alpha, const Component &other_in) {
  const NaturalGradientAffineComponent *other =
      dynamic_cast<const NaturalGradientAffineComponent*>(&other_in);
  KALDI_ASSERT(other != NULL);
  update_count_ += alpha * other->update_count_;
  max_change_scale_stats_ += alpha * other->max_change_scale_stats_;
  active_scaling_count_ += alpha * other->active_scaling_count_;
  linear_params_.AddMat(alpha, other->linear_params_);
  bias_params_.AddVec(alpha, other->bias_params_);
}

NaturalGradientPositiveAffineComponent::NaturalGradientPositiveAffineComponent(): 
  NaturalGradientAffineComponent(), ensure_positive_linear_component_(false),
  sparsity_constant_(0.0) { }

void NaturalGradientPositiveAffineComponent::Read(std::istream &is, bool binary) {
  std::ostringstream ostr_beg, ostr_end;
  ostr_beg << "<" << Type() << ">"; // e.g. "<NaturalGradientPositiveAffineComponent>"
  ostr_end << "</" << Type() << ">"; // e.g. "</NaturalGradientPositiveAffineComponent>"
  // might not see the "<NaturalGradientPositiveAffineComponent>" part because
  // of how ReadNew() works.
  std::string token;
  ReadToken(is, binary, &token);
  if (token == ostr_beg.str()) {
    ExpectToken(is, binary, "<EnsurePositiveLinearComponent>");
    ReadBasicType(is, binary, &ensure_positive_linear_component_);
    ReadToken(is, binary, &token);
  } else if (token == "<EnsurePositiveLinearComponent>") {
    ReadBasicType(is, binary, &ensure_positive_linear_component_);
    ReadToken(is, binary, &token);
  } // else KALDI_ASSERT(token == "<LearningRate>");
  if (token == "<SparsityConstant>") {
    ReadBasicType(is, binary, &sparsity_constant_);
    ReadToken(is, binary, &token);
  }
  if (token != "<LearningRate>") {
    KALDI_ERR << "Expecting token <LearningRate>; got " << token;
  }
  ReadBasicType(is, binary, &learning_rate_);
  ExpectToken(is, binary, "<LinearParams>");
  linear_params_.Read(is, binary);
  ExpectToken(is, binary, "<BiasParams>");
  bias_params_.Read(is, binary);
  ExpectToken(is, binary, "<RankIn>");
  ReadBasicType(is, binary, &rank_in_);
  ExpectToken(is, binary, "<RankOut>");
  ReadBasicType(is, binary, &rank_out_);
  ExpectToken(is, binary, "<UpdatePeriod>");
  ReadBasicType(is, binary, &update_period_);
  ExpectToken(is, binary, "<NumSamplesHistory>");
  ReadBasicType(is, binary, &num_samples_history_);
  ExpectToken(is, binary, "<Alpha>");
  ReadBasicType(is, binary, &alpha_);
  ExpectToken(is, binary, "<MaxChangePerSample>");
  ReadBasicType(is, binary, &max_change_per_sample_);
  ExpectToken(is, binary, "<IsGradient>");
  ReadBasicType(is, binary, &is_gradient_);
  ReadToken(is, binary, &token);
  if (token == "<UpdateCount>") {
    ReadBasicType(is, binary, &update_count_);
    ExpectToken(is, binary, "<ActiveScalingCount>");
    ReadBasicType(is, binary, &active_scaling_count_);
    ExpectToken(is, binary, "<MaxChangeScaleStats>");
    ReadBasicType(is, binary, &max_change_scale_stats_);
    ExpectToken(is, binary, ostr_end.str());
  } else {
    if (token != ostr_end.str())
      KALDI_ERR << "Expected " 
                << ostr_end.str() << ", got " << token;
  }
  SetNaturalGradientConfigs();
}

void NaturalGradientPositiveAffineComponent::InitFromConfig(ConfigLine *cfl) {
  bool ok = true;
  std::string matrix_filename;
  BaseFloat learning_rate = learning_rate_;
  BaseFloat num_samples_history = 2000.0, alpha = 4.0,
      max_change_per_sample = 0.0;
  int32 input_dim = -1, output_dim = -1, rank_in = 20, rank_out = 80,
      update_period = 4;
  bool ensure_positive_linear_component = false;
  BaseFloat sparsity_constant = 0.0;
  cfl->GetValue("learning-rate", &learning_rate); // optional.
  cfl->GetValue("num-samples-history", &num_samples_history);
  cfl->GetValue("alpha", &alpha);
  cfl->GetValue("max-change-per-sample", &max_change_per_sample);
  cfl->GetValue("rank-in", &rank_in);
  cfl->GetValue("rank-out", &rank_out);
  cfl->GetValue("update-period", &update_period);
  cfl->GetValue("ensure-positive-linear-component", &ensure_positive_linear_component);
  cfl->GetValue("sparsity-constant", &sparsity_constant);

  if (cfl->GetValue("matrix", &matrix_filename)) {
    Init(learning_rate, rank_in, rank_out, update_period,
         num_samples_history, alpha, max_change_per_sample,
         ensure_positive_linear_component, sparsity_constant,
         matrix_filename);
    if (cfl->GetValue("input-dim", &input_dim))
      KALDI_ASSERT(input_dim == InputDim() &&
                   "input-dim mismatch vs. matrix.");
    if (cfl->GetValue("output-dim", &output_dim))
      KALDI_ASSERT(output_dim == OutputDim() &&
                   "output-dim mismatch vs. matrix.");
  } else {
    ok = ok && cfl->GetValue("input-dim", &input_dim);
    ok = ok && cfl->GetValue("output-dim", &output_dim);
    BaseFloat param_stddev = 1.0 / std::sqrt(input_dim),
        bias_stddev = 1.0, bias_mean = 0.0;
    cfl->GetValue("param-stddev", &param_stddev);
    cfl->GetValue("bias-stddev", &bias_stddev);
    cfl->GetValue("bias-mean", &bias_mean);
    Init(learning_rate, input_dim, output_dim, param_stddev,
         bias_mean, bias_stddev, rank_in, rank_out, update_period,
         num_samples_history, alpha, max_change_per_sample, 
         ensure_positive_linear_component, sparsity_constant);
  }
  if (cfl->HasUnusedValues())
    KALDI_ERR << "Could not process these elements in initializer: "
              << cfl->UnusedValues();
  if (!ok)
    KALDI_ERR << "Bad initializer " << cfl->WholeLine();
}

void NaturalGradientPositiveAffineComponent::Init(
    BaseFloat learning_rate, int32 rank_in, int32 rank_out,
    int32 update_period, BaseFloat num_samples_history, BaseFloat alpha,
    BaseFloat max_change_per_sample, bool ensure_positive_linear_component,
    BaseFloat sparsity_constant, std::string matrix_filename) {
  NaturalGradientAffineComponent::Init(learning_rate, rank_in, rank_out, update_period, 
        num_samples_history, alpha, max_change_per_sample, matrix_filename);
  ensure_positive_linear_component_ = ensure_positive_linear_component;
  sparsity_constant_ = sparsity_constant;
  SetPositive(NaturalGradientPositiveAffineComponent::kFloor);
}       

void NaturalGradientPositiveAffineComponent::Init(
    BaseFloat learning_rate,
    int32 input_dim, int32 output_dim,
    BaseFloat param_stddev,
    BaseFloat bias_mean, BaseFloat bias_stddev,
    int32 rank_in, int32 rank_out, int32 update_period,
    BaseFloat num_samples_history, BaseFloat alpha,
    BaseFloat max_change_per_sample, 
    bool ensure_positive_linear_component, BaseFloat sparsity_constant) {
  NaturalGradientAffineComponent::Init(learning_rate, input_dim, output_dim, param_stddev,
       bias_mean, bias_stddev, rank_in, rank_out, update_period,
       num_samples_history, alpha, max_change_per_sample);
  ensure_positive_linear_component_ = ensure_positive_linear_component;
  sparsity_constant_ = sparsity_constant;
  SetPositive(NaturalGradientPositiveAffineComponent::kAbsoluteValue);
}       

void NaturalGradientPositiveAffineComponent::Write(std::ostream &os, bool binary) const {
  std::ostringstream ostr_beg, ostr_end;
  ostr_beg << "<" << Type() << ">"; // e.g. "<NaturalGradientAffineComponent>"
  ostr_end << "</" << Type() << ">"; // e.g. "</NaturalGradientAffineComponent>"
  WriteToken(os, binary, ostr_beg.str());
  WriteToken(os, binary, "<EnsurePositiveLinearComponent>");
  WriteBasicType(os, binary, ensure_positive_linear_component_);
  WriteToken(os, binary, "<SparsityConstant>");
  WriteBasicType(os, binary, sparsity_constant_);
  WriteToken(os, binary, "<LearningRate>");
  WriteBasicType(os, binary, learning_rate_);
  WriteToken(os, binary, "<LinearParams>");
  linear_params_.Write(os, binary);
  WriteToken(os, binary, "<BiasParams>");
  bias_params_.Write(os, binary);
  WriteToken(os, binary, "<RankIn>");
  WriteBasicType(os, binary, rank_in_);
  WriteToken(os, binary, "<RankOut>");
  WriteBasicType(os, binary, rank_out_);
  WriteToken(os, binary, "<UpdatePeriod>");
  WriteBasicType(os, binary, update_period_);
  WriteToken(os, binary, "<NumSamplesHistory>");
  WriteBasicType(os, binary, num_samples_history_);
  WriteToken(os, binary, "<Alpha>");
  WriteBasicType(os, binary, alpha_);
  WriteToken(os, binary, "<MaxChangePerSample>");
  WriteBasicType(os, binary, max_change_per_sample_);
  WriteToken(os, binary, "<IsGradient>");
  WriteBasicType(os, binary, is_gradient_);
  WriteToken(os, binary, "<UpdateCount>");
  WriteBasicType(os, binary, update_count_);
  WriteToken(os, binary, "<ActiveScalingCount>");
  WriteBasicType(os, binary, active_scaling_count_);
  WriteToken(os, binary, "<MaxChangeScaleStats>");
  WriteBasicType(os, binary, max_change_scale_stats_);
  WriteToken(os, binary, ostr_end.str());
}

std::string NaturalGradientPositiveAffineComponent::Info() const {
  std::stringstream stream;
  stream << NaturalGradientAffineComponent::Info() 
         << ", ensure-positive-linear-component=" 
         << ensure_positive_linear_component_
         << ", sparsity=constant=" << sparsity_constant_;
  return stream.str();
}

Component* NaturalGradientPositiveAffineComponent::Copy() const {
  NaturalGradientPositiveAffineComponent *ans = new NaturalGradientPositiveAffineComponent();
  ans->learning_rate_ = learning_rate_;
  ans->rank_in_ = rank_in_;
  ans->rank_out_ = rank_out_;
  ans->update_period_ = update_period_;
  ans->num_samples_history_ = num_samples_history_;
  ans->alpha_ = alpha_;
  ans->linear_params_ = linear_params_;
  ans->bias_params_ = bias_params_;
  ans->preconditioner_in_ = preconditioner_in_;
  ans->preconditioner_out_ = preconditioner_out_;
  ans->max_change_per_sample_ = max_change_per_sample_;
  ans->is_gradient_ = is_gradient_;
  ans->update_count_ = update_count_;
  ans->active_scaling_count_ = active_scaling_count_;
  ans->max_change_scale_stats_ = max_change_scale_stats_;
  ans->SetNaturalGradientConfigs();
  ans->ensure_positive_linear_component_ = ensure_positive_linear_component_;
  ans->sparsity_constant_ = sparsity_constant_;
  return ans;
}

void NaturalGradientPositiveAffineComponent::Backprop(
                               const std::string &debug_info,
                               const ComponentPrecomputedIndexes *indexes,
                               const CuMatrixBase<BaseFloat> &in_value,
                               const CuMatrixBase<BaseFloat> &, // out_value
                               const CuMatrixBase<BaseFloat> &out_deriv,
                               Component *to_update_in,
                               CuMatrixBase<BaseFloat> *in_deriv) const {
  NaturalGradientPositiveAffineComponent *to_update = 
    dynamic_cast<NaturalGradientPositiveAffineComponent*>(to_update_in);

  // Propagate the derivative back to the input.
  // add with coefficient 1.0 since property kBackpropAdds is true.
  // If we wanted to add with coefficient 0.0 we'd need to zero the
  // in_deriv, in case of infinities.
  if (in_deriv)
    in_deriv->AddMatMat(1.0, out_deriv, kNoTrans, linear_params_, kNoTrans,
                        1.0);

  if (to_update != NULL) {
    to_update->Update(debug_info, in_value, out_deriv, linear_params_);
  }
}

BaseFloat NaturalGradientPositiveAffineComponent::Update(
    const std::string &debug_info,
    const CuMatrixBase<BaseFloat> &in_value,
    const CuMatrixBase<BaseFloat> &out_deriv,
    const CuMatrixBase<BaseFloat> &linear_params) {
  BaseFloat local_lrate = NaturalGradientAffineComponent::Update(debug_info, in_value, out_deriv);
  CuMatrix<BaseFloat> sign_linear_params(linear_params);
  sign_linear_params.ApplySignum();
  if (sparsity_constant_ > 0.0) 
    linear_params_.AddMat(-sparsity_constant_ / in_value.NumRows() * local_lrate, sign_linear_params);
  return local_lrate;
}

void NaturalGradientPositiveAffineComponent::Scale(BaseFloat scale) {
  if (ensure_positive_linear_component_ && scale < 0)
    KALDI_ERR << "Scaling a positive linear component by a negative value!";
  NaturalGradientAffineComponent::Scale(scale);
}

void NaturalGradientPositiveAffineComponent::Add(BaseFloat alpha, const Component &other_in) {
  const NaturalGradientPositiveAffineComponent *other =
      dynamic_cast<const NaturalGradientPositiveAffineComponent*>(&other_in);
  KALDI_ASSERT(other);
  if (ensure_positive_linear_component_ && !other->PositiveLinearComponentEnsured()) {
    KALDI_ERR << "Trying to add a positive linear component with a non-positive one"; 
  }
  NaturalGradientAffineComponent::Add(alpha, other_in);
}

void NaturalGradientPositiveAffineComponent::SetPositive(NaturalGradientPositiveAffineComponent::PositivityMethod method) {
  if (ensure_positive_linear_component_) {
    if (method == kFloor) linear_params_.ApplyFloor(0.0);
    else if (method == kAbsoluteValue) linear_params_.ApplyPowAbs(1.0);
  }
}

/*
void NaturalGradientLogExpAffineComponent::Propagate(const ComponentPrecomputedIndexes *indexes,
                                                     const CuMatrixBase<BaseFloat> &in,
                                                     CuMatrixBase<BaseFloat> *out) const {

  CuVector<BaseFloat> in_max(in.NumRows());
  in_max.ComputeMaxPerRow(in);

  CuMatrix<BaseFloat> in_temp(in.NumRows(), in.NumCols() + 1);
  CuSubMatrix<BaseFloat> in_linear(in_temp, 0, in.NumRows(), 0, in.NumCols());
  in_linear.CopyFromMat(in); 
  in_linear.AddVecToCols(-1.0, in_max);

  CuMatrix<BaseFloat> params(linear_params_.NumRows(), linear_params_.NumCols() + 1);
  params.Range(0, linear_params_.NumRows(), 0, linear_params_.NumCols()).CopyFromMat(linear_params_);
  params.CopyColFromVec(linear_params_.NumCols(), bias_params_);

  // Think of bias_params_ as being stored in log-domain
  // No need for asserts as they'll happen within the matrix operations.
  out->CopyRowsFromVec(bias_params_); // copies bias_params_ to each row
  // of *out.
  
  out->LogExpAddMatMat(1.0, in, kNoTrans, kLogUnit, linear_params_, kTrans, kNoLogUnit, 1.0,  NaturalGradientPositiveAffineComponent::kFloor);
}

void NaturalGradientLogExpAffineComponent::Backprop(
                               const std::string &debug_info,
                               const ComponentPrecomputedIndexes *indexes,
                               const CuMatrixBase<BaseFloat> &in_value,
                               const CuMatrixBase<BaseFloat> &out_value,
                               const CuMatrixBase<BaseFloat> &out_deriv,
                               Component *to_update_in,
                               CuMatrixBase<BaseFloat> *in_deriv) const {
  NaturalGradientLogExpAffineComponent *to_update = 
    dynamic_cast<NaturalGradientLogExpAffineComponent*>(to_update_in);

  CuVector<BaseFloat> in_max;
  in_max.ComputeRowMax(in_value);

  CuMatrix<BaseFloat> in(in_value);
  in.AddVecToCols(-1.0, in_max, 0.0);
  in.ApplyExp();

  CuMatrix<BaseFloat> out(out_value);
  out.AddVecToCols(-1.0, in_max, 0.0);

  out.ApplyExp();
  out.MulElements(1.0, out_deriv);

  if (in_deriv) {
    CuMatrix<BaseFloat> this_in_deriv(in_deriv->NumRows(), in_deriv->NumCols());
    this_in_deriv.AddMatMat(-1.0, out, kNoTrans, linear_params_, kNoTrans, 0.0);
    this_in_deriv.MulElements(in);
    in_deriv->AddMat(-1.0, this_in_deriv, kNoTrans);
  }

  if (to_update) {
    to_update->Update(debug_info, in, out, linear_params_);
  }
}

BaseFloat NaturalGradientLogExpAffineComponent::Update(
    const std::string &debug_info,
    const CuMatrixBase<BaseFloat> &in,
    const CuMatrixBase<BaseFloat> &out,
    const CuMatrixBase<BaseFloat> &linear_params) {

  linear_params_.AddMatMat(1.0, in, kTrans, out, kNoTrans);
  
  CuMatrix<BaseFloat> in_value_temp;

  in_value_temp.Resize(in_value.NumRows(),
                       in_value.NumCols() + 1, kUndefined);
  in_value_temp.Range(0, in_value.NumRows(),
                      0, in_value.NumCols()).CopyFromMat(in_value);

  // Add the 1.0 at the end of each row "in_value_temp"
  in_value_temp.Range(0, in_value.NumRows(),
                      in_value.NumCols(), 1).Set(1.0);

  CuMatrix<BaseFloat> out_deriv_temp(out_deriv);

  CuMatrix<BaseFloat> row_products(2,
                                   in_value.NumRows());
  CuSubVector<BaseFloat> in_row_products(row_products, 0),
      out_row_products(row_products, 1);

  // These "scale" values get will get multiplied into the learning rate (faster
  // than having the matrices scaled inside the preconditioning code).
  BaseFloat in_scale, out_scale;

  preconditioner_in_.PreconditionDirections(&in_value_temp, &in_row_products,
                                            &in_scale);
  preconditioner_out_.PreconditionDirections(&out_deriv_temp, &out_row_products,
                                             &out_scale);

  // "scale" is a scaling factor coming from the PreconditionDirections calls
  // (it's faster to have them output a scaling factor than to have them scale
  // their outputs).
  BaseFloat scale = in_scale * out_scale;

  CuSubMatrix<BaseFloat> in_value_precon_part(in_value_temp,
                                              0, in_value_temp.NumRows(),
                                              0, in_value_temp.NumCols() - 1);
  // this "precon_ones" is what happens to the vector of 1's representing
  // offsets, after multiplication by the preconditioner.
  CuVector<BaseFloat> precon_ones(in_value_temp.NumRows());

  precon_ones.CopyColFromMat(in_value_temp, in_value_temp.NumCols() - 1);

  BaseFloat local_lrate = scale * learning_rate_;
  update_count_ += 1.0;
  bias_params_.AddMatVec(local_lrate, out_deriv_temp, kTrans,
                         precon_ones, 1.0);
  linear_params_.AddMatMat(local_lrate, out_deriv_temp, kTrans,
                           in_value_precon_part, kNoTrans, 1.0);
  return local_lrate;

  BaseFloat local_lrate = NaturalGradientAffineComponent::Update(debug_info, in_value, out_deriv);
  CuMatrix<BaseFloat> sign_linear_params(linear_params);
  sign_linear_params.ApplySignum();
  if (sparsity_constant_ > 0.0) 
    linear_params_.AddMat(-sparsity_constant_ / in_value.NumRows() * local_lrate, sign_linear_params);
  return local_lrate;
}
*/

std::string FixedAffineComponent::Info() const {
  std::ostringstream stream;
  stream << Component::Info();
  PrintParameterStats(stream, "linear-params", linear_params_);
  PrintParameterStats(stream, "bias", bias_params_, true);
  return stream.str();
}

void FixedAffineComponent::Init(const CuMatrixBase<BaseFloat> &mat) {
  KALDI_ASSERT(mat.NumCols() > 1);
  linear_params_ = mat.Range(0, mat.NumRows(), 0, mat.NumCols() - 1);
  bias_params_.Resize(mat.NumRows());
  bias_params_.CopyColFromMat(mat, mat.NumCols() - 1);
}

void FixedAffineComponent::InitFromConfig(ConfigLine *cfl) {
  std::string filename;
  // Two forms allowed: "matrix=<rxfilename>", or "input-dim=x output-dim=y"
  // (for testing purposes only).
  if (cfl->GetValue("matrix", &filename)) {
    if (cfl->HasUnusedValues())
      KALDI_ERR << "Invalid initializer for layer of type "
                << Type() << ": \"" << cfl->WholeLine() << "\"";

    bool binary;
    Input ki(filename, &binary);
    CuMatrix<BaseFloat> mat;
    mat.Read(ki.Stream(), binary);
    KALDI_ASSERT(mat.NumRows() != 0);
    Init(mat);
  } else {
    int32 input_dim = -1, output_dim = -1;
    if (!cfl->GetValue("input-dim", &input_dim) ||
        !cfl->GetValue("output-dim", &output_dim) || cfl->HasUnusedValues()) {
      KALDI_ERR << "Invalid initializer for layer of type "
                << Type() << ": \"" << cfl->WholeLine() << "\"";
    }
    CuMatrix<BaseFloat> mat(output_dim, input_dim + 1);
    mat.SetRandn();
    Init(mat);
  }
}


void FixedAffineComponent::Propagate(const ComponentPrecomputedIndexes *indexes,
                                     const CuMatrixBase<BaseFloat> &in,
                                     CuMatrixBase<BaseFloat> *out) const  {
  out->CopyRowsFromVec(bias_params_); // Adds the bias term first.
  out->AddMatMat(1.0, in, kNoTrans, linear_params_, kTrans, 1.0);
}

void FixedAffineComponent::Backprop(const std::string &debug_info,
                                    const ComponentPrecomputedIndexes *indexes,
                                    const CuMatrixBase<BaseFloat> &, //in_value
                                    const CuMatrixBase<BaseFloat> &, //out_value
                                    const CuMatrixBase<BaseFloat> &out_deriv,
                                    Component *, //to_update
                                    CuMatrixBase<BaseFloat> *in_deriv) const {
  // kBackpropAdds is true. It's the user's responsibility to zero out
  // <in_deriv> if they need it to be so.
  if (in_deriv)
    in_deriv->AddMatMat(1.0, out_deriv, kNoTrans,
                        linear_params_, kNoTrans, 1.0);
}

Component* FixedAffineComponent::Copy() const {
  FixedAffineComponent *ans = new FixedAffineComponent();
  ans->linear_params_ = linear_params_;
  ans->bias_params_ = bias_params_;
  return ans;
}

void FixedAffineComponent::Write(std::ostream &os, bool binary) const {
  WriteToken(os, binary, "<FixedAffineComponent>");
  WriteToken(os, binary, "<LinearParams>");
  linear_params_.Write(os, binary);
  WriteToken(os, binary, "<BiasParams>");
  bias_params_.Write(os, binary);
  WriteToken(os, binary, "</FixedAffineComponent>");
}

void FixedAffineComponent::Read(std::istream &is, bool binary) {
  ExpectOneOrTwoTokens(is, binary, "<FixedAffineComponent>", "<LinearParams>");
  linear_params_.Read(is, binary);
  ExpectToken(is, binary, "<BiasParams>");
  bias_params_.Read(is, binary);
  ExpectToken(is, binary, "</FixedAffineComponent>");
}

void SumGroupComponent::Init(const std::vector<int32> &sizes) {
  KALDI_ASSERT(!sizes.empty());
  std::vector<Int32Pair> cpu_vec(sizes.size());
  std::vector<int32> reverse_cpu_vec;
  int32 cur_index = 0;
  for (size_t i = 0; i < sizes.size(); i++) {
    KALDI_ASSERT(sizes[i] > 0);
    cpu_vec[i].first = cur_index;
    cpu_vec[i].second = cur_index + sizes[i];
    cur_index += sizes[i];
    for (int32 j = cpu_vec[i].first; j < cpu_vec[i].second; j++)
      reverse_cpu_vec.push_back(i);
  }
  this->indexes_ = cpu_vec;
  this->reverse_indexes_ = reverse_cpu_vec;
  this->input_dim_ = cur_index;
  this->output_dim_ = sizes.size();
}

void SumGroupComponent::Init(int32 input_dim, int32 output_dim) {
  const int32 num_groups = output_dim;
  KALDI_ASSERT(input_dim % num_groups == 0);
  const int32 group_size = input_dim / num_groups;

  std::vector<Int32Pair> cpu_vec(num_groups);
  std::vector<int32> reverse_cpu_vec;
  int32 cur_index = 0;
  for (size_t i = 0; i < num_groups; i++) {
    cpu_vec[i].first = cur_index;
    cpu_vec[i].second = cur_index + group_size;
    cur_index += group_size;
    for (int32 j = cpu_vec[i].first; j < cpu_vec[i].second; j++)
      reverse_cpu_vec.push_back(i);
  }
  this->indexes_ = cpu_vec;
  this->reverse_indexes_ = reverse_cpu_vec;
  this->input_dim_ = input_dim;
  this->output_dim_ = num_groups;
}

void SumGroupComponent::InitFromConfig(ConfigLine *cfl) {
  std::vector<int32> sizes;
  bool has_sizes = cfl->GetValue("sizes", &sizes);
  if (has_sizes) {
    if (cfl->HasUnusedValues() || sizes.empty())
      KALDI_ERR << "Invalid initializer for layer of type "
                << Type() << ": \"" << cfl->WholeLine() << "\"";
    this->Init(sizes);
  } else { // each group has the same size
    int32 input_dim = -1, output_dim = -1;
    if (!cfl->GetValue("input-dim", &input_dim) ||
        !cfl->GetValue("output-dim", &output_dim) || cfl->HasUnusedValues()) {
      KALDI_ERR << "Invalid initializer for layer of type "
                << Type() << ": \"" << cfl->WholeLine() << "\"";
    }
    Init(input_dim, output_dim);
  }
}

Component* SumGroupComponent::Copy() const {
  SumGroupComponent *ans = new SumGroupComponent();
  ans->indexes_ = indexes_;
  ans->reverse_indexes_ = reverse_indexes_;
  ans->input_dim_ = input_dim_;
  ans->output_dim_ = output_dim_;
  return ans;
}

void SumGroupComponent::Read(std::istream &is, bool binary) {
  ExpectOneOrTwoTokens(is, binary, "<SumGroupComponent>", "<Sizes>");
  std::vector<int32> sizes;
  ReadIntegerVector(is, binary, &sizes);

  std::string token;
  ReadToken(is, binary, &token);
  if (!(token == "<SumGroupComponent>" ||
        token == "</SumGroupComponent>")) {
    KALDI_ERR << "Expected </SumGroupComponent>, got " << token;
  }
  this->Init(sizes);
}

void SumGroupComponent::GetSizes(std::vector<int32> *sizes) const {
  std::vector<Int32Pair> indexes;
  indexes_.CopyToVec(&indexes);
  sizes->resize(indexes.size());
  for (size_t i = 0; i < indexes.size(); i++) {
    (*sizes)[i] = indexes[i].second - indexes[i].first;
    if (i == 0) { KALDI_ASSERT(indexes[i].first == 0); }
    else { KALDI_ASSERT(indexes[i].first == indexes[i-1].second); }
    KALDI_ASSERT(indexes[i].second > indexes[i].first);
    (*sizes)[i] = indexes[i].second - indexes[i].first;
  }
}

void SumGroupComponent::Write(std::ostream &os, bool binary) const {
  WriteToken(os, binary, "<SumGroupComponent>");
  WriteToken(os, binary, "<Sizes>");
  std::vector<int32> sizes;
  this->GetSizes(&sizes);
  WriteIntegerVector(os, binary, sizes);
  WriteToken(os, binary, "</SumGroupComponent>");
}

void SumGroupComponent::Propagate(const ComponentPrecomputedIndexes *indexes,
                                  const CuMatrixBase<BaseFloat> &in,
                                  CuMatrixBase<BaseFloat> *out) const {
  out->SumColumnRanges(in, indexes_);
}

void SumGroupComponent::Backprop(const std::string &debug_info,
                                 const ComponentPrecomputedIndexes *indexes,
                                 const CuMatrixBase<BaseFloat> &, // in_value,
                                 const CuMatrixBase<BaseFloat> &, // out_value
                                 const CuMatrixBase<BaseFloat> &out_deriv,
                                 Component *to_update_in,
                                 CuMatrixBase<BaseFloat> *in_deriv) const {
  in_deriv->CopyCols(out_deriv, reverse_indexes_);
}

void SoftmaxComponent::Propagate(const ComponentPrecomputedIndexes *indexes,
                                 const CuMatrixBase<BaseFloat> &in,
                                 CuMatrixBase<BaseFloat> *out) const {
  // Apply softmax function to each row of the output...
  // for that row, we do
  // x_i = exp(x_i) / sum_j exp(x_j).
  out->ApplySoftMaxPerRow(in);

  // This floor on the output helps us deal with
  // almost-zeros in a way that doesn't lead to overflow.
  out->ApplyFloor(1.0e-20);
}

void SoftmaxComponent::Backprop(const std::string &debug_info,
                                const ComponentPrecomputedIndexes *indexes,
                                const CuMatrixBase<BaseFloat> &, // in_value,
                                const CuMatrixBase<BaseFloat> &out_value,
                                const CuMatrixBase<BaseFloat> &out_deriv,
                                Component *to_update_in,
                                CuMatrixBase<BaseFloat> *in_deriv) const {
  if (in_deriv == NULL)
    return;
  /*
    Note on the derivative of the softmax function: let it be
    p_i = exp(x_i) / sum_i exp_i
    The [matrix-valued] Jacobian of this function is
    diag(p) - p p^T
    Let the derivative vector at the output be e, and at the input be
    d.  We have
    d = diag(p) e - p (p^T e).
    d_i = p_i e_i - p_i (p^T e).
  */
  const CuMatrixBase<BaseFloat> &P(out_value), &E(out_deriv);
  CuMatrixBase<BaseFloat> &D (*in_deriv);

  D.CopyFromMat(P);
  D.MulElements(E);
  // At this point, D = P .* E (in matlab notation)
  CuVector<BaseFloat> pe_vec(D.NumRows()); // For each row i, the dot product (p_t . e_t).
  pe_vec.AddDiagMatMat(1.0, P, kNoTrans, E, kTrans, 0.0);

  D.AddDiagVecMat(-1.0, pe_vec, P, kNoTrans, 1.0); // does D -= diag(pe_vec) * P.
}

void SoftmaxComponent::StoreStats(const CuMatrixBase<BaseFloat> &out_value) {
  // We don't store derivative stats for this component type, just activation
  // stats.
  StoreStatsInternal(out_value, NULL);
}


void LogSoftmaxComponent::Propagate(const ComponentPrecomputedIndexes *indexes,
                                    const CuMatrixBase<BaseFloat> &in,
                                    CuMatrixBase<BaseFloat> *out) const {
  // Applies log softmax function to each row of the output. For each row, we do
  // x_i = x_i - log(sum_j exp(x_j))
  out->ApplyLogSoftMaxPerRow(in);
}

void LogSoftmaxComponent::Backprop(const std::string &debug_info,
                                   const ComponentPrecomputedIndexes *indexes,
                                   const CuMatrixBase<BaseFloat> &, // in_value
                                   const CuMatrixBase<BaseFloat> &out_value,
                                   const CuMatrixBase<BaseFloat> &out_deriv,
                                   Component *, // to_update
                                   CuMatrixBase<BaseFloat> *in_deriv) const {
  if (in_deriv == NULL)
    return;

  /*
    Let the output be y, then
      y_i = x_i - log(sum_i exp(x_i))
    where x_i is the input to the component. The Jacobian matrix of this
    function is
      J = I - 1 exp(y^T)
    where 1 is a vector of ones. Let the derivative vector at the output be e,
    and at the input be d, then we have
      d = e - exp(y) Sum(e)
      d_i = e_i - exp(y_i) Sum(e)
  */
  const CuMatrixBase<BaseFloat> &Y(out_value), &E(out_deriv);
  CuMatrixBase<BaseFloat> &D (*in_deriv);

  D.CopyFromMat(Y);
  D.ApplyExp();                           // exp(y)
  CuVector<BaseFloat> E_sum(D.NumRows()); // Initializes to zero
  E_sum.AddColSumMat(1.0, E);             // Sum(e)
  D.MulRowsVec(E_sum);                    // exp(y) Sum(e)
  D.Scale(-1.0);                          // - exp(y) Sum(e)
  D.AddMat(1.0, E, kNoTrans);             // e - exp(y_i) Sum(e)
}


void FixedScaleComponent::Init(const CuVectorBase<BaseFloat> &scales) {
  KALDI_ASSERT(scales.Dim() != 0);
  scales_ = scales;
}


void FixedScaleComponent::InitFromConfig(ConfigLine *cfl) {
  std::string filename; BaseFloat scale;
  // Accepts "scales" config (for filename) or "dim" -> random init, for testing.
  if (cfl->GetValue("scales", &filename)) {
    if (cfl->HasUnusedValues())
      KALDI_ERR << "Invalid initializer for layer of type "
                << Type() << ": \"" << cfl->WholeLine() << "\"";
    CuVector<BaseFloat> vec;
    ReadKaldiObject(filename, &vec);
    Init(vec);
  } else if (cfl->GetValue("scale", &scale)) {
    int32 dim;
    if (!cfl->GetValue("dim", &dim) || cfl->HasUnusedValues())
      KALDI_ERR << "Invalid initializer for layer of type "
                << Type() << ": \"" << cfl->WholeLine() << "\"";
    KALDI_ASSERT(dim > 0);
    CuVector<BaseFloat> vec(dim);
    vec.Add(scale);
    Init(vec);
  } else {
    int32 dim;
    if (!cfl->GetValue("dim", &dim) || cfl->HasUnusedValues())
      KALDI_ERR << "Invalid initializer for layer of type "
                << Type() << ": \"" << cfl->WholeLine() << "\"";
    KALDI_ASSERT(dim > 0);
    CuVector<BaseFloat> vec(dim);
    vec.SetRandn();
    Init(vec);
  }
}


std::string FixedScaleComponent::Info() const {
  std::ostringstream stream;
  stream << Component::Info();
  PrintParameterStats(stream, "scales", scales_, true);
  return stream.str();
}

void FixedScaleComponent::Propagate(const ComponentPrecomputedIndexes *indexes,
                                    const CuMatrixBase<BaseFloat> &in,
                                    CuMatrixBase<BaseFloat> *out) const {
  out->CopyFromMat(in);  // does nothing if same matrix.
  out->MulColsVec(scales_);
}

void FixedScaleComponent::Backprop(const std::string &debug_info,
                                   const ComponentPrecomputedIndexes *indexes,
                                   const CuMatrixBase<BaseFloat> &, // in_value
                                   const CuMatrixBase<BaseFloat> &, // out_value
                                   const CuMatrixBase<BaseFloat> &out_deriv,
                                   Component *, // to_update
                                   CuMatrixBase<BaseFloat> *in_deriv) const {
  in_deriv->CopyFromMat(out_deriv);  // does nothing if same memory.
  in_deriv->MulColsVec(scales_);
}

Component* FixedScaleComponent::Copy() const {
  FixedScaleComponent *ans = new FixedScaleComponent();
  ans->scales_ = scales_;
  return ans;
}


void FixedScaleComponent::Write(std::ostream &os, bool binary) const {
  WriteToken(os, binary, "<FixedScaleComponent>");
  WriteToken(os, binary, "<Scales>");
  scales_.Write(os, binary);
  WriteToken(os, binary, "</FixedScaleComponent>");
}

void FixedScaleComponent::Read(std::istream &is, bool binary) {
  ExpectOneOrTwoTokens(is, binary, "<FixedScaleComponent>", "<Scales>");
  scales_.Read(is, binary);
  ExpectToken(is, binary, "</FixedScaleComponent>");
}

void FixedBiasComponent::Init(const CuVectorBase<BaseFloat> &bias) {
  KALDI_ASSERT(bias.Dim() != 0);
  bias_ = bias;
}

void FixedBiasComponent::InitFromConfig(ConfigLine *cfl) {
  std::string filename;
  // Accepts "bias" config (for filename) or "dim" -> random init, for testing.
  if (cfl->GetValue("bias", &filename)) {
    if (cfl->HasUnusedValues())
      KALDI_ERR << "Invalid initializer for layer of type "
                << Type() << ": \"" << cfl->WholeLine() << "\"";
    CuVector<BaseFloat> vec;
    ReadKaldiObject(filename, &vec);
    Init(vec);
  } else {
    int32 dim;
    if (!cfl->GetValue("dim", &dim) || cfl->HasUnusedValues())
      KALDI_ERR << "Invalid initializer for layer of type "
                << Type() << ": \"" << cfl->WholeLine() << "\"";
    KALDI_ASSERT(dim > 0);
    CuVector<BaseFloat> vec(dim);
    vec.SetRandn();
    Init(vec);
  }
}

std::string FixedBiasComponent::Info() const {
  std::ostringstream stream;
  stream << Component::Info();
  PrintParameterStats(stream, "bias", bias_, true);
  return stream.str();
}

void FixedBiasComponent::Propagate(const ComponentPrecomputedIndexes *indexes,
                                   const CuMatrixBase<BaseFloat> &in,
                                   CuMatrixBase<BaseFloat> *out) const {
  out->CopyFromMat(in);  // will do nothing if in and out have same memory.
  out->AddVecToRows(1.0, bias_, 1.0);
}

void FixedBiasComponent::Backprop(const std::string &debug_info,
                                  const ComponentPrecomputedIndexes *indexes,
                                  const CuMatrixBase<BaseFloat> &, // in_value
                                  const CuMatrixBase<BaseFloat> &, // out_value
                                  const CuMatrixBase<BaseFloat> &out_deriv,
                                  Component *, // to_update
                                  CuMatrixBase<BaseFloat> *in_deriv) const {
  // the following statement will do nothing if in_deriv and out_deriv have same
  // memory.
  in_deriv->CopyFromMat(out_deriv);
}

Component* FixedBiasComponent::Copy() const {
  FixedBiasComponent *ans = new FixedBiasComponent();
  ans->bias_ = bias_;
  return ans;
}


void FixedBiasComponent::Write(std::ostream &os, bool binary) const {
  WriteToken(os, binary, "<FixedBiasComponent>");
  WriteToken(os, binary, "<Bias>");
  bias_.Write(os, binary);
  WriteToken(os, binary, "</FixedBiasComponent>");
}

void FixedBiasComponent::Read(std::istream &is, bool binary) {
  ExpectOneOrTwoTokens(is, binary, "<FixedBiasComponent>", "<Bias>");
  bias_.Read(is, binary);
  ExpectToken(is, binary, "</FixedBiasComponent>");
}


void NaturalGradientPerElementScaleComponent::Read(
    std::istream &is, bool binary) {
  ReadUpdatableCommon(is, binary);  // Read the opening tag and learning rate
  ExpectToken(is, binary, "<Params>");
  scales_.Read(is, binary);
  ExpectToken(is, binary, "<IsGradient>");
  ReadBasicType(is, binary, &is_gradient_);
  int32 rank, update_period;
  ExpectToken(is, binary, "<Rank>");
  ReadBasicType(is, binary, &rank);
  preconditioner_.SetRank(rank);
  ExpectToken(is, binary, "<UpdatePeriod>");
  ReadBasicType(is, binary, &update_period);
  preconditioner_.SetUpdatePeriod(update_period);
  BaseFloat num_samples_history, alpha;
  ExpectToken(is, binary, "<NumSamplesHistory>");
  ReadBasicType(is, binary, &num_samples_history);
  preconditioner_.SetNumSamplesHistory(num_samples_history);
  ExpectToken(is, binary, "<Alpha>");
  ReadBasicType(is, binary, &alpha);
  preconditioner_.SetAlpha(alpha);
  ExpectToken(is, binary, "<MaxChangePerMinibatch>");
  ReadBasicType(is, binary, &max_change_per_minibatch_);
  ExpectToken(is, binary, "</NaturalGradientPerElementScaleComponent>");
}

void NaturalGradientPerElementScaleComponent::Write(std::ostream &os,
                                                    bool binary) const {
  WriteUpdatableCommon(os, binary);  // Write the opening tag and learning rate
  WriteToken(os, binary, "<Params>");
  scales_.Write(os, binary);
  WriteToken(os, binary, "<IsGradient>");
  WriteBasicType(os, binary, is_gradient_);
  WriteToken(os, binary, "<Rank>");
  WriteBasicType(os, binary, preconditioner_.GetRank());
  WriteToken(os, binary, "<UpdatePeriod>");
  WriteBasicType(os, binary, preconditioner_.GetUpdatePeriod());
  WriteToken(os, binary, "<NumSamplesHistory>");
  WriteBasicType(os, binary, preconditioner_.GetNumSamplesHistory());
  WriteToken(os, binary, "<Alpha>");
  WriteBasicType(os, binary, preconditioner_.GetAlpha());
  WriteToken(os, binary, "<MaxChangePerMinibatch>");
  WriteBasicType(os, binary, max_change_per_minibatch_);
  WriteToken(os, binary, "</NaturalGradientPerElementScaleComponent>");
}

std::string NaturalGradientPerElementScaleComponent::Info() const {
  std::ostringstream stream;
  stream << PerElementScaleComponent::Info()
         << ", rank=" << preconditioner_.GetRank()
         << ", update-period=" << preconditioner_.GetUpdatePeriod()
         << ", num-samples-history=" << preconditioner_.GetNumSamplesHistory()
         << ", alpha=" << preconditioner_.GetAlpha()
         << ", max-change-per-minibatch=" << max_change_per_minibatch_;
  return stream.str();
}

void NaturalGradientPerElementScaleComponent::InitFromConfig(ConfigLine *cfl) {
  // First set various configuration values that have defaults.
  int32 rank = 8,  // Use a small rank because in this case the amount of memory
                   // for the preconditioner actually exceeds the memory for the
                   // parameters (by "rank").
      update_period = 10;
  // the max_change_per_minibatch is the maximum amount of parameter-change, in 2-norm,
  // that we allow per minibatch; if change is greater than that, we scale down
  // the parameter-change.  It has the same purpose as the max-change-per-sample in
  // the NaturalGradientAffineComponent.
  BaseFloat num_samples_history = 2000.0, alpha = 4.0,
      max_change_per_minibatch = 0.0;
  cfl->GetValue("rank", &rank);
  cfl->GetValue("update-period", &update_period);
  cfl->GetValue("num-samples-history", &num_samples_history);
  cfl->GetValue("alpha", &alpha);
  cfl->GetValue("max-change-per-minibatch", &max_change_per_minibatch);
  InitLearningRatesFromConfig(cfl);
  std::string filename;
  // Accepts "scales" config (for filename) or "dim" -> random init, for testing.
  if (cfl->GetValue("scales", &filename)) {
    if (cfl->HasUnusedValues())
      KALDI_ERR << "Invalid initializer for layer of type "
                << Type() << ": \"" << cfl->WholeLine() << "\"";
    Init(filename, rank, update_period, num_samples_history,
         alpha, max_change_per_minibatch);
  } else {
    BaseFloat param_mean = 1.0, param_stddev = 0.0;
    cfl->GetValue("param-mean", &param_mean);
    cfl->GetValue("param-stddev", &param_stddev);

    int32 dim;
    if (!cfl->GetValue("dim", &dim) || cfl->HasUnusedValues())
      KALDI_ERR << "Invalid initializer for layer of type "
                << Type() << ": \"" << cfl->WholeLine() << "\"";
    KALDI_ASSERT(dim > 0);

    Init(dim, param_mean, param_stddev, rank, update_period,
         num_samples_history, alpha, max_change_per_minibatch);
  }
}

void NaturalGradientPerElementScaleComponent::Init(
    int32 dim, BaseFloat param_mean,
    BaseFloat param_stddev, int32 rank, int32 update_period,
    BaseFloat num_samples_history, BaseFloat alpha,
    BaseFloat max_change_per_minibatch) {
  PerElementScaleComponent::Init(dim, param_mean,
                                 param_stddev);
  preconditioner_.SetRank(rank);
  preconditioner_.SetUpdatePeriod(update_period);
  preconditioner_.SetNumSamplesHistory(num_samples_history);
  preconditioner_.SetAlpha(alpha);
  max_change_per_minibatch_ = max_change_per_minibatch;
  if (max_change_per_minibatch > 0.0)
    KALDI_WARN << "You are setting a positive max_change_per_minibatch for "
               << "NaturalGradientPerElementScaleComponent. But the per-component "
               << "gradient clipping mechansim has been removed. Instead it's currently "
               << "done at the whole model level.";
}

void NaturalGradientPerElementScaleComponent::Init(
    std::string vector_filename,
    int32 rank, int32 update_period, BaseFloat num_samples_history,
    BaseFloat alpha, BaseFloat max_change_per_minibatch) {
  PerElementScaleComponent::Init(vector_filename);
  preconditioner_.SetRank(rank);
  preconditioner_.SetUpdatePeriod(update_period);
  preconditioner_.SetNumSamplesHistory(num_samples_history);
  preconditioner_.SetAlpha(alpha);
  max_change_per_minibatch_ = max_change_per_minibatch;
}


NaturalGradientPerElementScaleComponent::NaturalGradientPerElementScaleComponent(
    const NaturalGradientPerElementScaleComponent &other):
    PerElementScaleComponent(other),
    max_change_per_minibatch_(other.max_change_per_minibatch_),
    preconditioner_(other.preconditioner_) { }




Component* NaturalGradientPerElementScaleComponent::Copy() const {
  return new NaturalGradientPerElementScaleComponent(*this);
}

void NaturalGradientPerElementScaleComponent::Update(
    const std::string &debug_info,
    const CuMatrixBase<BaseFloat> &in_value,
    const CuMatrixBase<BaseFloat> &out_deriv) {

  CuMatrix<BaseFloat> derivs_per_frame(in_value);
  derivs_per_frame.MulElements(out_deriv);
  // the non-natural-gradient update would just do
  // scales_.AddRowSumMat(learning_rate_, derivs_per_frame).

  BaseFloat scale;
  preconditioner_.PreconditionDirections(&derivs_per_frame, NULL, &scale);

  CuVector<BaseFloat> delta_scales(scales_.Dim());
  delta_scales.AddRowSumMat(scale * learning_rate_, derivs_per_frame);
  scales_.AddVec(1.0, delta_scales);
}

// Constructors for the convolution component
ConvolutionComponent::ConvolutionComponent():
    UpdatableComponent(),
    input_x_dim_(0), input_y_dim_(0), input_z_dim_(0),
    filt_x_dim_(0), filt_y_dim_(0),
    filt_x_step_(0), filt_y_step_(0),
    input_vectorization_(kZyx),
    is_gradient_(false) {}

ConvolutionComponent::ConvolutionComponent(
    const ConvolutionComponent &component):
    UpdatableComponent(component),
    input_x_dim_(component.input_x_dim_),
    input_y_dim_(component.input_y_dim_),
    input_z_dim_(component.input_z_dim_),
    filt_x_dim_(component.filt_x_dim_),
    filt_y_dim_(component.filt_y_dim_),
    filt_x_step_(component.filt_x_step_),
    filt_y_step_(component.filt_y_step_),
    input_vectorization_(component.input_vectorization_),
    filter_params_(component.filter_params_),
    bias_params_(component.bias_params_),
    is_gradient_(component.is_gradient_) {}

ConvolutionComponent::ConvolutionComponent(
    const CuMatrixBase<BaseFloat> &filter_params,
    const CuVectorBase<BaseFloat> &bias_params,
    int32 input_x_dim, int32 input_y_dim, int32 input_z_dim,
    int32 filt_x_dim, int32 filt_y_dim,
    int32 filt_x_step, int32 filt_y_step,
    TensorVectorizationType input_vectorization,
    BaseFloat learning_rate):
    input_x_dim_(input_x_dim),
    input_y_dim_(input_y_dim),
    input_z_dim_(input_z_dim),
    filt_x_dim_(filt_x_dim),
    filt_y_dim_(filt_y_dim),
    filt_x_step_(filt_x_step),
    filt_y_step_(filt_y_step),
    input_vectorization_(input_vectorization),
    filter_params_(filter_params),
    bias_params_(bias_params){
  KALDI_ASSERT(filter_params.NumRows() == bias_params.Dim() &&
               bias_params.Dim() != 0);
  KALDI_ASSERT(filter_params.NumCols() == filt_x_dim * filt_y_dim * input_z_dim);
  SetLearningRate(learning_rate);
  is_gradient_ = false;
}

// aquire input dim
int32 ConvolutionComponent::InputDim() const {
  return input_x_dim_ * input_y_dim_ * input_z_dim_;
}

// aquire output dim
int32 ConvolutionComponent::OutputDim() const {
  int32 num_x_steps = (1 + (input_x_dim_ - filt_x_dim_) / filt_x_step_);
  int32 num_y_steps = (1 + (input_y_dim_ - filt_y_dim_) / filt_y_step_);
  int32 num_filters = filter_params_.NumRows();
  return num_x_steps * num_y_steps * num_filters;
}

// initialize the component using hyperparameters
void ConvolutionComponent::Init(
    int32 input_x_dim, int32 input_y_dim, int32 input_z_dim,
    int32 filt_x_dim, int32 filt_y_dim,
    int32 filt_x_step, int32 filt_y_step, int32 num_filters,
    TensorVectorizationType input_vectorization,
    BaseFloat param_stddev, BaseFloat bias_stddev) {
  input_x_dim_ = input_x_dim;
  input_y_dim_ = input_y_dim;
  input_z_dim_ = input_z_dim;
  filt_x_dim_ = filt_x_dim;
  filt_y_dim_ = filt_y_dim;
  filt_x_step_ = filt_x_step;
  filt_y_step_ = filt_y_step;
  input_vectorization_ = input_vectorization;
  KALDI_ASSERT((input_x_dim_ - filt_x_dim_) % filt_x_step_ == 0);
  KALDI_ASSERT((input_y_dim_ - filt_y_dim_) % filt_y_step_ == 0);
  int32 filter_dim = filt_x_dim_ * filt_y_dim_ * input_z_dim_;
  filter_params_.Resize(num_filters, filter_dim);
  bias_params_.Resize(num_filters);
  KALDI_ASSERT(param_stddev >= 0.0 && bias_stddev >= 0.0);
  filter_params_.SetRandn();
  filter_params_.Scale(param_stddev);
  bias_params_.SetRandn();
  bias_params_.Scale(bias_stddev);
}

// initialize the component using predefined matrix file
void ConvolutionComponent::Init(
    int32 input_x_dim, int32 input_y_dim, int32 input_z_dim,
    int32 filt_x_dim, int32 filt_y_dim,
    int32 filt_x_step, int32 filt_y_step,
    TensorVectorizationType input_vectorization,
    std::string matrix_filename) {
  input_x_dim_ = input_x_dim;
  input_y_dim_ = input_y_dim;
  input_z_dim_ = input_z_dim;
  filt_x_dim_ = filt_x_dim;
  filt_y_dim_ = filt_y_dim;
  filt_x_step_ = filt_x_step;
  filt_y_step_ = filt_y_step;
  input_vectorization_ = input_vectorization;
  CuMatrix<BaseFloat> mat;
  ReadKaldiObject(matrix_filename, &mat);
  int32 filter_dim = (filt_x_dim_ * filt_y_dim_ * input_z_dim_);
  int32 num_filters = mat.NumRows();
  KALDI_ASSERT(mat.NumCols() == (filter_dim + 1));
  filter_params_.Resize(num_filters, filter_dim);
  bias_params_.Resize(num_filters);
  filter_params_.CopyFromMat(mat.Range(0, num_filters, 0, filter_dim));
  bias_params_.CopyColFromMat(mat, filter_dim);
}

// display information about component
std::string ConvolutionComponent::Info() const {
  std::ostringstream stream;
  stream << UpdatableComponent::Info()
         << ", input-x-dim=" << input_x_dim_
         << ", input-y-dim=" << input_y_dim_
         << ", input-z-dim=" << input_z_dim_
         << ", filt-x-dim=" << filt_x_dim_
         << ", filt-y-dim=" << filt_y_dim_
         << ", filt-x-step=" << filt_x_step_
         << ", filt-y-step=" << filt_y_step_
         << ", input-vectorization=" << input_vectorization_
         << ", num-filters=" << filter_params_.NumRows();
  PrintParameterStats(stream, "filter-params", filter_params_);
  PrintParameterStats(stream, "bias-params", bias_params_, true);  
  return stream.str();
}

// initialize the component using configuration file
void ConvolutionComponent::InitFromConfig(ConfigLine *cfl) {
  bool ok = true;
  std::string matrix_filename;
  int32 input_x_dim = -1, input_y_dim = -1, input_z_dim = -1,
        filt_x_dim = -1, filt_y_dim = -1,
        filt_x_step = -1, filt_y_step = -1,
        num_filters = -1;
  std::string input_vectorization_order = "zyx";
  InitLearningRatesFromConfig(cfl);
  ok = ok && cfl->GetValue("input-x-dim", &input_x_dim);
  ok = ok && cfl->GetValue("input-y-dim", &input_y_dim);
  ok = ok && cfl->GetValue("input-z-dim", &input_z_dim);
  ok = ok && cfl->GetValue("filt-x-dim", &filt_x_dim);
  ok = ok && cfl->GetValue("filt-y-dim", &filt_y_dim);
  ok = ok && cfl->GetValue("filt-x-step", &filt_x_step);
  ok = ok && cfl->GetValue("filt-y-step", &filt_y_step);

  if (!ok)
    KALDI_ERR << "Bad initializer " << cfl->WholeLine();
  // optional argument
  TensorVectorizationType input_vectorization;
  cfl->GetValue("input-vectorization-order", &input_vectorization_order);
  if (input_vectorization_order.compare("zyx") == 0) {
    input_vectorization = kZyx;
  } else if (input_vectorization_order.compare("yzx") == 0) {
    input_vectorization = kYzx;
  } else {
    KALDI_ERR << "Unknown or unsupported input vectorization order "
              << input_vectorization_order
              << " accepted candidates are 'yzx' and 'zyx'";
  }

  if (cfl->GetValue("matrix", &matrix_filename)) {
    // initialize from prefined parameter matrix
    Init(input_x_dim, input_y_dim, input_z_dim,
         filt_x_dim, filt_y_dim,
         filt_x_step, filt_y_step,
         input_vectorization,
         matrix_filename);
  } else {
    ok = ok && cfl->GetValue("num-filters", &num_filters);
    if (!ok)
      KALDI_ERR << "Bad initializer " << cfl->WholeLine();
    // initialize from configuration
    int32 filter_input_dim = filt_x_dim * filt_y_dim * input_z_dim;
    BaseFloat param_stddev = 1.0 / std::sqrt(filter_input_dim), bias_stddev = 1.0;
    cfl->GetValue("param-stddev", &param_stddev);
    cfl->GetValue("bias-stddev", &bias_stddev);
    Init(input_x_dim, input_y_dim, input_z_dim,
         filt_x_dim, filt_y_dim, filt_x_step, filt_y_step, num_filters,
         input_vectorization, param_stddev, bias_stddev);
  }
  if (cfl->HasUnusedValues())
    KALDI_ERR << "Could not process these elements in initializer: "
	      << cfl->UnusedValues();
  if (!ok)
    KALDI_ERR << "Bad initializer " << cfl->WholeLine();
}

// Inline methods to convert from tensor index i.e., (x,y,z) index
// to index in yzx or zyx vectorized tensors
inline int32 YzxVectorIndex(int32 x, int32 y, int32 z,
                            int32 input_x_dim,
                            int32 input_y_dim,
                            int32 input_z_dim) {
  KALDI_PARANOID_ASSERT(x < input_x_dim && y < input_y_dim && z < input_z_dim);
  return (input_y_dim * input_z_dim) * x + (input_y_dim) * z + y;
}

inline int32 ZyxVectorIndex(int32 x, int32 y, int32 z,
                            int32 input_x_dim,
                            int32 input_y_dim,
                            int32 input_z_dim) {
  KALDI_PARANOID_ASSERT(x < input_x_dim && y < input_y_dim && z < input_z_dim);
  return (input_y_dim * input_z_dim) * x + (input_z_dim) * y + z;
}

// Method to convert from a matrix representing a minibatch of vectorized
// 3D tensors to patches for convolution, each patch corresponds to
// one dot product in the convolution
void ConvolutionComponent::InputToInputPatches(
    const CuMatrixBase<BaseFloat>& in,
    CuMatrix<BaseFloat> *patches) const{
  int32 num_x_steps = (1 + (input_x_dim_ - filt_x_dim_) / filt_x_step_);
  int32 num_y_steps = (1 + (input_y_dim_ - filt_y_dim_) / filt_y_step_);
  const int32 filt_x_step = filt_x_step_,
              filt_y_step = filt_y_step_,
              filt_x_dim = filt_x_dim_,
              filt_y_dim = filt_y_dim_,
              input_x_dim = input_x_dim_,
              input_y_dim = input_y_dim_,
              input_z_dim = input_z_dim_,
              filter_dim = filter_params_.NumCols();

  std::vector<int32> column_map(patches->NumCols());
  int32 column_map_size = column_map.size();
  for (int32 x_step = 0; x_step < num_x_steps; x_step++) {
    for (int32 y_step = 0; y_step < num_y_steps; y_step++)  {
      int32 patch_number = x_step * num_y_steps + y_step;
      int32 patch_start_index = patch_number * filter_dim;
      for (int32 x = 0, index = patch_start_index; x < filt_x_dim; x++)  {
        for (int32 y = 0; y < filt_y_dim; y++)  {
          for (int32 z = 0; z < input_z_dim; z++, index++)  {
            KALDI_ASSERT(index < column_map_size);
            if (input_vectorization_ == kZyx)  {
              column_map[index] = ZyxVectorIndex(x_step * filt_x_step + x,
                                                 y_step * filt_y_step + y, z,
                                                 input_x_dim, input_y_dim,
                                                 input_z_dim);
            } else if (input_vectorization_ == kYzx)  {
              column_map[index] = YzxVectorIndex(x_step * filt_x_step + x,
                                                  y_step * filt_y_step + y, z,
                                                  input_x_dim, input_y_dim,
                                                  input_z_dim);
            }
          }
        }
      }
    }
  }
  CuArray<int32> cu_cols(column_map);
  patches->CopyCols(in, cu_cols);
}


// propagation function
// see function declaration in nnet-simple-component.h for details
void ConvolutionComponent::Propagate(const ComponentPrecomputedIndexes *indexes,
                                         const CuMatrixBase<BaseFloat> &in,
                                         CuMatrixBase<BaseFloat> *out) const {
  const int32 num_x_steps = (1 + (input_x_dim_ - filt_x_dim_) / filt_x_step_),
              num_y_steps = (1 + (input_y_dim_ - filt_y_dim_) / filt_y_step_),
              num_filters = filter_params_.NumRows(),
              num_frames = in.NumRows(),
              filter_dim = filter_params_.NumCols();
  KALDI_ASSERT((*out).NumRows() == num_frames &&
               (*out).NumCols() == (num_filters * num_x_steps * num_y_steps));

  CuMatrix<BaseFloat> patches(num_frames,
                              num_x_steps * num_y_steps * filter_dim,
                              kUndefined);
  InputToInputPatches(in, &patches);
  CuSubMatrix<BaseFloat>* filter_params_elem = new CuSubMatrix<BaseFloat>(
		  filter_params_, 0, filter_params_.NumRows(), 0,
		  filter_params_.NumCols());
  std::vector<CuSubMatrix<BaseFloat>* > tgt_batch, patch_batch,
      filter_params_batch;

  for (int32 x_step = 0; x_step < num_x_steps; x_step++)  {
    for (int32 y_step = 0; y_step < num_y_steps; y_step++)  {
      int32 patch_number = x_step * num_y_steps + y_step;
      tgt_batch.push_back(new CuSubMatrix<BaseFloat>(
              out->ColRange(patch_number * num_filters, num_filters)));
      patch_batch.push_back(new CuSubMatrix<BaseFloat>(
              patches.ColRange(patch_number * filter_dim, filter_dim)));
      filter_params_batch.push_back(filter_params_elem);
      tgt_batch[patch_number]->AddVecToRows(1.0, bias_params_, 1.0); // add bias
    }
  }
  // apply all filters
  AddMatMatBatched<BaseFloat>(1.0, tgt_batch, patch_batch,
                              kNoTrans, filter_params_batch,
                              kTrans, 1.0);
  // release memory
  delete filter_params_elem;
  for (int32 p = 0; p < tgt_batch.size(); p++) {
    delete tgt_batch[p];
    delete patch_batch[p];
  }
}

// scale the parameters
void ConvolutionComponent::Scale(BaseFloat scale) {
  filter_params_.Scale(scale);
  bias_params_.Scale(scale);
}

// add another convolution component
void ConvolutionComponent::Add(BaseFloat alpha, const Component &other_in) {
  const ConvolutionComponent *other =
      dynamic_cast<const ConvolutionComponent*>(&other_in);
  KALDI_ASSERT(other != NULL);
  filter_params_.AddMat(alpha, other->filter_params_);
  bias_params_.AddVec(alpha, other->bias_params_);
}

/*
 This function transforms a vector of lists into a list of vectors,
 padded with -1.
 @param[in] The input vector of lists. Let in.size() be D, and let
            the longest list length (i.e. the max of in[i].size()) be L.
 @param[out] The output list of vectors. The length of the list will
            be L, each vector-dimension will be D (i.e. out[i].size() == D),
            and if in[i] == j, then for some k we will have that
            out[k][j] = i. The output vectors are padded with -1
            where necessary if not all the input lists have the same side.
*/
void RearrangeIndexes(const std::vector<std::vector<int32> > &in,
                                                std::vector<std::vector<int32> > *out) {
  int32 D = in.size();
  int32 L = 0;
  for (int32 i = 0; i < D; i++)
    if (in[i].size() > L)
      L = in[i].size();
  out->resize(L);
  for (int32 i = 0; i < L; i++)
    (*out)[i].resize(D, -1);
  for (int32 i = 0; i < D; i++) {
    for (int32 j = 0; j < in[i].size(); j++) {
      (*out)[j][i] = in[i][j];
    }
  }
}

// Method to compute the input derivative matrix from the input derivatives
// for patches, where each patch corresponds to one dot product
// in the convolution
void ConvolutionComponent::InderivPatchesToInderiv(
    const CuMatrix<BaseFloat>& in_deriv_patches,
    CuMatrixBase<BaseFloat> *in_deriv) const {

  const int32 num_x_steps = (1 + (input_x_dim_ - filt_x_dim_) / filt_x_step_),
              num_y_steps = (1 + (input_y_dim_ - filt_y_dim_) / filt_y_step_),
              filt_x_step = filt_x_step_,
              filt_y_step = filt_y_step_,
              filt_x_dim = filt_x_dim_,
              filt_y_dim = filt_y_dim_,
              input_x_dim = input_x_dim_,
              input_y_dim = input_y_dim_,
              input_z_dim = input_z_dim_,
              filter_dim = filter_params_.NumCols();

  // Compute the reverse column_map from the matrix with input
  // derivative patches to input derivative matrix
  std::vector<std::vector<int32> > reverse_column_map(in_deriv->NumCols());
  int32 rev_col_map_size = reverse_column_map.size();
  for (int32 x_step = 0; x_step < num_x_steps; x_step++) {
    for (int32 y_step = 0; y_step < num_y_steps; y_step++)  {
      int32 patch_number = x_step * num_y_steps + y_step;
      int32 patch_start_index = patch_number * filter_dim;
      for (int32 x = 0, index = patch_start_index; x < filt_x_dim; x++)  {
        for (int32 y = 0; y < filt_y_dim; y++)  {
          for (int32 z = 0; z < input_z_dim; z++, index++)  {
            int32 vector_index;
            if (input_vectorization_ == kZyx)  {
              vector_index = ZyxVectorIndex(x_step * filt_x_step + x,
                                            y_step * filt_y_step + y, z,
                                            input_x_dim, input_y_dim,
                                            input_z_dim);
            } else {
              KALDI_ASSERT(input_vectorization_ == kYzx);
              vector_index = YzxVectorIndex(x_step * filt_x_step + x,
                                            y_step * filt_y_step + y, z,
                                            input_x_dim, input_y_dim,
                                            input_z_dim);
            }
            KALDI_ASSERT(vector_index < rev_col_map_size);
            reverse_column_map[vector_index].push_back(index);
          }
        }
      }
    }
  }
  std::vector<std::vector<int32> > rearranged_column_map;
  RearrangeIndexes(reverse_column_map, &rearranged_column_map);
  for (int32 p = 0; p < rearranged_column_map.size(); p++) {
    CuArray<int32> cu_cols(rearranged_column_map[p]);
    in_deriv->AddCols(in_deriv_patches, cu_cols);
  }
}

// back propagation function
// see function declaration in nnet-simple-component.h for details
void ConvolutionComponent::Backprop(const std::string &debug_info,
                                    const ComponentPrecomputedIndexes *indexes,
                                    const CuMatrixBase<BaseFloat> &in_value,
                                    const CuMatrixBase<BaseFloat> &, // out_value,
                                    const CuMatrixBase<BaseFloat> &out_deriv,
                                    Component *to_update_in,
                                    CuMatrixBase<BaseFloat> *in_deriv) const {
  ConvolutionComponent *to_update =
      dynamic_cast<ConvolutionComponent*>(to_update_in);
  const int32 num_x_steps = (1 + (input_x_dim_ - filt_x_dim_) / filt_x_step_),
              num_y_steps = (1 + (input_y_dim_ - filt_y_dim_) / filt_y_step_),
              num_filters = filter_params_.NumRows(),
              num_frames = out_deriv.NumRows(),
              filter_dim = filter_params_.NumCols();

  KALDI_ASSERT(out_deriv.NumRows() == num_frames &&
               out_deriv.NumCols() ==
               (num_filters * num_x_steps * num_y_steps));

  // Compute inderiv patches
  CuMatrix<BaseFloat> in_deriv_patches(num_frames,
                                       num_x_steps * num_y_steps * filter_dim,
                                       kSetZero);

  std::vector<CuSubMatrix<BaseFloat>* > patch_deriv_batch, out_deriv_batch,
	  filter_params_batch;
  CuSubMatrix<BaseFloat>* filter_params_elem = new CuSubMatrix<BaseFloat>(
		  filter_params_, 0, filter_params_.NumRows(), 0,
		  filter_params_.NumCols());

  for (int32 x_step = 0; x_step < num_x_steps; x_step++)  {
    for (int32 y_step = 0; y_step < num_y_steps; y_step++)  {
      int32 patch_number = x_step * num_y_steps + y_step;

      patch_deriv_batch.push_back(new CuSubMatrix<BaseFloat>(
              in_deriv_patches.ColRange(
              patch_number * filter_dim, filter_dim)));
      out_deriv_batch.push_back(new CuSubMatrix<BaseFloat>(out_deriv.ColRange(
              patch_number * num_filters, num_filters)));
      filter_params_batch.push_back(filter_params_elem);
    }
  }
  AddMatMatBatched<BaseFloat>(1.0, patch_deriv_batch,
                              out_deriv_batch, kNoTrans,
                              filter_params_batch, kNoTrans, 0.0);

  if (in_deriv) {
    // combine the derivatives from the individual input deriv patches
    // to compute input deriv matrix
    InderivPatchesToInderiv(in_deriv_patches, in_deriv);
  }

  if (to_update != NULL)  {
    to_update->Update(debug_info, in_value, out_deriv, out_deriv_batch);
  }

  // release memory
  delete filter_params_elem;
  for (int32 p = 0; p < patch_deriv_batch.size(); p++) {
    delete patch_deriv_batch[p];
    delete out_deriv_batch[p];
  }
}


// update parameters
// see function declaration in nnet-simple-component.h for details
void ConvolutionComponent::Update(const std::string &debug_info,
                                  const CuMatrixBase<BaseFloat> &in_value,
                                  const CuMatrixBase<BaseFloat> &out_deriv,
                                  const std::vector<CuSubMatrix<BaseFloat> *>& out_deriv_batch) {
  // useful dims
  const int32 num_x_steps = (1 + (input_x_dim_ - filt_x_dim_) / filt_x_step_),
              num_y_steps = (1 + (input_y_dim_ - filt_y_dim_) / filt_y_step_),
              num_filters = filter_params_.NumRows(),
              num_frames = out_deriv.NumRows(),
              filter_dim = filter_params_.NumCols();
  KALDI_ASSERT(out_deriv.NumRows() == num_frames &&
               out_deriv.NumCols() ==
               (num_filters * num_x_steps * num_y_steps));


  CuMatrix<BaseFloat> filters_grad;
  CuVector<BaseFloat> bias_grad;

  CuMatrix<BaseFloat> input_patches(num_frames,
                                    filter_dim * num_x_steps * num_y_steps,
                                    kUndefined);
  InputToInputPatches(in_value, &input_patches);

  filters_grad.Resize(num_filters, filter_dim, kSetZero); // reset
  bias_grad.Resize(num_filters, kSetZero); // reset

  // create a single large matrix holding the smaller matrices
  // from the vector container filters_grad_batch along the rows
  CuMatrix<BaseFloat> filters_grad_blocks_batch(
      num_x_steps * num_y_steps * filters_grad.NumRows(),
      filters_grad.NumCols());

  std::vector<CuSubMatrix<BaseFloat>* > filters_grad_batch, input_patch_batch;

  for (int32 x_step = 0; x_step < num_x_steps; x_step++)  {
    for (int32 y_step = 0; y_step < num_y_steps; y_step++)  {
      int32 patch_number = x_step * num_y_steps + y_step;
      filters_grad_batch.push_back(new CuSubMatrix<BaseFloat>(
              filters_grad_blocks_batch.RowRange(
				      patch_number * filters_grad.NumRows(),
				    filters_grad.NumRows())));

      input_patch_batch.push_back(new CuSubMatrix<BaseFloat>(
              input_patches.ColRange(patch_number * filter_dim, filter_dim)));
    }
  }

  AddMatMatBatched<BaseFloat>(1.0, filters_grad_batch, out_deriv_batch, kTrans,
                              input_patch_batch, kNoTrans, 1.0);

  // add the row blocks together to filters_grad
  filters_grad.AddMatBlocks(1.0, filters_grad_blocks_batch);

  // create a matrix holding the col blocks sum of out_deriv
  CuMatrix<BaseFloat> out_deriv_col_blocks_sum(out_deriv.NumRows(),
                                               num_filters);

  // add the col blocks together to out_deriv_col_blocks_sum
  out_deriv_col_blocks_sum.AddMatBlocks(1.0, out_deriv);

  bias_grad.AddRowSumMat(1.0, out_deriv_col_blocks_sum, 1.0);

  // release memory
  for (int32 p = 0; p < input_patch_batch.size(); p++) {
    delete filters_grad_batch[p];
    delete input_patch_batch[p];
  }

  //
  // update
  //
  filter_params_.AddMat(learning_rate_, filters_grad);
  bias_params_.AddVec(learning_rate_, bias_grad);
}

void ConvolutionComponent::SetZero(bool treat_as_gradient) {
  if (treat_as_gradient) {
    learning_rate_ = 1.0;  // don't call SetLearningRate, that would apply the
                           // learning rate factor.
    is_gradient_ = true;
  }
  filter_params_.SetZero();
  bias_params_.SetZero();
}

void ConvolutionComponent::Read(std::istream &is, bool binary) {
  ReadUpdatableCommon(is, binary);  // Read opening tag and learning rate.
  ExpectToken(is, binary, "<InputXDim>");
  ReadBasicType(is, binary, &input_x_dim_);
  ExpectToken(is, binary, "<InputYDim>");
  ReadBasicType(is, binary, &input_y_dim_);
  ExpectToken(is, binary, "<InputZDim>");
  ReadBasicType(is, binary, &input_z_dim_);
  ExpectToken(is, binary, "<FiltXDim>");
  ReadBasicType(is, binary, &filt_x_dim_);
  ExpectToken(is, binary, "<FiltYDim>");
  ReadBasicType(is, binary, &filt_y_dim_);
  ExpectToken(is, binary, "<FiltXStep>");
  ReadBasicType(is, binary, &filt_x_step_);
  ExpectToken(is, binary, "<FiltYStep>");
  ReadBasicType(is, binary, &filt_y_step_);
  ExpectToken(is, binary, "<InputVectorization>");
  int32 input_vectorization;
  ReadBasicType(is, binary, &input_vectorization);
  input_vectorization_ = static_cast<TensorVectorizationType>(input_vectorization);
  ExpectToken(is, binary, "<FilterParams>");
  filter_params_.Read(is, binary);
  ExpectToken(is, binary, "<BiasParams>");
  bias_params_.Read(is, binary);
  std::string tok;
  ReadToken(is, binary, &tok);
  if (tok == "<IsGradient>") {
    ReadBasicType(is, binary, &is_gradient_);
    ExpectToken(is, binary, "</ConvolutionComponent>");
  } else {
    is_gradient_ = false;
    KALDI_ASSERT(tok == "</ConvolutionComponent>");
  }
}

void ConvolutionComponent::Write(std::ostream &os, bool binary) const {
  WriteUpdatableCommon(os, binary);  // write opening tag and learning rate.
  WriteToken(os, binary, "<InputXDim>");
  WriteBasicType(os, binary, input_x_dim_);
  WriteToken(os, binary, "<InputYDim>");
  WriteBasicType(os, binary, input_y_dim_);
  WriteToken(os, binary, "<InputZDim>");
  WriteBasicType(os, binary, input_z_dim_);
  WriteToken(os, binary, "<FiltXDim>");
  WriteBasicType(os, binary, filt_x_dim_);
  WriteToken(os, binary, "<FiltYDim>");
  WriteBasicType(os, binary, filt_y_dim_);
  WriteToken(os, binary, "<FiltXStep>");
  WriteBasicType(os, binary, filt_x_step_);
  WriteToken(os, binary, "<FiltYStep>");
  WriteBasicType(os, binary, filt_y_step_);
  WriteToken(os, binary, "<InputVectorization>");
  WriteBasicType(os, binary, static_cast<int32>(input_vectorization_));
  WriteToken(os, binary, "<FilterParams>");
  filter_params_.Write(os, binary);
  WriteToken(os, binary, "<BiasParams>");
  bias_params_.Write(os, binary);
  WriteToken(os, binary, "<IsGradient>");
  WriteBasicType(os, binary, is_gradient_);
  WriteToken(os, binary, "</ConvolutionComponent>");
}

BaseFloat ConvolutionComponent::DotProduct(const UpdatableComponent &other_in) const {
  const ConvolutionComponent *other =
      dynamic_cast<const ConvolutionComponent*>(&other_in);
  return TraceMatMat(filter_params_, other->filter_params_, kTrans)
         + VecVec(bias_params_, other->bias_params_);
}

Component* ConvolutionComponent::Copy() const {
  ConvolutionComponent *ans = new ConvolutionComponent(*this);
  return ans;
}

void ConvolutionComponent::PerturbParams(BaseFloat stddev) {
  CuMatrix<BaseFloat> temp_filter_params(filter_params_);
  temp_filter_params.SetRandn();
  filter_params_.AddMat(stddev, temp_filter_params);

  CuVector<BaseFloat> temp_bias_params(bias_params_);
  temp_bias_params.SetRandn();
  bias_params_.AddVec(stddev, temp_bias_params);
}

void ConvolutionComponent::SetParams(const VectorBase<BaseFloat> &bias,
                                     const MatrixBase<BaseFloat> &filter) {
  bias_params_ = bias;
  filter_params_ = filter;
  KALDI_ASSERT(bias_params_.Dim() == filter_params_.NumRows());
}

int32 ConvolutionComponent::NumParameters() const {
  return (filter_params_.NumCols() + 1) * filter_params_.NumRows();
}

void ConvolutionComponent::Vectorize(VectorBase<BaseFloat> *params) const {
  KALDI_ASSERT(params->Dim() == this->NumParameters());
  int32 num_filter_params = filter_params_.NumCols() * filter_params_.NumRows();
  params->Range(0, num_filter_params).CopyRowsFromMat(filter_params_);
  params->Range(num_filter_params, bias_params_.Dim()).CopyFromVec(bias_params_);
}
void ConvolutionComponent::UnVectorize(const VectorBase<BaseFloat> &params) {
  KALDI_ASSERT(params.Dim() == this->NumParameters());
  int32 num_filter_params = filter_params_.NumCols() * filter_params_.NumRows();
  filter_params_.CopyRowsFromVec(params.Range(0, num_filter_params));
  bias_params_.CopyFromVec(params.Range(num_filter_params, bias_params_.Dim()));
}

Convolutional1dComponent::Convolutional1dComponent():
    UpdatableComponent(),
    patch_dim_(0), patch_step_(0), patch_stride_(0), is_gradient_(false) {}

Convolutional1dComponent::Convolutional1dComponent(const Convolutional1dComponent &component):
    UpdatableComponent(component),
    filter_params_(component.filter_params_),
    bias_params_(component.bias_params_),
    is_gradient_(component.is_gradient_) {}

Convolutional1dComponent::Convolutional1dComponent(const CuMatrixBase<BaseFloat> &filter_params,
                                                   const CuVectorBase<BaseFloat> &bias_params,
                                                   BaseFloat learning_rate):
    filter_params_(filter_params),
    bias_params_(bias_params) {
  SetLearningRate(learning_rate);
  KALDI_ASSERT(filter_params.NumRows() == bias_params.Dim() &&
               bias_params.Dim() != 0);
  is_gradient_ = false;
}

// aquire input dim
int32 Convolutional1dComponent::InputDim() const {
  int32 filter_dim = filter_params_.NumCols();
  int32 num_splice = filter_dim / patch_dim_;
  return patch_stride_ * num_splice;
}

// aquire output dim
int32 Convolutional1dComponent::OutputDim() const {
  int32 num_filters = filter_params_.NumRows();
  int32 num_patches = 1 + (patch_stride_ - patch_dim_) / patch_step_;
  return num_patches * num_filters;
}

// initialize the component using hyperparameters
void Convolutional1dComponent::Init(int32 input_dim, int32 output_dim,
                                    int32 patch_dim, int32 patch_step, int32 patch_stride,
                                    BaseFloat param_stddev, BaseFloat bias_stddev) {
  patch_dim_ = patch_dim;
  patch_step_ = patch_step;
  patch_stride_ = patch_stride;
  int32 num_splice = input_dim / patch_stride;
  int32 filter_dim = num_splice * patch_dim;
  int32 num_patches = 1 + (patch_stride - patch_dim) / patch_step;
  int32 num_filters = output_dim / num_patches;
  KALDI_ASSERT(input_dim % patch_stride == 0);
  KALDI_ASSERT((patch_stride - patch_dim) % patch_step == 0);
  KALDI_ASSERT(output_dim % num_patches == 0);

  filter_params_.Resize(num_filters, filter_dim);
  bias_params_.Resize(num_filters);
  KALDI_ASSERT(param_stddev >= 0.0 && bias_stddev >= 0.0);
  filter_params_.SetRandn();
  filter_params_.Scale(param_stddev);
  bias_params_.SetRandn();
  bias_params_.Scale(bias_stddev);
}

// initialize the component using predefined matrix file
void Convolutional1dComponent::Init(int32 patch_dim, int32 patch_step, int32 patch_stride,
                                    std::string matrix_filename) {
  patch_dim_ = patch_dim;
  patch_step_ = patch_step;
  patch_stride_ = patch_stride;
  CuMatrix<BaseFloat> mat;
  ReadKaldiObject(matrix_filename, &mat);
  KALDI_ASSERT(mat.NumCols() >= 2);
  int32 filter_dim = mat.NumCols() - 1, num_filters = mat.NumRows();
  filter_params_.Resize(num_filters, filter_dim);
  bias_params_.Resize(num_filters);
  filter_params_.CopyFromMat(mat.Range(0, num_filters, 0, filter_dim));
  bias_params_.CopyColFromMat(mat, filter_dim);
}

// resize the component, setting the parameters to zero, while
// leaving any other configuration values the same
void Convolutional1dComponent::Resize(int32 input_dim, int32 output_dim) {
  KALDI_ASSERT(input_dim > 0 && output_dim > 0);
  int32 num_splice = input_dim / patch_stride_;
  int32 filter_dim = num_splice * patch_dim_;
  int32 num_patches = 1 + (patch_stride_ - patch_dim_) / patch_step_;
  int32 num_filters = output_dim / num_patches;
  KALDI_ASSERT(input_dim % patch_stride_ == 0);
  KALDI_ASSERT((patch_stride_ - patch_dim_) % patch_step_ == 0);
  KALDI_ASSERT(output_dim % num_patches == 0);
  filter_params_.Resize(num_filters, filter_dim);
  bias_params_.Resize(num_filters);
}

// display information about component
std::string Convolutional1dComponent::Info() const {
  std::ostringstream stream;
  int32 num_splice = InputDim() / patch_stride_;
  int32 filter_dim = num_splice * patch_dim_;
  int32 num_patches = 1 + (patch_stride_ - patch_dim_) / patch_step_;
  int32 num_filters = OutputDim() / num_patches;

  stream << UpdatableComponent::Info()
         << ", num-splice=" << num_splice
         << ", num-patches=" << num_patches
         << ", num-filters=" << num_filters
         << ", filter-dim=" << filter_dim;
  PrintParameterStats(stream, "filter-params", filter_params_);
  PrintParameterStats(stream, "bias-params", bias_params_, true);  
  return stream.str();
}

// initialize the component using configuration file
void Convolutional1dComponent::InitFromConfig(ConfigLine *cfl) {
  KALDI_WARN << "Convolutional1dComponent has been deprecated."
             << " Please use ConvolutionComponent.";
  bool ok = true;
  std::string matrix_filename;
  int32 input_dim = -1, output_dim = -1;
  int32 patch_dim = -1, patch_step = -1, patch_stride = -1;
  InitLearningRatesFromConfig(cfl);
  ok = ok && cfl->GetValue("patch-dim", &patch_dim);
  ok = ok && cfl->GetValue("patch-step", &patch_step);
  ok = ok && cfl->GetValue("patch-stride", &patch_stride);
  if (cfl->GetValue("matrix", &matrix_filename)) {
    // initialize from prefined parameter matrix
    Init(patch_dim, patch_step, patch_stride, matrix_filename);
    if (cfl->GetValue("input-dim", &input_dim))
      KALDI_ASSERT(input_dim == InputDim() &&
               "input-dim mismatch vs. matrix.");
    if (cfl->GetValue("output-dim", &output_dim))
      KALDI_ASSERT(output_dim == OutputDim() &&
               "output-dim mismatch vs. matrix.");
  } else {
    ok = ok && cfl->GetValue("input-dim", &input_dim);
    ok = ok && cfl->GetValue("output-dim", &output_dim);
    // initialize from configuration
    BaseFloat param_stddev = 1.0 / std::sqrt(input_dim), bias_stddev = 1.0;
    cfl->GetValue("param-stddev", &param_stddev);
    cfl->GetValue("bias-stddev", &bias_stddev);
    Init(input_dim, output_dim, patch_dim, patch_step, patch_stride,
         param_stddev, bias_stddev);
  }
  if (cfl->HasUnusedValues())
    KALDI_ERR << "Could not process these elements in initializer: "
	      << cfl->UnusedValues();
  if (!ok)
    KALDI_ERR << "Bad initializer " << cfl->WholeLine();
}

// propagation function

/* Convolutional propagation is explained:
 - Recall the AffineComponent, input X is defined #frames x $input-dim,
   linear matrix A is defined $output-dim x $input-dim, and bias
   vector B is defined by length $output-dim. The propagation is
   Y = X * A' + B                                     (1)
   where "*" is row-by-row processing of X, executing vector-matrix
   multiplication
   Y(t) = X(t) * A' + B                               (2)
   which converts each row of input of dim $input-dim to a row of output of
   dim $output-dim by A' (' defines transpose).
 - In Convolution1dComponent, A is redefined $num-filters x $filter-dim,
   and bias vector B is redefined by length $num-filters. The propatation is
   Y = X o A' + B                                     (3)
   where "o" is also row-by-row processing of X, but executing vector-matrix
   convolution, which consists of a group of vector-vector convolutions.
   For instance, the convolution of X(t) and the i-th filter A(i) is
   Y(t,i) = X(t) o A'(i) + B(i)                       (4)
   The convolution used here is valid convolution. Meaning that the
   output of M o N is of dim |M| - |N| + 1, assuming M is not shorter then N.

   Note that in all the equations, B is extended to proper dimensions
   for legal addition.
*/
void Convolutional1dComponent::Propagate(const ComponentPrecomputedIndexes *indexes,
                                         const CuMatrixBase<BaseFloat> &in,
                                         CuMatrixBase<BaseFloat> *out) const {
  // dims
  int32 num_splice = InputDim() / patch_stride_;
  int32 num_patches = 1 + (patch_stride_ - patch_dim_) / patch_step_;
  int32 num_filters = filter_params_.NumRows();
  int32 num_frames = in.NumRows();
  int32 filter_dim = filter_params_.NumCols();

  /** Buffer of reshaped inputs:
   *  1row = vectorized rectangular feature patches
   *  1col = dim over speech frames,
   */
  CuMatrix<BaseFloat> patches(num_frames, filter_dim * num_patches, kUndefined);
  // column_map is indexed by the column-index of "patches",
  // and the value is the corresponding column-index of "in".
  std::vector<int32> column_map(filter_dim * num_patches);

  // build-up a column selection map
  for (int32 p = 0, index = 0; p < num_patches; p++) {
    for (int32 s = 0; s < num_splice; s++) {
        for (int32 d = 0; d < patch_dim_; d++, index++) {
        column_map[index] = p * patch_step_ + s * patch_stride_ + d;
      }
    }
  }
  CuArray<int32> cu_cols(column_map);
  patches.CopyCols(in, cu_cols);

  //
  // compute filter activations
  //

  std::vector<CuSubMatrix<BaseFloat>* > tgt_batch, patch_batch, filter_params_batch;

  CuSubMatrix<BaseFloat>* filter_params_elem = new CuSubMatrix<BaseFloat>(
		  filter_params_, 0, filter_params_.NumRows(), 0,
		  filter_params_.NumCols());

  // form batch in vector container
  for (int32 p = 0; p < num_patches; p++) {
    // form batch in vector container. for filter_params_batch, all elements
    // point to the same copy filter_params_elem
    tgt_batch.push_back(new CuSubMatrix<BaseFloat>(out->ColRange(p * num_filters,
				    num_filters)));
    patch_batch.push_back(new CuSubMatrix<BaseFloat>(patches.ColRange(p * filter_dim,
				    filter_dim)));
    filter_params_batch.push_back(filter_params_elem);

    tgt_batch[p]->AddVecToRows(1.0, bias_params_, 1.0); // add bias
  }

  // apply all filters
  AddMatMatBatched<BaseFloat>(1.0, tgt_batch, patch_batch, kNoTrans,
                              filter_params_batch, kTrans, 1.0);

  // release memory
  delete filter_params_elem;
  for (int32 p = 0; p < num_patches; p++) {
    delete tgt_batch[p];
    delete patch_batch[p];
  }
}

// scale the parameters
void Convolutional1dComponent::Scale(BaseFloat scale) {
  filter_params_.Scale(scale);
  bias_params_.Scale(scale);
}

// add another convolution component
void Convolutional1dComponent::Add(BaseFloat alpha, const Component &other_in) {
  const Convolutional1dComponent *other =
      dynamic_cast<const Convolutional1dComponent*>(&other_in);
  KALDI_ASSERT(other != NULL);
  filter_params_.AddMat(alpha, other->filter_params_);
  bias_params_.AddVec(alpha, other->bias_params_);
}

/*
 This function does an operation similar to reversing a map,
 except it handles maps that are not one-to-one by outputting
 the reversed map as a vector of lists.
 @param[in] forward_indexes is a vector of int32, each of whose
            elements is between 0 and input_dim - 1.
 @param[in] input_dim. See definitions of forward_indexes and
            backward_indexes.
 @param[out] backward_indexes is a vector of dimension input_dim
            of lists, The list at (backward_indexes[i]) is a list
            of all indexes j such that forward_indexes[j] = i.
*/
void Convolutional1dComponent::ReverseIndexes(const std::vector<int32> &forward_indexes,
                                              int32 input_dim,
                                              std::vector<std::vector<int32> > *backward_indexes) {
  int32 i, size = forward_indexes.size();
  int32 reserve_size = 2 + size / input_dim;
  backward_indexes->resize(input_dim);
  std::vector<std::vector<int32> >::iterator iter = backward_indexes->begin(),
    end = backward_indexes->end();
  for (; iter != end; ++iter)
    iter->reserve(reserve_size);
  for (int32 j = 0; j < forward_indexes.size(); j++) {
    i = forward_indexes[j];
    KALDI_ASSERT(i < input_dim);
    (*backward_indexes)[i].push_back(j);
  }
}

/*
 This function transforms a vector of lists into a list of vectors,
 padded with -1.
 @param[in] The input vector of lists. Let in.size() be D, and let
            the longest list length (i.e. the max of in[i].size()) be L.
 @param[out] The output list of vectors. The length of the list will
            be L, each vector-dimension will be D (i.e. out[i].size() == D),
            and if in[i] == j, then for some k we will have that
            out[k][j] = i. The output vectors are padded with -1
            where necessary if not all the input lists have the same side.
*/
void Convolutional1dComponent::RearrangeIndexes(const std::vector<std::vector<int32> > &in,
                                                std::vector<std::vector<int32> > *out) {
  int32 D = in.size();
  int32 L = 0;
  for (int32 i = 0; i < D; i++)
    if (in[i].size() > L)
      L = in[i].size();
  out->resize(L);
  for (int32 i = 0; i < L; i++)
    (*out)[i].resize(D, -1);
  for (int32 i = 0; i < D; i++) {
    for (int32 j = 0; j < in[i].size(); j++) {
      (*out)[j][i] = in[i][j];
    }
  }
}


// back propagation function
void Convolutional1dComponent::Backprop(const std::string &debug_info,
                                        const ComponentPrecomputedIndexes *indexes,
                                        const CuMatrixBase<BaseFloat> &in_value,
                                        const CuMatrixBase<BaseFloat> &, // out_value,
                                        const CuMatrixBase<BaseFloat> &out_deriv,
                                        Component *to_update_in,
                                        CuMatrixBase<BaseFloat> *in_deriv) const {
  Convolutional1dComponent *to_update = dynamic_cast<Convolutional1dComponent*>(to_update_in);
  int32 num_splice = InputDim() / patch_stride_;
  int32 num_patches = 1 + (patch_stride_ - patch_dim_) / patch_step_;
  int32 num_filters = filter_params_.NumRows();
  int32 num_frames = out_deriv.NumRows();
  int32 filter_dim = filter_params_.NumCols();

  /** Buffer for backpropagation:
   *  derivatives in the domain of 'patches_',
   *  1row = vectorized rectangular feature patches,
   *  1col = dim over speech frames,
   */
  CuMatrix<BaseFloat> patches_deriv(num_frames, filter_dim * num_patches, kSetZero);

  //
  // backpropagate to vector of matrices
  // (corresponding to position of a filter)
  //
  std::vector<CuSubMatrix<BaseFloat>* > patch_deriv_batch, out_deriv_batch,
	  filter_params_batch;

  CuSubMatrix<BaseFloat>* filter_params_elem = new CuSubMatrix<BaseFloat>(
		  filter_params_, 0, filter_params_.NumRows(), 0,
		  filter_params_.NumCols());

  // form batch in vector container
  for (int32 p = 0; p < num_patches; p++) {
    // form batch in vector container. for filter_params_batch, all elements
    // point to the same copy filter_params_elem
    patch_deriv_batch.push_back(new CuSubMatrix<BaseFloat>(patches_deriv.ColRange(
				    p * filter_dim, filter_dim)));
    out_deriv_batch.push_back(new CuSubMatrix<BaseFloat>(out_deriv.ColRange(
				    p * num_filters, num_filters)));
    filter_params_batch.push_back(filter_params_elem);
  }
  AddMatMatBatched<BaseFloat>(1.0, patch_deriv_batch, out_deriv_batch, kNoTrans,
                              filter_params_batch, kNoTrans, 0.0);

  // release memory
  delete filter_params_elem;
  for (int32 p = 0; p < num_patches; p++) {
    delete patch_deriv_batch[p];
    delete out_deriv_batch[p];
  }

  // sum the derivatives into in_deriv
  std::vector<int32> column_map(filter_dim * num_patches);
  for (int32 p = 0, index = 0; p < num_patches; p++) {
    for (int32 s = 0; s < num_splice; s++) {
      for (int32 d = 0; d < patch_dim_; d++, index++) {
        column_map[index] = p * patch_step_ + s * patch_stride_ + d;
      }
    }
  }

  if (in_deriv) {
    std::vector<std::vector<int32> > reversed_column_map;
    ReverseIndexes(column_map, InputDim(), &reversed_column_map);
    std::vector<std::vector<int32> > rearranged_column_map;
    RearrangeIndexes(reversed_column_map, &rearranged_column_map);
    for (int32 p = 0; p < rearranged_column_map.size(); p++) {
      CuArray<int32> cu_cols(rearranged_column_map[p]);
      in_deriv->AddCols(patches_deriv, cu_cols);
    }
  }

  if (to_update != NULL) {
    // Next update the model (must do this 2nd so the derivatives we propagate
    // are accurate, in case this == to_update_in.)
    to_update->Update(debug_info, in_value, out_deriv);
  }
}

void Convolutional1dComponent::SetZero(bool treat_as_gradient) {
  if (treat_as_gradient) {
    learning_rate_ = 1.0;  // don't call SetLearningRate, that would apply the
                           // learning rate factor.
    is_gradient_ = true;
  }
  filter_params_.SetZero();
  bias_params_.SetZero();
}

void Convolutional1dComponent::Read(std::istream &is, bool binary) {
  ReadUpdatableCommon(is, binary);  // Read opening tag and learning rate.
  ExpectToken(is, binary, "<PatchDim>");
  ReadBasicType(is, binary, &patch_dim_);
  ExpectToken(is, binary, "<PatchStep>");
  ReadBasicType(is, binary, &patch_step_);
  ExpectToken(is, binary, "<PatchStride>");
  ReadBasicType(is, binary, &patch_stride_);
  ExpectToken(is, binary, "<FilterParams>");
  filter_params_.Read(is, binary);
  ExpectToken(is, binary, "<BiasParams>");
  bias_params_.Read(is, binary);
  std::string tok;
  ReadToken(is, binary, &tok);
  if (tok == "<IsGradient>") {
    ReadBasicType(is, binary, &is_gradient_);
    ExpectToken(is, binary, "</Convolutional1dComponent>");
  } else {
    is_gradient_ = false;
    KALDI_ASSERT(tok == "</Convolutional1dComponent>");
  }
}

void Convolutional1dComponent::Write(std::ostream &os, bool binary) const {
  WriteUpdatableCommon(os, binary);  // Write opening tag and learning rate
  WriteToken(os, binary, "<PatchDim>");
  WriteBasicType(os, binary, patch_dim_);
  WriteToken(os, binary, "<PatchStep>");
  WriteBasicType(os, binary, patch_step_);
  WriteToken(os, binary, "<PatchStride>");
  WriteBasicType(os, binary, patch_stride_);
  WriteToken(os, binary, "<FilterParams>");
  filter_params_.Write(os, binary);
  WriteToken(os, binary, "<BiasParams>");
  bias_params_.Write(os, binary);
  WriteToken(os, binary, "<IsGradient>");
  WriteBasicType(os, binary, is_gradient_);
  WriteToken(os, binary, "</Convolutional1dComponent>");
}

BaseFloat Convolutional1dComponent::DotProduct(const UpdatableComponent &other_in) const {
  const Convolutional1dComponent *other =
      dynamic_cast<const Convolutional1dComponent*>(&other_in);
  return TraceMatMat(filter_params_, other->filter_params_, kTrans)
         + VecVec(bias_params_, other->bias_params_);
}

Component* Convolutional1dComponent::Copy() const {
  Convolutional1dComponent *ans = new Convolutional1dComponent();
  ans->learning_rate_ = learning_rate_;
  ans->patch_dim_ = patch_dim_;
  ans->patch_step_ = patch_step_;
  ans->patch_stride_ = patch_stride_;
  ans->filter_params_ = filter_params_;
  ans->bias_params_ = bias_params_;
  ans->is_gradient_ = is_gradient_;
  return ans;
}

void Convolutional1dComponent::PerturbParams(BaseFloat stddev) {
  CuMatrix<BaseFloat> temp_filter_params(filter_params_);
  temp_filter_params.SetRandn();
  filter_params_.AddMat(stddev, temp_filter_params);

  CuVector<BaseFloat> temp_bias_params(bias_params_);
  temp_bias_params.SetRandn();
  bias_params_.AddVec(stddev, temp_bias_params);
}

void Convolutional1dComponent::SetParams(const VectorBase<BaseFloat> &bias,
                                         const MatrixBase<BaseFloat> &filter) {
  bias_params_ = bias;
  filter_params_ = filter;
  KALDI_ASSERT(bias_params_.Dim() == filter_params_.NumRows());
}

int32 Convolutional1dComponent::NumParameters() const {
  return (filter_params_.NumCols() + 1) * filter_params_.NumRows();
}

// update parameters
void Convolutional1dComponent::Update(const std::string &debug_info,
		                      const CuMatrixBase<BaseFloat> &in_value,
                                      const CuMatrixBase<BaseFloat> &out_deriv) {
  // useful dims
  int32 num_patches = 1 + (patch_stride_ - patch_dim_) / patch_step_;
  int32 num_filters = filter_params_.NumRows();
  int32 filter_dim = filter_params_.NumCols();
  int32 num_frames = in_value.NumRows();
  int32 num_splice = InputDim() / patch_stride_;
  CuMatrix<BaseFloat> filters_grad;
  CuVector<BaseFloat> bias_grad;

  /** Buffer of reshaped inputs:
   *  1row = vectorized rectangular feature patches
   *  1col = dim over speech frames,
   */
  CuMatrix<BaseFloat> patches(num_frames, filter_dim * num_patches, kUndefined);
  std::vector<int32> column_map(filter_dim * num_patches);
  for (int32 p = 0, index = 0; p < num_patches; p++) {
    for (int32 s = 0; s < num_splice; s++) {
      for (int32 d = 0; d < patch_dim_; d++, index++) {
        column_map[index] = p * patch_step_ + s * patch_stride_ + d;
      }
    }
  }
  CuArray<int32> cu_cols(column_map);
  patches.CopyCols(in_value, cu_cols);

  //
  // calculate the gradient
  //
  filters_grad.Resize(num_filters, filter_dim, kSetZero); // reset
  bias_grad.Resize(num_filters, kSetZero); // reset

  //
  // use all the patches
  //

  // create a single large matrix holding the smaller matrices
  // from the vector container filters_grad_batch along the rows
  CuMatrix<BaseFloat> filters_grad_blocks_batch(
		  num_patches * filters_grad.NumRows(), filters_grad.NumCols());

  std::vector<CuSubMatrix<BaseFloat>* > filters_grad_batch, diff_patch_batch,
	  patch_batch;
  for (int32 p = 0; p < num_patches; p++) {
    // form batch in vector container
    filters_grad_batch.push_back(new CuSubMatrix<BaseFloat>(
			    filters_grad_blocks_batch.RowRange(
				    p * filters_grad.NumRows(),
				    filters_grad.NumRows())));
    diff_patch_batch.push_back(new CuSubMatrix<BaseFloat>(out_deriv.ColRange(
				    p * num_filters, num_filters)));
    patch_batch.push_back(new CuSubMatrix<BaseFloat>(patches.ColRange(
				    p * filter_dim, filter_dim)));
  }

  AddMatMatBatched<BaseFloat>(1.0, filters_grad_batch, diff_patch_batch, kTrans, patch_batch,
                              kNoTrans, 1.0);

  // add the row blocks together to filters_grad
  filters_grad.AddMatBlocks(1.0, filters_grad_blocks_batch);

  // create a matrix holding the col blocks sum of out_deriv
  CuMatrix<BaseFloat> out_deriv_col_blocks_sum(out_deriv.NumRows(), num_filters);

  // add the col blocks together to out_deriv_col_blocks_sum
  out_deriv_col_blocks_sum.AddMatBlocks(1.0, out_deriv);

  bias_grad.AddRowSumMat(1.0, out_deriv_col_blocks_sum, 1.0);

  // release memory
  for (int32 p = 0; p < num_patches; p++) {
    delete filters_grad_batch[p];
    delete diff_patch_batch[p];
    delete patch_batch[p];
  }

  //
  // update
  //
  filter_params_.AddMat(learning_rate_, filters_grad);
  bias_params_.AddVec(learning_rate_, bias_grad);
}

void Convolutional1dComponent::Vectorize(VectorBase<BaseFloat> *params) const {
  KALDI_ASSERT(params->Dim() == this->NumParameters());
  int32 num_filter_params = filter_params_.NumCols() * filter_params_.NumRows();
  params->Range(0, num_filter_params).CopyRowsFromMat(filter_params_);
  params->Range(num_filter_params, bias_params_.Dim()).CopyFromVec(bias_params_);
}
void Convolutional1dComponent::UnVectorize(const VectorBase<BaseFloat> &params) {
  KALDI_ASSERT(params.Dim() == this->NumParameters());
  int32 num_filter_params = filter_params_.NumCols() * filter_params_.NumRows();
  filter_params_.CopyRowsFromVec(params.Range(0, num_filter_params));
  bias_params_.CopyFromVec(params.Range(num_filter_params, bias_params_.Dim()));
}

void MaxpoolingComponent::Init(int32 input_dim, int32 output_dim,
                               int32 pool_size, int32 pool_stride)  {
  input_dim_ = input_dim;
  output_dim_ = output_dim;
  pool_size_ = pool_size;
  pool_stride_ = pool_stride;

  // sanity check
  // number of patches
  KALDI_ASSERT(input_dim_ % pool_stride_ == 0);
  int32 num_patches = input_dim_ / pool_stride_;
  // number of pools
  KALDI_ASSERT(num_patches % pool_size_ == 0);
  int32 num_pools = num_patches / pool_size_;
  // check output dim
  KALDI_ASSERT(output_dim_ == num_pools * pool_stride_);
}

void MaxpoolingComponent::InitFromConfig(ConfigLine *cfl) {
  int32 input_dim = 0;
  int32 output_dim = 0;
  int32 pool_size = -1, pool_stride = -1;
  bool ok = true;

  ok = ok && cfl->GetValue("input-dim", &input_dim);
  ok = ok && cfl->GetValue("output-dim", &output_dim);
  ok = ok && cfl->GetValue("pool-size", &pool_size);
  ok = ok && cfl->GetValue("pool-stride", &pool_stride);

  KALDI_LOG << output_dim << " " << input_dim << " " << ok;
  KALDI_LOG << "Pool: " << pool_size << " "
            << pool_stride << " " << ok;
  if (cfl->HasUnusedValues())
    KALDI_ERR << "Could not process these elements in initializer: "
	      << cfl->UnusedValues();
  if (!ok || output_dim <= 0)
    KALDI_ERR << "Invalid initializer for layer of type "
              << Type() << ": \"" << cfl->WholeLine() << "\"";
  Init(input_dim, output_dim, pool_size, pool_stride);
}

void MaxpoolingComponent::Propagate(const ComponentPrecomputedIndexes *indexes,
                                    const CuMatrixBase<BaseFloat> &in,
                                    CuMatrixBase<BaseFloat> *out) const {
  int32 num_patches = input_dim_ / pool_stride_;
  int32 num_pools = num_patches / pool_size_;

  // do the max-pooling
  for (int32 q = 0; q < num_pools; q++) {
    // get output buffer of the pool
    CuSubMatrix<BaseFloat> pool(out->ColRange(q * pool_stride_, pool_stride_));
    pool.Set(-1e20); // reset a large negative value
    for (int32 r = 0; r < pool_size_; r++) {
      // col-by-col block comparison pool
      int32 p = r + q * pool_size_;
      pool.Max(in.ColRange(p * pool_stride_, pool_stride_));
    }
  }
}

void MaxpoolingComponent::Backprop(const std::string &debug_info,
                                   const ComponentPrecomputedIndexes *indexes,
                                   const CuMatrixBase<BaseFloat> &in_value,
                                   const CuMatrixBase<BaseFloat> &out_value,
                                   const CuMatrixBase<BaseFloat> &out_deriv,
                                   Component *, // to_update,
                                   CuMatrixBase<BaseFloat> *in_deriv) const {
  int32 num_patches = input_dim_ / pool_stride_;
  int32 num_pools = num_patches / pool_size_;
  std::vector<int32> patch_summands(num_patches, 0);

  for(int32 q = 0; q < num_pools; q++) {
    for(int32 r = 0; r < pool_size_; r++) {
      int32 p = r + q * pool_size_;
      CuSubMatrix<BaseFloat> in_p(in_value.ColRange(p * pool_stride_, pool_stride_));
      CuSubMatrix<BaseFloat> out_q(out_value.ColRange(q * pool_stride_, pool_stride_));
      CuSubMatrix<BaseFloat> tgt(in_deriv->ColRange(p * pool_stride_, pool_stride_));
      CuMatrix<BaseFloat> src(out_deriv.ColRange(q * pool_stride_, pool_stride_));
      // zero-out mask
      CuMatrix<BaseFloat> mask;
      in_p.EqualElementMask(out_q, &mask);
      src.MulElements(mask);
      tgt.AddMat(1.0, src);
      // summed deriv info
      patch_summands[p] += 1;
    }
  }

  // scale in_deriv of overlaped pools
  for(int32 p = 0; p < num_patches; p++) {
    CuSubMatrix<BaseFloat> tgt(in_deriv->ColRange(p * pool_stride_, pool_stride_));
    KALDI_ASSERT(patch_summands[p] > 0);
    tgt.Scale(1.0 / patch_summands[p]);
  }
}

void MaxpoolingComponent::Read(std::istream &is, bool binary) {
  ExpectOneOrTwoTokens(is, binary, "<MaxpoolingComponent>", "<InputDim>");
  ReadBasicType(is, binary, &input_dim_);
  ExpectToken(is, binary, "<OutputDim>");
  ReadBasicType(is, binary, &output_dim_);
  ExpectToken(is, binary, "<PoolSize>");
  ReadBasicType(is, binary, &pool_size_);
  ExpectToken(is, binary, "<PoolStride>");
  ReadBasicType(is, binary, &pool_stride_);
  ExpectToken(is, binary, "</MaxpoolingComponent>");
}

void MaxpoolingComponent::Write(std::ostream &os, bool binary) const {
  WriteToken(os, binary, "<MaxpoolingComponent>");
  WriteToken(os, binary, "<InputDim>");
  WriteBasicType(os, binary, input_dim_);
  WriteToken(os, binary, "<OutputDim>");
  WriteBasicType(os, binary, output_dim_);
  WriteToken(os, binary, "<PoolSize>");
  WriteBasicType(os, binary, pool_size_);
  WriteToken(os, binary, "<PoolStride>");
  WriteBasicType(os, binary, pool_stride_);
  WriteToken(os, binary, "</MaxpoolingComponent>");
}

std::string MaxpoolingComponent::Info() const {
  std::ostringstream stream;
  stream << Type() << ", input-dim = " << input_dim_
         << ", output-dim = " << output_dim_
         << ", pool-size = " << pool_size_
         << ", pool-stride = " << pool_stride_;
  return stream.str();
}

void PermuteComponent::ComputeReverseColumnMap() {
  int32 dim = column_map_.Dim();
  KALDI_ASSERT(dim > 0);
  std::vector<int32> reverse_column_map_cpu(dim, -1),
      column_map_cpu(dim);
  column_map_.CopyToVec(&column_map_cpu);
  for (int32 i = 0; i < dim; i++) {
    int32 &dest = reverse_column_map_cpu[column_map_cpu[i]];
    if (dest != -1)
      KALDI_ERR << "Column map does not represent a permutation.";
    dest = i;
  }
  reverse_column_map_.Resize(dim);
  reverse_column_map_.CopyFromVec(reverse_column_map_cpu);
}

Component* PermuteComponent::Copy() const {
  PermuteComponent *ans = new PermuteComponent();
  ans->column_map_ = column_map_;
  ans->reverse_column_map_ = reverse_column_map_;
  return ans;
}

void PermuteComponent::Propagate(const ComponentPrecomputedIndexes *indexes,
                                 const CuMatrixBase<BaseFloat> &in,
                                 CuMatrixBase<BaseFloat> *out) const  {
  out->CopyCols(in, column_map_);
}
void PermuteComponent::Backprop(const std::string &debug_info,
                                const ComponentPrecomputedIndexes *indexes,
                                const CuMatrixBase<BaseFloat> &, //in_value
                                const CuMatrixBase<BaseFloat> &, // out_value,
                                const CuMatrixBase<BaseFloat> &out_deriv,
                                Component *to_update,
                                CuMatrixBase<BaseFloat> *in_deriv) const  {
  in_deriv->CopyCols(out_deriv, reverse_column_map_);
}

void PermuteComponent::InitFromConfig(ConfigLine *cfl) {
  bool ok = true;
  std::string column_map_str;
  ok = ok && cfl->GetValue("column-map", &column_map_str);
  std::vector<int32> column_map;
  if (!SplitStringToIntegers(column_map_str, ",", true, &column_map))
    KALDI_ERR << "Bad initializer in PermuteComponent: column-map="
              << column_map_str;
  if (cfl->HasUnusedValues())
    KALDI_ERR << "Could not process these elements in initializer: "
	      << cfl->UnusedValues();
  if (!ok)
    KALDI_ERR << "Invalid initializer for layer of type "
              << Type() << ": \"" << cfl->WholeLine() << "\"";
  Init(column_map);
}

void PermuteComponent::Init(const std::vector<int32> &column_map) {
  KALDI_ASSERT(column_map.size() > 0);
  column_map_.CopyFromVec(column_map);
  ComputeReverseColumnMap();
}

void PermuteComponent::Read(std::istream &is, bool binary) {
  ExpectOneOrTwoTokens(is, binary, "<PermuteComponent>", "<ColumnMap>");
  std::vector<int32> column_map;
  if (binary && is.peek() == 'F') {
    // back-compatibility code [temporary]
    Vector<BaseFloat> float_map;
    float_map.Read(is, binary);
    column_map.resize(float_map.Dim());
    for (int32 i = 0; i < float_map.Dim(); i++) {
      // note: casting truncates toward zero: add 0.5 to approximate rounding.
      column_map[i] = static_cast<int32>(float_map(i) + 0.5);
    }
    // the next line is a workaround for a bug in the old
    // writing code, which now causes an assert failure.  it's only
    // valid for the permutations we're currently using.  anyway all this
    // code is only temporary.
    column_map.back() = float_map.Dim() - 1;
  } else {
    ReadIntegerVector(is, binary, &column_map);
  }
  column_map_.CopyFromVec(column_map);
  ExpectToken(is, binary, "</PermuteComponent>");
  ComputeReverseColumnMap();
}

void PermuteComponent::Write(std::ostream &os, bool binary) const {
  WriteToken(os, binary, "<PermuteComponent>");
  WriteToken(os, binary, "<ColumnMap>");
  std::ostringstream buffer;
  std::vector<int32> column_map;
  column_map_.CopyToVec(&column_map);
  WriteIntegerVector(os, binary, column_map);
  WriteToken(os, binary, "</PermuteComponent>");
}

std::string PermuteComponent::Info() const {
  std::ostringstream stream;
  stream << Type() << ", dim=" << column_map_.Dim();
  stream << " , column-map=[ ";
  std::vector<int32> column_map(column_map_.Dim());
  column_map_.CopyToVec(&column_map);
  int32 max_size = 5;
  for (size_t i = 0; i < column_map.size() && i < max_size; i++)
    stream << column_map[i] << ' ';
  if (static_cast<int32>(column_map.size()) > max_size)
    stream << "... ";
  stream << "]";
  return stream.str();
}


bool CompositeComponent::IsUpdatable() const {
  for (std::vector<Component*>::const_iterator iter = components_.begin(),
           end = components_.end(); iter != end; ++iter)
    if (((*iter)->Properties() & kUpdatableComponent) != 0)
      return true;
  return false;
}

// virtual
int32 CompositeComponent::InputDim() const {
  KALDI_ASSERT(!components_.empty());
  return components_.front()->InputDim();
};

// virtual
int32 CompositeComponent::OutputDim() const {
  KALDI_ASSERT(!components_.empty());
  return components_.back()->OutputDim();
};

// virtual
int32 CompositeComponent::Properties() const {
  KALDI_ASSERT(!components_.empty());
  int32 last_component_properties = components_.back()->Properties(),
      first_component_properties = components_.front()->Properties();
  // We always assume backprop needs the input, as this would be necessary to
  // get the activations at intermediate layers, if these were not needed in
  // backprop, there would be no reason to use a CompositeComponent.
  int32 ans = kSimpleComponent | kBackpropNeedsInput |
      (last_component_properties & kPropagateAdds) |
      (last_component_properties & kBackpropNeedsOutput) |
      (first_component_properties & kBackpropAdds) |
      (IsUpdatable() ? kUpdatableComponent : 0);
  // we call StoreStats() on any sub-components as part of
  // the backprop phase.
  if (last_component_properties & kStoresStats)
    ans |= kBackpropNeedsOutput;
  return ans;
};


// virtual
void CompositeComponent::Propagate(
    const ComponentPrecomputedIndexes *, // indexes
    const CuMatrixBase<BaseFloat> &in,
    CuMatrixBase<BaseFloat> *out) const {
  KALDI_ASSERT(in.NumRows() == out->NumRows() && in.NumCols() == InputDim() &&
               out->NumCols() == OutputDim());
  int32 num_rows = in.NumRows(),
      num_components = components_.size();
  if (max_rows_process_ > 0 && num_rows > max_rows_process_) {
    // recurse and process smaller parts of the data, to save memory.
    for (int32 row_offset = 0; row_offset < num_rows;
         row_offset += max_rows_process_) {
      int32 this_num_rows = std::min<int32>(max_rows_process_,
                                            num_rows - row_offset);
      const CuSubMatrix<BaseFloat> in_part(in, row_offset, this_num_rows,
                                           0, in.NumCols());
      CuSubMatrix<BaseFloat> out_part(*out, row_offset, this_num_rows,
                                      0, out->NumCols());
      this->Propagate(NULL, in_part, &out_part);
    }
    return;
  }
  std::vector<CuMatrix<BaseFloat> > intermediate_outputs(num_components - 1);
  for (int32 i = 0; i < num_components; i++) {
    if (i + 1 < num_components) {
      intermediate_outputs[i].Resize(num_rows, components_[i]->OutputDim(),
                                     kUndefined);
      if (components_[i]->Properties() & kPropagateAdds)
        intermediate_outputs[i].SetZero();
    }
    components_[i]->Propagate(NULL, (i == 0 ? in : intermediate_outputs[i-1]),
               (i + 1 == num_components ? out : &(intermediate_outputs[i])));
    if (i > 0)
      intermediate_outputs[i-1].Resize(0, 0);
  }
}


void CompositeComponent::Init(const std::vector<Component*> &components,
                              int32 max_rows_process) {
  DeletePointers(&components_);  // clean up.
  components_ = components;
  KALDI_ASSERT(!components.empty());
  max_rows_process_ = max_rows_process;

  for (size_t i = 0; i < components_.size(); i++) {
    // make sure all constituent components are simple.
    KALDI_ASSERT(components_[i]->Properties() & kSimpleComponent);
    if (i > 0) {
      // make sure all the internal dimensions match up.
      KALDI_ASSERT(components_[i]->InputDim() ==
                   components_[i-1]->OutputDim());
    }
  }
}

// virtual
void CompositeComponent::Read(std::istream &is, bool binary) {
  // Because we didn't previously write out the learning rate,
  // we need some temporary code.
  int32 max_rows_process;
  if (false) {
    ReadUpdatableCommon(is, binary);
    ExpectToken(is, binary, "<MaxRowsProcess>");
    ReadBasicType(is, binary, &max_rows_process);
  } else {  // temporary code.
    std::string token;
    ReadToken(is, binary, &token);
    if (token == "<CompositeComponent>") {
      // if the first token is the opening tag, then
      // ignore it and get the next tag.
      ReadToken(is, binary, &token);
    }
    if (token == "<LearningRateFactor>") {
      ReadBasicType(is, binary, &learning_rate_factor_);
      ReadToken(is, binary, &token);
    } else {
      learning_rate_factor_ = 1.0;
    }
    if (token == "<IsGradient>") {
      ReadBasicType(is, binary, &is_gradient_);
      ReadToken(is, binary, &token);
    } else {
      is_gradient_ = false;
    }
    if (token == "<LearningRate>") {
      ReadBasicType(is, binary, &learning_rate_);
      ReadToken(is, binary, &token);
    }
    if (token != "<MaxRowsProcess>") {
      KALDI_ERR << "Expected token <MaxRowsProcess>, got "
                << token;
    }
    ReadBasicType(is, binary, &max_rows_process);
  }
  ExpectToken(is, binary, "<NumComponents>");
  int32 num_components;
  ReadBasicType(is, binary, &num_components); // Read dimension.
  if (num_components < 0 || num_components > 100000)
    KALDI_ERR << "Bad num-components";
  std::vector<Component*> components(num_components);
  for (int32 i = 0; i < num_components; i++)
    components[i] = ReadNew(is, binary);
  Init(components, max_rows_process);
  ExpectToken(is, binary, "</CompositeComponent>");
}

// virtual
void CompositeComponent::ZeroStats() {
  // we call ZeroStats() on all components without checking their flags; this
  // will do nothing if the component doesn't store stats.  (components like
  // ReLU and sigmoid and tanh store stats on activations).
  for (size_t i = 0; i < components_.size(); i++)
   components_[i]->ZeroStats();
}

// virtual
void CompositeComponent::Write(std::ostream &os, bool binary) const {
  WriteUpdatableCommon(os, binary);  // Write opening tag and learning rate.
  WriteToken(os, binary, "<MaxRowsProcess>");
  WriteBasicType(os, binary, max_rows_process_);
  WriteToken(os, binary, "<NumComponents>");
  int32 num_components = components_.size();
  WriteBasicType(os, binary, num_components);
  for (int32 i = 0; i < num_components; i++)
    components_[i]->Write(os, binary);
  WriteToken(os, binary, "</CompositeComponent>");
}


// virtual
void CompositeComponent::Backprop(const std::string &debug_info,
                                  const ComponentPrecomputedIndexes *indexes,
                                  const CuMatrixBase<BaseFloat> &in_value,
                                  const CuMatrixBase<BaseFloat> &out_value,
                                  const CuMatrixBase<BaseFloat> &out_deriv,
                                  Component *to_update,
                                  CuMatrixBase<BaseFloat> *in_deriv) const {
  KALDI_ASSERT(in_value.NumRows() == out_deriv.NumRows() &&
               in_value.NumCols() == InputDim() &&
               out_deriv.NumCols() == OutputDim());
  int32 num_rows = in_value.NumRows(),
      num_components = components_.size();
  if (max_rows_process_ > 0 && num_rows > max_rows_process_) {
    KALDI_ASSERT(max_rows_process_ > 0);
    // recurse and process smaller parts of the data, to save memory.
    for (int32 row_offset = 0; row_offset < num_rows;
         row_offset += max_rows_process_) {
      bool have_output_value = (out_value.NumRows() != 0);
      int32 this_num_rows = std::min<int32>(max_rows_process_,
                                            num_rows - row_offset);
      // out_value_part will only be used if out_value is nonempty; otherwise we
      // make it a submatrix of 'out_deriv' to avoid errors in the constructor.
      const CuSubMatrix<BaseFloat> out_value_part(have_output_value ? out_value : out_deriv,
                                                  row_offset, this_num_rows,
                                                  0, out_deriv.NumCols());
      // in_deriv_value_part will only be used if in_deriv != NULL; otherwise we
      // make it a submatrix of 'in_value' to avoid errors in the constructor.
      CuSubMatrix<BaseFloat> in_deriv_part(in_deriv != NULL ? *in_deriv : in_value,
                                            row_offset, this_num_rows,
                                            0, in_value.NumCols());
      CuSubMatrix<BaseFloat> in_value_part(in_value, row_offset, this_num_rows,
                                           0, in_value.NumCols());
      const CuSubMatrix<BaseFloat> out_deriv_part(out_deriv,
                                                  row_offset, this_num_rows,
                                                  0, out_deriv.NumCols());
      CuMatrix<BaseFloat>  empty_mat;
      this->Backprop(debug_info, NULL, in_value_part,
                     (have_output_value ? static_cast<const CuMatrixBase<BaseFloat>&>(out_value_part) :
                      static_cast<const CuMatrixBase<BaseFloat>&>(empty_mat)),
                     out_deriv_part, to_update,
                     in_deriv != NULL ? &in_deriv_part : NULL);
    }
    return;
  }
  // For now, assume all intermediate values and derivatives need to be
  // computed.  in_value and out_deriv will always be supplied.

  // intermediate_outputs[i] contains the output of component i.
  std::vector<CuMatrix<BaseFloat> > intermediate_outputs(num_components - 1);
  // intermediate_derivs[i] contains the deriative at the output of component i.
  std::vector<CuMatrix<BaseFloat> > intermediate_derivs(num_components - 1);

  // Do the propagation again, for all but the last component in the sequence.
  // later on we can try being more careful about which ones we need to
  // propagate.
  for (int32 i = 0; i + 1 < num_components; i++) {
    // skip the last-but-one component's propagate if the last component's
    // backprop doesn't need the input and the one previous to that doesn't
    // need the output.  [lowest hanging fruit for optimization]
    if (i + 2 == num_components &&
        !(components_[i+1]->Properties() & kBackpropNeedsInput) &&
        !(components_[i]->Properties() & kBackpropNeedsOutput))
      break;
    intermediate_outputs[i].Resize(num_rows, components_[i]->OutputDim(),
                                   kUndefined);
    if (components_[i]->Properties() & kPropagateAdds)
      intermediate_outputs[i].SetZero();
    components_[i]->Propagate(NULL,
                              (i == 0 ? in_value : intermediate_outputs[i-1]),
                              &(intermediate_outputs[i]));
  }
  for (int32 i = num_components - 1; i >= 0; i--) {
    Component *component_to_update =
        (to_update == NULL ? NULL :
         dynamic_cast<CompositeComponent*>(to_update)->components_[i]);

    if (components_[i]->Properties() & kStoresStats &&
        component_to_update != NULL)
      component_to_update->StoreStats(
          (i + 1 == num_components ? out_value : intermediate_outputs[i]));

    // skip the first component's backprop if it's not updatable and in_deriv is
    // not requested.  Again, this is the lowest-hanging fruit to optimize.
    if (i == 0 && !(components_[0]->Properties() & kUpdatableComponent) &&
        in_deriv == NULL)
      break;
    if (i > 0) {
      intermediate_derivs[i-1].Resize(num_rows, components_[i]->InputDim());
      if (components_[i]->Properties() & kPropagateAdds)
        intermediate_derivs[i-1].SetZero();
    }
    components_[i]->Backprop(debug_info, NULL,
                             (i == 0 ? in_value : intermediate_outputs[i-1]),
                             (i + 1 == num_components ? out_value : intermediate_outputs[i]),
                             (i + 1 == num_components ? out_deriv : intermediate_derivs[i]),
                             component_to_update,
                             (i == 0 ? in_deriv : &(intermediate_derivs[i-1])));
  }
}


// virtual
std::string CompositeComponent::Info() const {
  std::ostringstream stream;
  stream << Type() << " ";
  for (size_t i = 0; i < components_.size(); i++) {
    if (i > 0) stream << ", ";
    stream << "sub-component" << (i+1) << " = { "
           << components_[i]->Info() << " }";
  }
  return stream.str();
}

// virtual
void CompositeComponent::Scale(BaseFloat scale) {
  for (size_t i = 0; i < components_.size(); i++)
    components_[i]->Scale(scale);
}

// virtual
void CompositeComponent::Add(BaseFloat alpha, const Component &other_in) {
  const CompositeComponent *other = dynamic_cast<const CompositeComponent*>(
      &other_in);
  KALDI_ASSERT(other != NULL && other->components_.size() ==
               components_.size() && "Mismatching nnet topologies");
  for (size_t i = 0; i < components_.size(); i++)
    components_[i]->Add(alpha, *(other->components_[i]));
}

// virtual
void CompositeComponent::SetZero(bool treat_as_gradient) {
  KALDI_ASSERT(this->IsUpdatable());  // or should not be called.
  for (size_t i = 0; i < components_.size(); i++) {
    if (components_[i]->Properties() & kUpdatableComponent) {
      UpdatableComponent *uc =
          dynamic_cast<UpdatableComponent*>(components_[i]);
      uc->SetZero(treat_as_gradient);
    }
  }
}

// virtual
void CompositeComponent::PerturbParams(BaseFloat stddev) {
  KALDI_ASSERT(this->IsUpdatable());  // or should not be called.
  for (size_t i = 0; i < components_.size(); i++) {
    if (components_[i]->Properties() & kUpdatableComponent) {
      UpdatableComponent *uc =
          dynamic_cast<UpdatableComponent*>(components_[i]);
      uc->PerturbParams(stddev);
    }
  }
}

// virtual
void CompositeComponent::SetLearningRate(BaseFloat lrate) {
  KALDI_ASSERT(this->IsUpdatable());  // or should not be called.
  UpdatableComponent::SetLearningRate(lrate);  // set learning_rate_-- this gets
                                               // returned from LearningRate().
  // apply any learning-rate-factor that's set at this level (ill-advised, but
  // we'll do it.)
  BaseFloat effective_lrate = LearningRate();
  for (size_t i = 0; i < components_.size(); i++) {
    if (components_[i]->Properties() & kUpdatableComponent) {
      UpdatableComponent *uc =
          dynamic_cast<UpdatableComponent*>(components_[i]);
      uc->SetLearningRate(effective_lrate);
    }
  }
}

// virtual
int32 CompositeComponent::NumParameters() const {
  KALDI_ASSERT(this->IsUpdatable());  // or should not be called.
  int32 ans = 0;
  for (size_t i = 0; i < components_.size(); i++) {
    if (components_[i]->Properties() & kUpdatableComponent) {
      UpdatableComponent *uc =
          dynamic_cast<UpdatableComponent*>(components_[i]);
      ans += uc->NumParameters();
    }
  }
  return ans;
}

// virtual
void CompositeComponent::Vectorize(VectorBase<BaseFloat> *params) const {
  int32 cur_offset = 0;
  KALDI_ASSERT(this->IsUpdatable());  // or should not be called.
  for (size_t i = 0; i < components_.size(); i++) {
    if (components_[i]->Properties() & kUpdatableComponent) {
      UpdatableComponent *uc =
          dynamic_cast<UpdatableComponent*>(components_[i]);
      int32 this_size = uc->NumParameters();
      SubVector<BaseFloat> params_range(*params, cur_offset, this_size);
      uc->Vectorize(&params_range);
      cur_offset += this_size;
    }
  }
  KALDI_ASSERT(cur_offset == params->Dim());
}

// virtual
void CompositeComponent::UnVectorize(const VectorBase<BaseFloat> &params) {
  int32 cur_offset = 0;
  KALDI_ASSERT(this->IsUpdatable());  // or should not be called.
  for (size_t i = 0; i < components_.size(); i++) {
    if (components_[i]->Properties() & kUpdatableComponent) {
      UpdatableComponent *uc =
          dynamic_cast<UpdatableComponent*>(components_[i]);
      int32 this_size = uc->NumParameters();
      SubVector<BaseFloat> params_range(params, cur_offset, this_size);
      uc->UnVectorize(params_range);
      cur_offset += this_size;
    }
  }
  KALDI_ASSERT(cur_offset == params.Dim());
}

// virtual
BaseFloat CompositeComponent::DotProduct(
    const UpdatableComponent &other_in) const {
  const CompositeComponent *other = dynamic_cast<const CompositeComponent*>(
      &other_in);
  KALDI_ASSERT(other != NULL && other->components_.size() ==
               components_.size() && "Mismatching nnet topologies");
  BaseFloat ans = 0.0;
  for (size_t i = 0.0; i < components_.size(); i++) {
    if (components_[i]->Properties() & kUpdatableComponent) {
      UpdatableComponent *uc =
          dynamic_cast<UpdatableComponent*>(components_[i]);
      const UpdatableComponent *uc_other =
          dynamic_cast<UpdatableComponent*>(other->components_[i]);
      KALDI_ASSERT(uc != NULL && uc_other != NULL);
      ans += uc->DotProduct(*uc_other);
    }
  }
  return ans;
}

// virtual
Component* CompositeComponent::Copy() const {
  std::vector<Component*> components(components_.size());
  for (size_t i = 0; i < components_.size(); i++)
    components[i] = components_[i]->Copy();
  CompositeComponent *ans = new CompositeComponent();
  ans->Init(components, max_rows_process_);
  return ans;
}


// virtual
void CompositeComponent::InitFromConfig(ConfigLine *cfl) {
  int32 max_rows_process = 4096, num_components = -1;
  cfl->GetValue("max-rows-process", &max_rows_process);
  if (!cfl->GetValue("num-components", &num_components) ||
      num_components < 1)
    KALDI_ERR << "Expected num-components to be defined in "
              << "CompositeComponent config line '" << cfl->WholeLine() << "'";
  std::vector<Component*> components;
  for (int32 i = 1; i <= num_components; i++) {
    std::ostringstream name_stream;
    name_stream << "component" << i;
    std::string component_config;
    if (!cfl->GetValue(name_stream.str(), &component_config)) {
      DeletePointers(&components);
      KALDI_ERR << "Expected '" << name_stream.str() << "' to be defined in "
                << "CompositeComponent config line '" << cfl->WholeLine() << "'";
    }
    ConfigLine nested_line;
    // note: the nested line may not contain comments.
    std::string component_type;
    Component *this_component = NULL;
    if (!nested_line.ParseLine(component_config) ||
        !nested_line.GetValue("type", &component_type) ||
        !(this_component = NewComponentOfType(component_type))) {
      DeletePointers(&components);
      KALDI_ERR << "Could not parse config line for '" << name_stream.str()
                << "(or undefined or bad component type [type=xxx]), in "
                << "CompositeComponent config line '" << cfl->WholeLine() << "'";
    }
    this_component->InitFromConfig(&nested_line);
    components.push_back(this_component);
  }
  if (cfl->HasUnusedValues())
    KALDI_ERR << "Could not process these elements in initializer: "
              << cfl->UnusedValues();
  this->Init(components, max_rows_process);
}



} // namespace nnet3
} // namespace kaldi<|MERGE_RESOLUTION|>--- conflicted
+++ resolved
@@ -2026,17 +2026,7 @@
 
 
 void NaturalGradientAffineComponent::Read(std::istream &is, bool binary) {
-<<<<<<< HEAD
-  std::ostringstream ostr_beg, ostr_end;
-  ostr_beg << "<" << Type() << ">"; // e.g. "<NaturalGradientAffineComponent>"
-  ostr_end << "</" << Type() << ">"; // e.g. "</NaturalGradientAffineComponent>"
-  // might not see the "<NaturalGradientAffineComponent>" part because
-  // of how ReadNew() works.
-  ExpectOneOrTwoTokens(is, binary, ostr_beg.str(), "<LearningRate>");
-  ReadBasicType(is, binary, &learning_rate_);
-=======
   ReadUpdatableCommon(is, binary);  // Read the opening tag and learning rate
->>>>>>> 14edfd47
   ExpectToken(is, binary, "<LinearParams>");
   linear_params_.Read(is, binary);
   ExpectToken(is, binary, "<BiasParams>");
@@ -2187,19 +2177,9 @@
   max_change_scale_stats_ = 0.0;
 }
 
-<<<<<<< HEAD
-void NaturalGradientAffineComponent::Write(std::ostream &os, bool binary) const {
-  std::ostringstream ostr_beg, ostr_end;
-  ostr_beg << "<" << Type() << ">"; // e.g. "<NaturalGradientAffineComponent>"
-  ostr_end << "</" << Type() << ">"; // e.g. "</NaturalGradientAffineComponent>"
-  WriteToken(os, binary, ostr_beg.str());
-  WriteToken(os, binary, "<LearningRate>");
-  WriteBasicType(os, binary, learning_rate_);
-=======
 void NaturalGradientAffineComponent::Write(std::ostream &os,
                                            bool binary) const {
   WriteUpdatableCommon(os, binary);  // Write the opening tag and learning rate
->>>>>>> 14edfd47
   WriteToken(os, binary, "<LinearParams>");
   linear_params_.Write(os, binary);
   WriteToken(os, binary, "<BiasParams>");
