--- conflicted
+++ resolved
@@ -319,11 +319,7 @@
     }
     KALDI_LOG << "Rounding up --num-frames=" << num_frames_str
               << " to multiples of --frame-subsampling-factor=" << m
-<<<<<<< HEAD
-              << ", to: " << rounded_num_frames_str;
-=======
               << ", to: " << rounded_num_frames_str.str();
->>>>>>> 80284fe3
   }
 }
 
