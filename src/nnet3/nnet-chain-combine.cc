// nnet3/nnet-chain-combine.cc

// Copyright 2012-2015   Johns Hopkins University (author: Daniel Povey)

// See ../../COPYING for clarification regarding multiple authors
//
// Licensed under the Apache License, Version 2.0 (the "License");
// you may not use this file except in compliance with the License.
// You may obtain a copy of the License at
//
//  http://www.apache.org/licenses/LICENSE-2.0
//
// THIS CODE IS PROVIDED *AS IS* BASIS, WITHOUT WARRANTIES OR CONDITIONS OF ANY
// KIND, EITHER EXPRESS OR IMPLIED, INCLUDING WITHOUT LIMITATION ANY IMPLIED
// WARRANTIES OR CONDITIONS OF TITLE, FITNESS FOR A PARTICULAR PURPOSE,
// MERCHANTABLITY OR NON-INFRINGEMENT.
// See the Apache 2 License for the specific language governing permissions and
// limitations under the License.

#include "nnet3/nnet-chain-combine.h"
#include "nnet3/nnet-utils.h"

namespace kaldi {
namespace nnet3 {

NnetChainCombiner::NnetChainCombiner(const NnetCombineConfig &combine_config,
                                     const chain::ChainTrainingOptions &chain_config,
                                     int32 num_nnets,
                                     const std::vector<NnetChainExample> &egs,
                                     const fst::StdVectorFst &den_fst,
                                     const Nnet &first_nnet):
    combine_config_(combine_config),
    chain_config_(chain_config),
    egs_(egs),
    den_fst_(den_fst),
    nnet_(first_nnet),
    num_real_input_nnets_(num_nnets),
    nnet_params_(std::min(num_nnets, combine_config_.max_effective_inputs),
                 NumParameters(first_nnet)),
    tot_input_weighting_(nnet_params_.NumRows()) {

  if (combine_config_.sum_to_one_penalty != 0.0 &&
      combine_config_.enforce_sum_to_one) {
    KALDI_WARN << "--sum-to-one-penalty=" << combine_config_.sum_to_one_penalty
              << " is nonzero, so setting --enforce-sum-to-one=false.";
    combine_config_.enforce_sum_to_one = false;
  }
  SubVector<BaseFloat> first_params(nnet_params_, 0);
  VectorizeNnet(nnet_, &first_params);
  tot_input_weighting_(0) += 1.0;
  num_nnets_provided_ = 1;
  ComputeUpdatableComponentDims();
  NnetComputeProbOptions compute_prob_opts;
  compute_prob_opts.compute_deriv = true;
  prob_computer_ = new NnetChainComputeProb(compute_prob_opts, chain_config_, 
                                            den_fst_, nnet_);
}

void NnetChainCombiner::ComputeUpdatableComponentDims(){
  updatable_component_dims_.clear();
  for (int32 c = 0; c < nnet_.NumComponents(); c++) {
    Component *comp = nnet_.GetComponent(c);
    if (comp->Properties() & kUpdatableComponent) {
      // For now all updatable components inherit from class UpdatableComponent.
      // If that changes in future, we will change this code.
      UpdatableComponent *uc = dynamic_cast<UpdatableComponent*>(comp);
      if (uc == NULL)
        KALDI_ERR << "Updatable component does not inherit from class "
            "UpdatableComponent; change this code.";
      updatable_component_dims_.push_back(uc->NumParameters());
    }
  }
}

void NnetChainCombiner::AcceptNnet(const Nnet &nnet) {
  KALDI_ASSERT(num_nnets_provided_ < num_real_input_nnets_ &&
               "You called AcceptNnet too many times.");
  int32 num_effective_nnets = nnet_params_.NumRows();
  if (num_effective_nnets == num_real_input_nnets_) {
    SubVector<BaseFloat> this_params(nnet_params_, num_nnets_provided_);
    VectorizeNnet(nnet, &this_params);
    tot_input_weighting_(num_nnets_provided_) += 1.0;
  } else {
    // this_index is a kind of warped index, mapping the range
    // 0 ... num_real_inputs_nnets_ - 1 onto the range
    // 0 ... num_effective_nnets - 1.  View the index as falling in
    // between two integer indexes and determining weighting factors.
    // we could view this as triangular bins.
    BaseFloat this_index = num_nnets_provided_ * (num_effective_nnets - 1)
        / static_cast<BaseFloat>(num_real_input_nnets_ - 1);
    int32 lower_index = std::floor(this_index),
        upper_index = lower_index + 1;
    BaseFloat remaining_part = this_index - lower_index,
        lower_weight = 1.0 - remaining_part,
        upper_weight = remaining_part;
    KALDI_ASSERT(lower_index >= 0 && upper_index <= num_effective_nnets &&
                 lower_weight >= 0.0 && upper_weight >= 0.0 &&
                 lower_weight <= 1.0 && upper_weight <= 1.0);
    Vector<BaseFloat> vec(nnet_params_.NumCols(), kUndefined);
    VectorizeNnet(nnet, &vec);
    nnet_params_.Row(lower_index).AddVec(lower_weight, vec);
    tot_input_weighting_(lower_index) += lower_weight;
    if (upper_index == num_effective_nnets) {
      KALDI_ASSERT(upper_weight < 0.1);
    } else {
      nnet_params_.Row(upper_index).AddVec(upper_weight, vec);
      tot_input_weighting_(upper_index) += upper_weight;
    }
  }
  num_nnets_provided_++;
}

void NnetChainCombiner::FinishPreprocessingInput() {
  KALDI_ASSERT(num_nnets_provided_ == num_real_input_nnets_ &&
               "You did not call AcceptInput() enough times.");
  int32 num_effective_nnets = nnet_params_.NumRows();
  for (int32 i = 0; i < num_effective_nnets; i++) {
    BaseFloat tot_weight = tot_input_weighting_(i);
    KALDI_ASSERT(tot_weight > 0.0);  // Or would be a coding error.
    // Rescale so this row is like a weighted average instead of
    // a weighted sum.
    if (tot_weight != 1.0)
      nnet_params_.Row(i).Scale(1.0 / tot_weight);
  }
}

void NnetChainCombiner::Combine() {
  FinishPreprocessingInput();

  if (!SelfTestDerivatives()) {
    KALDI_LOG << "Self-testing model derivatives since parameter-derivatives "
        "self-test failed.";
    SelfTestModelDerivatives();
  }

  int32 dim = ParameterDim();
  LbfgsOptions lbfgs_options;
  lbfgs_options.minimize = false; // We're maximizing.
  lbfgs_options.m = dim; // Store the same number of vectors as the dimension
                         // itself, so this is BFGS.
  lbfgs_options.first_step_impr = combine_config_.initial_impr;

  Vector<double> params(dim), deriv(dim);
  double objf, initial_objf;
  GetInitialParameters(&params);


  OptimizeLbfgs<double> lbfgs(params, lbfgs_options);

  for (int32 i = 0; i < combine_config_.num_iters; i++) {
    params.CopyFromVec(lbfgs.GetProposedValue());
    objf = ComputeObjfAndDerivFromParameters(params, &deriv);
    KALDI_VLOG(2) << "Iteration " << i << " params = " << params
                  << ", objf = " << objf << ", deriv = " << deriv;
    if (i == 0) initial_objf = objf;
    lbfgs.DoStep(objf, deriv);
  }

  if (!combine_config_.sum_to_one_penalty) {
    KALDI_LOG << "Combining nnets, objective function changed from "
              << initial_objf << " to " << objf;
  } else {
    Vector<double> weights(WeightDim());
    GetWeights(params, &weights);
    bool print_weights = true;
    double penalty = GetSumToOnePenalty(weights, NULL, print_weights);
    // note: initial_objf has no penalty term because it summed exactly
    // to one.
    KALDI_LOG << "Combining nnets, objective function changed from "
              << initial_objf << " to " << objf << " = "
              << (objf - penalty) << " + " << penalty;
  }


  // must recompute nnet_ if "params" is not exactly equal to the
  // final params that LB
  Vector<double> final_params(dim);
  final_params.CopyFromVec(lbfgs.GetValue(&objf));
  if (!params.ApproxEqual(final_params, 0.0)) {
    // the following call makes sure that nnet_ corresponds to the parameters
    // in "params".
    ComputeObjfAndDerivFromParameters(final_params, &deriv);
  }
  PrintParams(final_params);
}


void NnetChainCombiner::PrintParams(const VectorBase<double> &params) const {
  Vector<double> weights(WeightDim()), normalized_weights(WeightDim());
  GetWeights(params, &weights);
  GetNormalizedWeights(weights, &normalized_weights);
  int32 num_models = nnet_params_.NumRows(),
      num_uc = NumUpdatableComponents();

  if (combine_config_.separate_weights_per_component) {
    std::vector<std::string> updatable_component_names;
    for (int32 c = 0; c < nnet_.NumComponents(); c++) {
      const Component *comp = nnet_.GetComponent(c);
      if (comp->Properties() & kUpdatableComponent)
        updatable_component_names.push_back(nnet_.GetComponentName(c));
    }
    KALDI_ASSERT(static_cast<int32>(updatable_component_names.size()) ==
                 NumUpdatableComponents());
    for (int32 uc = 0; uc < num_uc; uc++) {
      std::ostringstream os;
      os.width(20);
      os << std::left << updatable_component_names[uc] << ": ";
      os.width(9);
      os.precision(4);
      for (int32 m = 0; m < num_models; m++) {
        int32 index = m * num_uc + uc;
        os << " " << std::left << normalized_weights(index);
      }
      KALDI_LOG << "Weights for " << os.str();
    }
  } else {
    int32 c = 0;  // arbitrarily chosen; they'll all be the same.
    std::ostringstream os;
    os.width(9);
    os.precision(4);
    for (int32 m = 0; m < num_models; m++) {
      int32 index = m * num_uc + c;
      os << " " <<  std::left << normalized_weights(index);
    }
    KALDI_LOG << "Model weights are: " << os.str();
  }
  int32 num_effective_nnets = nnet_params_.NumRows();
  if (num_effective_nnets != num_real_input_nnets_)
    KALDI_LOG << "Above, only " << num_effective_nnets << " weights were "
              "printed due to the the --num-effective-nnets option; "
              "there were " << num_real_input_nnets_ << " actual input nnets. "
              "Each weight corresponds to a weighted average over a range of "
              "nnets in the sequence (with triangular bins)";
}

bool NnetChainCombiner::SelfTestDerivatives() {
  int32 num_tests = 2;  // more properly, this is the number of dimensions in a
                        // single test.
  double delta = 0.001;
  int32 dim = ParameterDim();

  Vector<double> params(dim), deriv(dim);
  Vector<double> predicted_changes(num_tests),
      observed_changes(num_tests);

  GetInitialParameters(&params);
  double initial_objf = ComputeObjfAndDerivFromParameters(params,
                                                             &deriv);
  for (int32 i = 0; i < num_tests; i++) {
    Vector<double> new_deriv(dim), offset(dim), new_params(params);
    offset.SetRandn();
    new_params.AddVec(delta, offset);
    double new_objf = ComputeObjfAndDerivFromParameters(new_params,
                                                           &new_deriv);
    // for predicted changes, interpolate old and new derivs.
    predicted_changes(i) =
        0.5 * VecVec(new_params, deriv) -  0.5 * VecVec(params, deriv) +
        0.5 * VecVec(new_params, new_deriv) - 0.5 * VecVec(params, new_deriv);
    observed_changes(i) = new_objf - initial_objf;
  }
  double threshold = 0.1;
  KALDI_LOG << "predicted_changes = " << predicted_changes;
  KALDI_LOG << "observed_changes = " << observed_changes;
  if (!ApproxEqual(predicted_changes, observed_changes, threshold)) {
    KALDI_WARN << "Derivatives self-test failed.";
    return false;
  } else {
    return true;
  }
}


void NnetChainCombiner::SelfTestModelDerivatives() {
  int32 num_tests = 3;  // more properly, this is the number of dimensions in a
                        // single test.
  int32 dim = ParameterDim();

  Vector<double> params(dim), deriv(dim);
  Vector<double> predicted_changes(num_tests),
      observed_changes(num_tests);

  GetInitialParameters(&params);
  Vector<double> weights(WeightDim()), normalized_weights(WeightDim());
  Vector<BaseFloat> nnet_params(NnetParameterDim(), kUndefined),
      nnet_deriv(NnetParameterDim(), kUndefined);
  GetWeights(params, &weights);
  GetNormalizedWeights(weights, &normalized_weights);
  GetNnetParameters(normalized_weights, &nnet_params);

  double initial_objf = ComputeObjfAndDerivFromNnet(nnet_params,
                                                       &nnet_deriv);

  double delta = 0.002 * std::sqrt(VecVec(nnet_params, nnet_params) /
                                   NnetParameterDim());


  for (int32 i = 0; i < num_tests; i++) {
    Vector<BaseFloat> new_nnet_deriv(NnetParameterDim()),
        offset(NnetParameterDim()), new_nnet_params(nnet_params);
    offset.SetRandn();
    new_nnet_params.AddVec(delta, offset);
    double new_objf = ComputeObjfAndDerivFromNnet(new_nnet_params,
                                                     &new_nnet_deriv);
    // for predicted changes, interpolate old and new derivs.
    predicted_changes(i) =
        0.5 * VecVec(new_nnet_params, nnet_deriv) -
        0.5 * VecVec(nnet_params, nnet_deriv) +
        0.5 * VecVec(new_nnet_params, new_nnet_deriv) -
        0.5 * VecVec(nnet_params, new_nnet_deriv);
    observed_changes(i) = new_objf - initial_objf;
  }
  double threshold = 0.1;
  KALDI_LOG << "model-derivatives: predicted_changes = " << predicted_changes;
  KALDI_LOG << "model-derivatives: observed_changes = " << observed_changes;
  if (!ApproxEqual(predicted_changes, observed_changes, threshold))
    KALDI_WARN << "Model derivatives self-test failed.";
}




int32 NnetChainCombiner::ParameterDim() const {
  if (combine_config_.separate_weights_per_component)
    return NumUpdatableComponents() * nnet_params_.NumRows();
  else
    return nnet_params_.NumRows();
}


void NnetChainCombiner::GetInitialParameters(VectorBase<double> *params) const {
  KALDI_ASSERT(params->Dim() == ParameterDim());
  params->Set(1.0 / nnet_params_.NumRows());
  if (combine_config_.enforce_positive_weights) {
    // we enforce positive weights by treating the params as the log of the
    // actual weight.
    params->ApplyLog();
  }
}

void NnetChainCombiner::GetWeights(const VectorBase<double> &params,
                              VectorBase<double> *weights) const {
  KALDI_ASSERT(weights->Dim() == WeightDim());
  if (combine_config_.separate_weights_per_component) {
    weights->CopyFromVec(params);
  } else {
    int32 nc = NumUpdatableComponents();
    // have one parameter per row of nnet_params_, and need to repeat
    // the weight for the different components.
    for (int32 n = 0; n < nnet_params_.NumRows(); n++) {
      for (int32 c = 0; c < nc; c++)
        (*weights)(n * nc + c) = params(n);
    }
  }
  // we enforce positive weights by having the weights be the exponential of the
  // corresponding parameters.
  if (combine_config_.enforce_positive_weights)
    weights->ApplyExp();
}


void NnetChainCombiner::GetParamsDeriv(const VectorBase<double> &weights,
                                  const VectorBase<double> &weights_deriv,
                                  VectorBase<double> *param_deriv) {
  KALDI_ASSERT(weights.Dim() == WeightDim() &&
               param_deriv->Dim() == ParameterDim());
  Vector<double> preexp_weights_deriv(weights_deriv);
  if (combine_config_.enforce_positive_weights) {
    // to enforce positive weights we first compute weights (call these
    // preexp_weights) and then take exponential.  Note, d/dx exp(x) = exp(x).
    // So the derivative w.r.t. the preexp_weights equals the derivative
    // w.r.t. the weights, times the weights.
    preexp_weights_deriv.MulElements(weights);
  }
  if (combine_config_.separate_weights_per_component) {
    param_deriv->CopyFromVec(preexp_weights_deriv);
  } else {
    int32 nc = NumUpdatableComponents();
    param_deriv->SetZero();
    for (int32 n = 0; n < nnet_params_.NumRows(); n++)
      for (int32 c = 0; c < nc; c++)
        (*param_deriv)(n) += preexp_weights_deriv(n * nc + c);
  }
}

double NnetChainCombiner::GetSumToOnePenalty(
    const VectorBase<double> &weights,
    VectorBase<double> *weights_penalty_deriv,
    bool print_weights) const {

  KALDI_ASSERT(combine_config_.sum_to_one_penalty >= 0.0);
  double penalty = combine_config_.sum_to_one_penalty;
  if (penalty == 0.0) {
    weights_penalty_deriv->SetZero();
    return 0.0;
  }
  double ans = 0.0;
  int32 num_uc = NumUpdatableComponents(),
    num_models = nnet_params_.NumRows();
  Vector<double> tot_weights(num_uc);
  std::ostringstream tot_weight_info;
  for (int32 c = 0; c < num_uc; c++) {
    double this_total_weight = 0.0;
    for (int32 m = 0; m < num_models; m++) {
      int32 index = m * num_uc + c;
      double this_weight = weights(index);
      this_total_weight += this_weight;
    }
    tot_weights(c) = this_total_weight;
    // this_total_weight_deriv is the derivative of the penalty
    // term w.r.t. this component's total weight.
    double this_total_weight_deriv;
    if (combine_config_.enforce_positive_weights) {
      // if combine_config_.enforce_positive_weights is true, then we choose to
      // formulate the penalty in a slightly different way.. this solves the
      // problem that with the formulation in the 'else' below, if for some
      // reason the total weight is << 1.0, the deriv w.r.t. the actual
      // parameters gets tiny [because weight = exp(params)].
      double log_total = log(this_total_weight);
      ans += -0.5 * penalty * log_total * log_total;
      double log_total_deriv = -1.0 * penalty * log_total;
      this_total_weight_deriv = log_total_deriv / this_total_weight;
    } else {
      ans += -0.5 * penalty *
             (this_total_weight - 1.0) * (this_total_weight - 1.0);
      this_total_weight_deriv = penalty * (1.0 - this_total_weight);

    }
    if (weights_penalty_deriv != NULL) {
      KALDI_ASSERT(weights.Dim() == weights_penalty_deriv->Dim());
      for (int32 m = 0; m < num_models; m++) {
        int32 index = m * num_uc + c;
        (*weights_penalty_deriv)(index) = this_total_weight_deriv;
      }
    }
  }
  if (print_weights) {
    Vector<BaseFloat> tot_weights_float(tot_weights);
    KALDI_LOG << "Total weights per component: "
              << PrintVectorPerUpdatableComponent(nnet_,
                                                  tot_weights_float);
  }
  return ans;
}

void NnetChainCombiner::GetNnetParameters(const Vector<double> &weights,
                                     VectorBase<BaseFloat> *nnet_params) const {
  KALDI_ASSERT(nnet_params->Dim() == nnet_params_.NumCols());
  nnet_params->SetZero();
  int32 num_uc = NumUpdatableComponents(),
      num_models = nnet_params_.NumRows();
  for (int32 m = 0; m < num_models; m++) {
    const SubVector<BaseFloat> src_params(nnet_params_, m);
    int32 dim_offset = 0;
    for (int32 c = 0; c < num_uc; c++) {
      int32 index = m * num_uc + c;
      BaseFloat weight = weights(index);
      int32 dim = updatable_component_dims_[c];
      const SubVector<BaseFloat> src_component_params(src_params, dim_offset,
                                                      dim);
      SubVector<BaseFloat> dest_component_params(*nnet_params, dim_offset, dim);
      dest_component_params.AddVec(weight, src_component_params);
      dim_offset += dim;
    }
    KALDI_ASSERT(dim_offset == nnet_params_.NumCols());
  }
}

// compare GetNnetParameters.
void NnetChainCombiner::GetWeightsDeriv(
    const VectorBase<BaseFloat> &nnet_params_deriv,
    VectorBase<double> *weights_deriv) {
  KALDI_ASSERT(nnet_params_deriv.Dim() == nnet_params_.NumCols() &&
               weights_deriv->Dim() == WeightDim());
  int32 num_uc = NumUpdatableComponents(),
      num_models = nnet_params_.NumRows();
  for (int32 m = 0; m < num_models; m++) {
    const SubVector<BaseFloat> src_params(nnet_params_, m);
    int32 dim_offset = 0;
    for (int32 c = 0; c < num_uc; c++) {
      int32 index = m * num_uc + c;
      int32 dim = updatable_component_dims_[c];
      const SubVector<BaseFloat> src_component_params(src_params, dim_offset,
                                                      dim);
      const SubVector<BaseFloat> component_params_deriv(nnet_params_deriv,
                                                        dim_offset, dim);
      (*weights_deriv)(index) = VecVec(src_component_params,
                                       component_params_deriv);
      dim_offset += dim;
    }
    KALDI_ASSERT(dim_offset == nnet_params_.NumCols());
  }
}

double NnetChainCombiner::ComputeObjfAndDerivFromNnet(
    VectorBase<BaseFloat> &nnet_params,
    VectorBase<BaseFloat> *nnet_params_deriv) {
  BaseFloat sum = nnet_params.Sum();
  // inf/nan parameters->return -inf objective.
  if (!(sum == sum && sum - sum == 0))
    return -std::numeric_limits<double>::infinity();
  // Set nnet to have these params.
  UnVectorizeNnet(nnet_params, &nnet_);

  prob_computer_->Reset();
  std::vector<NnetChainExample>::const_iterator iter = egs_.begin(),
                                                end = egs_.end();
  for (; iter != end; ++iter) {
    prob_computer_->Compute(*iter);
  }

  std::pair<BaseFloat, BaseFloat> p = prob_computer_->GetTotalObjective();
  BaseFloat tot_objf = p.first, tot_weight = p.second;
  KALDI_ASSERT(tot_weight > 0.0);
  const Nnet &deriv = prob_computer_->GetDeriv();
  VectorizeNnet(deriv, nnet_params_deriv);
  // we prefer to deal with normalized objective functions.
<<<<<<< HEAD
  nnet_params_deriv->Scale(1.0 / tot_weight);
  return tot_objf / tot_weight;
=======
  nnet_params_deriv->Scale(1.0 / objf_info->tot_weight);
  return (objf_info->tot_like + objf_info->tot_aux_objfs.Sum()) / objf_info->tot_weight;
>>>>>>> 40dc5e49
}


double NnetChainCombiner::ComputeObjfAndDerivFromParameters(
    VectorBase<double> &params,
    VectorBase<double> *params_deriv) {
  Vector<double> weights(WeightDim()), normalized_weights(WeightDim()),
      weights_sum_to_one_penalty_deriv(WeightDim()),
      normalized_weights_deriv(WeightDim()), weights_deriv(WeightDim());
  Vector<BaseFloat>
      nnet_params(NnetParameterDim(), kUndefined),
      nnet_params_deriv(NnetParameterDim(), kUndefined);
  GetWeights(params, &weights);
  double ans = GetSumToOnePenalty(weights, &weights_sum_to_one_penalty_deriv);
  GetNormalizedWeights(weights, &normalized_weights);
  GetNnetParameters(normalized_weights, &nnet_params);
  ans += ComputeObjfAndDerivFromNnet(nnet_params, &nnet_params_deriv);
  if (ans != ans || ans - ans != 0) // NaN or inf
    return ans;  // No point computing derivative
  GetWeightsDeriv(nnet_params_deriv, &normalized_weights_deriv);
  GetUnnormalizedWeightsDeriv(weights, normalized_weights_deriv,
                              &weights_deriv);
  weights_deriv.AddVec(1.0, weights_sum_to_one_penalty_deriv);
  GetParamsDeriv(weights, weights_deriv, params_deriv);
  return ans;
}


// enforces the constraint that the weights for each component must sum to one,
// if necessary.
void NnetChainCombiner::GetNormalizedWeights(
    const VectorBase<double> &unnorm_weights,
    VectorBase<double> *norm_weights) const {
  if (!combine_config_.enforce_sum_to_one) {
    norm_weights->CopyFromVec(unnorm_weights);
    return;
  }
  int32 num_uc = NumUpdatableComponents(),
      num_models = nnet_params_.NumRows();
  for (int32 c = 0; c < num_uc; c++) {
    double sum = 0.0;
    for (int32 m = 0; m < num_models; m++) {
      int32 index = m * num_uc + c;
      sum += unnorm_weights(index);
    }
    double inv_sum = 1.0 / sum;  // if it's NaN then it's OK, we'll get NaN
                                    // weights and eventually -inf objective.
    for (int32 m = 0; m < num_models; m++) {
      int32 index = m * num_uc + c;
      (*norm_weights)(index) = unnorm_weights(index) * inv_sum;
    }
  }
}

void NnetChainCombiner::GetUnnormalizedWeightsDeriv(
    const VectorBase<double> &unnorm_weights,
    const VectorBase<double> &norm_weights_deriv,
    VectorBase<double> *unnorm_weights_deriv) {
  if (!combine_config_.enforce_sum_to_one) {
    unnorm_weights_deriv->CopyFromVec(norm_weights_deriv);
    return;
  }
  int32 num_uc = NumUpdatableComponents(),
      num_models = nnet_params_.NumRows();
  for (int32 c = 0; c < num_uc; c++) {
    double sum = 0.0;
    for (int32 m = 0; m < num_models; m++) {
      int32 index = m * num_uc + c;
      sum += unnorm_weights(index);
    }
    double inv_sum = 1.0 / sum;
    double inv_sum_deriv = 0.0;
    for (int32 m = 0; m < num_models; m++) {
      int32 index = m * num_uc + c;
      // in the forward direction, we'd do:
      // (*norm_weights)(index) = unnorm_weights(index) * inv_sum;
      (*unnorm_weights_deriv)(index) = inv_sum * norm_weights_deriv(index);
      inv_sum_deriv += norm_weights_deriv(index) * unnorm_weights(index);
    }
    // note: d/dx (1/x) = -1/x^2
    double sum_deriv = -1.0 * inv_sum_deriv * inv_sum * inv_sum;
    for (int32 m = 0; m < num_models; m++) {
      int32 index = m * num_uc + c;
      (*unnorm_weights_deriv)(index) += sum_deriv;
    }
  }
}




} // namespace nnet3
} // namespace kaldi<|MERGE_RESOLUTION|>--- conflicted
+++ resolved
@@ -514,13 +514,8 @@
   const Nnet &deriv = prob_computer_->GetDeriv();
   VectorizeNnet(deriv, nnet_params_deriv);
   // we prefer to deal with normalized objective functions.
-<<<<<<< HEAD
-  nnet_params_deriv->Scale(1.0 / tot_weight);
-  return tot_objf / tot_weight;
-=======
   nnet_params_deriv->Scale(1.0 / objf_info->tot_weight);
   return (objf_info->tot_like + objf_info->tot_aux_objfs.Sum()) / objf_info->tot_weight;
->>>>>>> 40dc5e49
 }
 
 
