--- conflicted
+++ resolved
@@ -52,31 +52,17 @@
                               // Note: if doing backprop, you'd also need to check
                               // that the kBackpropNeedsInput property is not true.
   kPropagateAdds = 0x008,  // true if the Propagate function adds to, rather
-<<<<<<< HEAD
-                           // than setting, its output.  The Component chooses
-                           // whether to add or set, and the calling code has to
-                           // accommodate it.  This flag is incompatible with
-                           // the kPropagateInPlace flag.
-=======
                            // than setting, its output, for non-in-place
                            // propagation.  The Component chooses whether to add
                            // or set, and the calling code has to accommodate
                            // it.
->>>>>>> e7fe053f
   kReordersIndexes = 0x010,  // true if the ReorderIndexes function might reorder
                              // the indexes (otherwise we can skip calling it).
                              // Must not be set for simple components.
   kBackpropAdds = 0x020,   // true if the Backprop function adds to, rather than
-<<<<<<< HEAD
-                           // setting, the "in_deriv" output.  The Component
-                           // chooses whether to add or set, and the calling
-                           // code has to accommodate it.  Note: in the case of
-                           // in-place backprop, this flag is
-=======
                            // setting, the "in_deriv" output for non-in-place
                            // backprop.  The Component chooses whether to add or
                            // set, and the calling code has to accommodate it.
->>>>>>> e7fe053f
   kBackpropNeedsInput = 0x040,  // true if backprop operation needs access to
                                 // forward-pass input.
   kBackpropNeedsOutput = 0x080,  // true if backprop operation needs access to
