// nnet3/nnet-component-itf.h

// Copyright      2015  Johns Hopkins University (author: Daniel Povey)
//                2015  Guoguo Chen
//                2015  Xiaohui Zhang

// See ../../COPYING for clarification regarding multiple authors
//
// Licensed under the Apache License, Version 2.0 (the "License");
// you may not use this file except in compliance with the License.
// You may obtain a copy of the License at
//
//  http://www.apache.org/licenses/LICENSE-2.0
//
// THIS CODE IS PROVIDED *AS IS* BASIS, WITHOUT WARRANTIES OR CONDITIONS OF ANY
// KIND, EITHER EXPRESS OR IMPLIED, INCLUDING WITHOUT LIMITATION ANY IMPLIED
// WARRANTIES OR CONDITIONS OF TITLE, FITNESS FOR A PARTICULAR PURPOSE,
// MERCHANTABLITY OR NON-INFRINGEMENT.
// See the Apache 2 License for the specific language governing permissions and
// limitations under the License.

#ifndef KALDI_NNET3_NNET_COMPONENT_ITF_H_
#define KALDI_NNET3_NNET_COMPONENT_ITF_H_

#include "nnet3/nnet-common.h"
#include "nnet3/nnet-parse.h"
#include "base/kaldi-error.h"
#include "thread/kaldi-mutex.h"
#include <iostream>

namespace kaldi {
namespace nnet3 {

// enum used to store various binary component properties.
// We give it a name ComponentProperties, but don't use this
// type for the bitmasks: instead use int32 for this type, e.g.
// int32 properties = kSimpleComponent|kBackpropNeedsOutput.
enum ComponentProperties {
  kSimpleComponent = 0x001,  // true if number of rows of input equals number of rows
                             // of output and this component doesn't care about the indexes
                             // (i.e. it maps each row of input to each row of output without
                             // regard to the index values).  Will normally be true.
  kUpdatableComponent = 0x002,  // true if the component has parameters that can
                                // be updated.  Components that return this flag
                                // must be dynamic_castable to type
                                // UpdatableComponent (but components of type
                                // UpdatableComponent do not have to return this
                                // flag, e.g.  if this instance is not really
                                // updatable).
  kLinearInInput = 0x004,    // true if the component's output is always a
                             // linear function of its input, i.e. alpha times
                             // input gives you alpha times output.
  kLinearInParameters = 0x008, // true if an updatable component's output is always a
                               // linear function of its parameters, i.e. alpha times
                               // parameters gives you alpha times output.  This is true
                               // for all updatable components we envisage.
  kPropagateInPlace = 0x010,  // true if we can do the propagate operation in-place
                              // (input and output matrices are the same).
                              // Note: if doing backprop, you'd also need to check
                              // that the kBackpropNeedsInput property is not true.
  kPropagateAdds = 0x020,  // true if the Propagate function adds to, rather
                           // than setting, its output.  The Component chooses
                           // whether to add or set, and the calling code has to
                           // accommodate it.
  kReordersIndexes = 0x040,  // true if the ReorderIndexes function might reorder
                             // the indexes (otherwise we can skip calling it).
                             // Must not be set for simple components.
  kBackpropAdds = 0x080,   // true if the Backprop function adds to, rather than
                           // setting, the "in_deriv" output.  The Component
                           // chooses whether to add or set, and the calling
                           // code has to accommodate it.  Note: in the case of
                           // in-place backprop, this flag has no effect.
  kBackpropNeedsInput = 0x100,  // true if backprop operation needs access to
                                // forward-pass input.
  kBackpropNeedsOutput = 0x200,  // true if backprop operation needs access to
                                 // forward-pass output (e.g. true for Sigmoid).
  kBackpropInPlace = 0x400,   // true if we can do the backprop operation in-place
                             // (input and output matrices may be the same).
  kStoresStats = 0x800,      // true if the StoreStats operation stores
                             // statistics e.g. on average node activations and
                             // derivatives of the nonlinearity, (as it does for
                             // Tanh, Sigmoid, ReLU and Softmax).
  kInputContiguous = 0x1000,  // true if the component requires its input data (and
                              // input derivatives) to have Stride()== NumCols().
  kOutputContiguous = 0x2000  // true if the component requires its input data (and
                              // output derivatives) to have Stride()== NumCols().
};


// This is a base class for a helper-class of class Component, which is used to
// store any pre-computed indexes it needs for its forward and backward
// computations.  For components which are not "Simple" components (i.e. the
// kSimpleComponent property is false), and which may therefore "care" about
// which index the input and output matrix's rows represent (i.e. about
// which "struct Index" each row corresponds to), their CreateIndexes() function
// will be called prior to Propagate() and Backprop(), to create an object which
// must be a child class of class ComponentPrecomputedIndexes, where they
// can store any indexes that they need.
class ComponentPrecomputedIndexes {
 public:
  virtual ComponentPrecomputedIndexes *Copy() const = 0;
  virtual void Write(std::ostream &os, bool binary) const = 0;
  virtual void Read(std::istream &os, bool binary) = 0;
  virtual std::string Type() const = 0;
  static ComponentPrecomputedIndexes* ReadNew(std::istream &is, bool binary);
  // cpi stands for component_precomputed_indexes
  static ComponentPrecomputedIndexes* NewComponentPrecomputedIndexesOfType(
                                           const std::string &cpi_type);
  virtual ~ComponentPrecomputedIndexes() { }
};


class IndexSet;  // Forward declaration; declared in nnet-computation-graph.h.

/// Abstract base-class for neural-net components.
class Component {
 public:
  /// \brief Propagate function.
  ///   \param [in] indexes  A pointer to some information output by this class's
  ///      PrecomputeIndexes function (will be NULL for simple components,
  ///      i.e. those that don't do things like splicing).
  ///   \param [in] in   The input to this component.  Num-columns == InputDim().
  ///   \param [out] out  The output of this component.  Num-columns == OutputDim().
  ///      Note: output of this component will be added to the initial value of
  ///      "out" if Properties()&kPropagateAdds != 0; otherwise the output will
  ///      be set and the initial value ignored.  Each Component chooses whether
  ///      it is more convenient implementation-wise to add or set, and the
  ///      calling code has to deal with it.
  virtual void Propagate(const ComponentPrecomputedIndexes *indexes,
                         const CuMatrixBase<BaseFloat> &in,
                         CuMatrixBase<BaseFloat> *out) const = 0;

  /// \brief Backprop function; depending on which of the arguments 'to_update'
  ///     and 'in_deriv' are non-NULL, this can compute input-data derivatives
  ///     and/or perform model update.
  ///
  ///   \param [in] debug_info  The component name, to be printed out in any
  ///       warning messages.
  ///   \param [in] indexes     A pointer to some information output by this
  ///      class's PrecomputeIndexes function (will be NULL for simple
  ///      components, i.e. those that don't do things like splicing).
  ///   \param [in] in_value    The matrix that was given as input to the
  ///      Propagate function.  Will be ignored (and may be empty) if
  ///      Properties()&kBackpropNeedsInput == 0.
  ///   \param [in] out_value   The matrix that was output from the Propagate
  ///      function.  Will be ignored (and may be empty) if
  ///      Properties()&kBackpropNeedsOutput == 0
  ///   \param [in] out_deriv  The derivative at the output of this component.
  ///   \param [out] to_update  If model update is desired, the Component
  ///       to be updated, else NULL.  Does not have to be identical to this.
  ///       If supplied, you can assume that
  ///       to_update->Properties() & kUpdatableComponent is nonzero.
  ///   \param [out] in_deriv   The derivative at the input of this component,
  ///       if needed (else NULL).   If  Properties()&kBackpropInPlace, may be
  ///       the same matrix as out_deriv.  If Properties()&kBackpropAdds, this
  ///       is added to by the Backprop routine, else it is set.  The component
  ///       code chooses which mode to work in, based on convenience.
  virtual void Backprop(const std::string &debug_info,
                        const ComponentPrecomputedIndexes *indexes,
                        const CuMatrixBase<BaseFloat> &in_value,
                        const CuMatrixBase<BaseFloat> &out_value,
                        const CuMatrixBase<BaseFloat> &out_deriv,
                        Component *to_update, // may be NULL; may be identical
                                              // to "this" or different.
                        CuMatrixBase<BaseFloat> *in_deriv) const = 0;


  /// \brief This function may store stats on average activation values, and for
  ///        some component types, the average value of the derivative of the
  ///        nonlinearity.  It only does something for those components that
  ///        have nonzero Properties()&kStoresStats.  It only needs as input
  ///        the value at the output of the nonlinearity.

  virtual void StoreStats(const CuMatrixBase<BaseFloat> &out_value) { }

  /// \brief Components that provide an implementation of StoreStats should also
  ///        provide an implementation of ZeroStats(), to set those stats to
  ///        zero.  Other components that store other types of statistics
  ///        (e.g. regarding gradient clipping) are free to implement ZeroStats()
  ///        also.
  virtual void ZeroStats() { }



  /// \brief  This function only does something interesting for non-simple Components.
  ///   For a given index at the output of the component, tells us what indexes
  ///   are required at its input (note: "required" encompasses also optionally-required
  ///   things; it will enumerate all things that we'd like to have).  See also
  ///   IsComputable().
  /// \param [in] misc_info  This argument is supplied to handle things that the
  ///       framework can't very easily supply: information like which time
  ///       indexes are needed for AggregateComponent, which time-indexes are
  ///       available at the input of a recurrent network, and so on.  We will
  ///       add members to misc_info as needed.
  /// \param [in] output_index  The Index at the output of the component, for
  ///       which we are requesting the list of indexes at the component's input.
  /// \param [out] desired_indexes  A list of indexes that are desired at the input.
  ///       By "desired" we mean required or optionally-required.
  ///
  /// The default implementation of this function is suitable for any
  /// SimpleComponent; it just copies the output_index to a single identical
  /// element in input_indexes.
  virtual void GetInputIndexes(const MiscComputationInfo &misc_info,
                               const Index &output_index,
                               std::vector<Index> *desired_indexes) const;

  /// \brief This function only does something interesting for non-simple
  ///    Components, and it exists to make it possible to manage
  ///    optionally-required inputs.  It tells the user whether a given output
  ///    index is computable from a given set of input indexes, and if so,
  ///    says which input indexes will be used in the computation.
  ///
  ///    Implementations of this function are required to have the property that
  ///    adding an element to "input_index_set" can only ever change IsComputable
  ///    from false to true, never vice versa.
  ///
  ///    @param [in] misc_info  Some information specific to the computation, such as
  ///              minimum and maximum times for certain components to do adaptation on;
  ///              it's a place to put things that don't easily fit in the framework.
  ///    @param [in] output_index  The index that is to be computed at the output
  ///              of this Component.
  ///    @param [in] input_index_set  The set of indexes that is available at the
  ///              input of this Component.
  ///    @param [out] used_inputs  If non-NULL, then if the output is computable
  ///       this will be set to the list of input indexes that will actually be
  ///       used in the computation.
  ///    @return Returns true iff this output is computable from the provided
  ///          inputs.
  ///
  ///   The default implementation of this function is suitable for any
  ///   SimpleComponent: it just returns true if output_index is in
  ///   input_index_set, and if so sets used_inputs to vector containing that
  ///   one Index.
  virtual bool IsComputable(const MiscComputationInfo &misc_info,
                            const Index &output_index,
                            const IndexSet &input_index_set,
                            std::vector<Index> *used_inputs) const;

  /// \brief This function only does something interesting for non-simple
  ///  Components.  It provides an opportunity for a Component to reorder the
  ///  indexes at its input and output.  This might be useful, for instance, if
  ///  a component requires a particular ordering of the indexes that doesn't
  ///  correspond to their natural ordering.  Components that might modify the
  ///  indexes are brequired to return the kReordersIndexes flag in their
  ///  Properties().
  ///
  ///  \param [in,out]  Indexes at the input of the Component.
  ///  \param [in,out]  Indexes at the output of the Component
  virtual void ReorderIndexes(std::vector<Index> *input_indexes,
                              std::vector<Index> *output_indexes) const {}



  /// \brief This function must return NULL for simple Components.  Returns a
  ///     pointer to a class that may contain some precomputed
  ///     component-specific and computation-specific indexes to be in used in
  ///     the Propagate and Backprop functions.
  ///
  /// \param [in] misc_info  This argument is supplied to handle things that the
  ///       framework can't very easily supply: information like which time
  ///       indexes are needed for AggregateComponent, which time-indexes are
  ///       available at the input of a recurrent network, and so on.  misc_info
  ///       may not even ever be used here.  We will add members to misc_info as
  ///       needed.
  /// \param [in] input_indexes  A vector of indexes that explains
  ///       what time-indexes (and other indexes) each row of the
  ///       in/in_value/in_deriv matrices given to Propagate and Backprop will
  ///       mean.
  /// \param [in] output_indexes  A vector of indexes that explains
  ///       what time-indexes (and other indexes) each row of the
  ///       out/out_value/out_deriv matrices given to Propagate and Backprop will
  ///       mean.
  /// \param [in] need_backprop  True if we might need to do backprop
  ///       with this component, so that if any different indexes are needed
  ///       for backprop then those should be computed too.
  /// \return  Returns a child-class of class ComponentPrecomputedIndexes, or
  ///       NULL if this component for does not need to precompute any indexes
  ///       (e.g. if it is a simple component and does not care about indexes).
  virtual ComponentPrecomputedIndexes* PrecomputeIndexes(
      const MiscComputationInfo &misc_info,
      const std::vector<Index> &input_indexes,
      const std::vector<Index> &output_indexes,
      bool need_backprop) const { return NULL;  }


  /// \brief Returns a string such as "SigmoidComponent", describing
  ///        the type of the object.
  virtual std::string Type() const = 0;

  /// \brief  Initialize, from a ConfigLine object.
  /// \param [in] cfl  A ConfigLine containing any parameters that
  ///            are needed for initialization. For example:
  ///            "dim=100 param-stddev=0.1"
  virtual void InitFromConfig(ConfigLine *cfl) = 0;

  /// \brief Returns input-dimension of this component.
  virtual int32 InputDim() const = 0;

  /// \brief Returns output-dimension of this component.
  virtual int32 OutputDim() const = 0;

  /// \brief Return bitmask of the component's properties.
  ///   These properties depend only on the component's type.
  ///   See enum ComponentProperties.
  virtual int32 Properties() const = 0;

  /// \brief Read component from stream (works out its type).  Dies on error.
  static Component* ReadNew(std::istream &is, bool binary);

  /// \brief Copies component (deep copy).
  virtual Component* Copy() const = 0;

  /// \brief Returns a new Component of the given type e.g. "SoftmaxComponent",
  ///   or NULL if no such component type exists.
  static Component *NewComponentOfType(const std::string &type);

  /// \brief Read function (used after we know the type of the Component);
  ///   accepts input that is missing the token that describes the component
  ///   type, in case it has already been consumed.
  virtual void Read(std::istream &is, bool binary) = 0;

  /// \brief Write component to stream
  virtual void Write(std::ostream &os, bool binary) const = 0;

  /// \brief Returns some text-form information about this component, for diagnostics.
  ///     Starts with the type of the component.  E.g. "SigmoidComponent dim=900",
  ///     although most components will have much more info.
  virtual std::string Info() const;

  /// This virtual function when called by
  //    -- an UpdatableComponent scales the parameters
  ///      by "scale" when called by an UpdatableComponent.
  //    -- a Nonlinear component it relates to scaling activation stats, not parameters.
  virtual void Scale(BaseFloat scale) {};

  /// This virtual function when called by
  ///    -- an UpdatableComponent adds the parameters of
  ///      another updatable component, times some constant, to the current
  ///      parameters.
  ///    -- a NonlinearComponent it relates to adding stats
  /// Otherwise it should do nothing.
  virtual void Add(BaseFloat alpha, const Component &other) {};

  Component() { }

  virtual ~Component() { }

 private:
  KALDI_DISALLOW_COPY_AND_ASSIGN(Component);
};


class RandomComponent: public Component {
 public:
  // This function is required in testing code and in other places we need
  // consistency in the random number generation (e.g. when optimizing
  // validation-set performance), but check where else we call srand().  You'll
  // need to call srand prior to making this call.
  void ResetGenerator() { random_generator_.SeedGpu(); }
 protected:
  CuRand<BaseFloat> random_generator_;
};

/**
 * Class UpdatableComponent is a Component which has trainable parameters; it
 * extends the interface of Component.  This is a base-class for Components with
 * parameters.  See comment by declaration of kUpdatableComponent.
 * The functions in this interface must only be called if the component returns
 * the kUpdatable flag.
 */
class UpdatableComponent: public Component {
 public:
  UpdatableComponent(const UpdatableComponent &other):
      learning_rate_(other.learning_rate_),
      learning_rate_factor_(other.learning_rate_factor_),
      is_gradient_(other.is_gradient_), max_change_(other.max_change_) { }

  UpdatableComponent(): learning_rate_(0.001), learning_rate_factor_(1.0),
                        is_gradient_(false), max_change_(0.0) { }

  virtual ~UpdatableComponent() { }

  /// \brief Computes dot-product between parameters of two instances of a
  ///  Component.  Can be used for computing parameter-norm of an
  ///  UpdatableComponent.
  virtual BaseFloat DotProduct(const UpdatableComponent &other) const = 0;

  /// This function is to be used in testing.  It adds unit noise times "stddev"
  /// to the parameters of the component.
  virtual void PerturbParams(BaseFloat stddev) = 0;

  /// Sets the learning rate of gradient descent- gets multiplied by
  /// learning_rate_factor_.
  virtual void SetUnderlyingLearningRate(BaseFloat lrate) {
    learning_rate_ = lrate * learning_rate_factor_;
  }

  /// Sets the learning rate directly, bypassing learning_rate_factor_.
  virtual void SetActualLearningRate(BaseFloat lrate) { learning_rate_ = lrate; }

<<<<<<< HEAD
  /// Sets the learning rate factor
  virtual void SetLearningRateFactor(BaseFloat lrate_factor) {
    learning_rate_factor_ = lrate_factor;
  }
=======
  /// \brief Sets is_gradient_ to true and sets learning_rate_ to 1, ignoring
  /// learning_rate_factor_.
  virtual void SetAsGradient() { learning_rate_ = 1.0; is_gradient_ = true; }
>>>>>>> 4a58ab98

  /// Gets the learning rate of gradient descent.  Note: if you call
  /// SetLearningRate(x), and learning_rate_factor_ != 1.0,
  /// a different value than x will returned.
  BaseFloat LearningRate() const { return learning_rate_; }

  /// Gets the learning rate factor
  BaseFloat LearningRateFactor() const { return learning_rate_factor_; }
  
  /// Gets per-component max-change value. Note: the components themselves do
  /// not enforce the per-component max-change; it's enforced in class
  /// NnetTrainer by querying the max-changes for each component.
  /// See NnetTrainer::UpdateParamsWithMaxChange() in nnet3/nnet-training.cc.
  BaseFloat MaxChange() const { return max_change_; }
  
  virtual std::string Info() const;

  /// The following new virtual function returns the total dimension of
  /// the parameters in this class.
  virtual int32 NumParameters() const { KALDI_ASSERT(0); return 0; }

  /// Turns the parameters into vector form.  We put the vector form on the CPU,
  /// because in the kinds of situations where we do this, we'll tend to use
  /// too much memory for the GPU.
  virtual void Vectorize(VectorBase<BaseFloat> *params) const { KALDI_ASSERT(0); }
  /// Converts the parameters from vector form.
  virtual void UnVectorize(const VectorBase<BaseFloat> &params) {
    KALDI_ASSERT(0);
  }

 protected:
  // to be called from child classes, extracts any learning rate information
  // from the config line and sets them appropriately.
  void InitLearningRatesFromConfig(ConfigLine *cfl);

  // To be used in child-class Read() functions, this function reads the opening
  // tag <ThisComponentType> and the learning-rate factor and the learning-rate.
  void ReadUpdatableCommon(std::istream &is, bool binary);

  // To be used in child-class Write() functions, writes the opening
  // <ThisComponentType> tag and the learning-rate factor (if not 1.0) and the
  // learning rate;
  void WriteUpdatableCommon(std::ostream &is, bool binary) const;

  BaseFloat learning_rate_; ///< learning rate (typically 0.0..0.01)
  BaseFloat learning_rate_factor_; ///< learning rate factor (normally 1.0, but
                                   ///< can be set to another < value so that
                                   ///when < you call SetLearningRate(), that
                                   ///value will be scaled by this factor.
  bool is_gradient_;  ///< True if this component is to be treated as a gradient rather
                      ///< than as parameters.  Its main effect is that we disable
                      ///< any natural-gradient update and just compute the standard
                      ///< gradient.
  BaseFloat max_change_; ///< configuration value for imposing max-change

 private:
  const UpdatableComponent &operator = (const UpdatableComponent &other); // Disallow.
};

/// This kind of Component is a base-class for things like sigmoid, softmax and
/// ReLU: nonlinearities that don't change the dimension.  It takes care of
/// storing statistics on the average activations and derivatives encountered
/// during training.
class NonlinearComponent: public Component {
 public:

  NonlinearComponent();
  explicit NonlinearComponent(const NonlinearComponent &other);

  virtual int32 InputDim() const { return dim_; }
  virtual int32 OutputDim() const { return dim_; }

  // We implement InitFromConfig at this level.
  // supported config parameters and their defaults:
  //   dim=-1  self-repair-lower-threshold=-1000  self-repair-upper-threshold=-1000
  //     self-repair-constant=0.0
  // the 'self-repair' stuff is 'self-repairing' nonlinearities-- they add small
  // quantities to the derivative to attempt to keep the average value (for
  // bounded nonlinearities) or average derivative (for ReLU) for each
  // dimension within a given range.  The default ranges (if you don't
  // specify self-repair-lower-threshold or self-repair-upper-threshold) are
  // dependent on the nonlinearity and are set in their Backprop functions.
  // To activate this code you have to set self-repair-constant to a number >0 like
  // 0.0001 when initializing the ReLU (this is a scaling factor on the 'fake
  // derivative').  This code is only activated if derivative and value stats
  // are present in the model, which will typically only be the case
  // if the 'store-stats' code is activated
  // (e.g. --optimization.store-stats=true) because it needs the stats.  To be
  // activated this code also requires that is_gradient_ is false (i.e. you're
  // not computing exact gradients).

  virtual void InitFromConfig(ConfigLine *cfl);

  /// We implement Read at this level as it just needs the Type().
  virtual void Read(std::istream &is, bool binary);

  virtual void ZeroStats();

  virtual std::string Info() const;

  /// Write component to stream.
  virtual void Write(std::ostream &os, bool binary) const;

  virtual void Scale(BaseFloat scale);
  virtual void Add(BaseFloat alpha, const Component &other);

  // The following functions are unique to NonlinearComponent.
  // They mostly relate to diagnostics.
  const CuVector<double> &ValueSum() const { return value_sum_; }
  const CuVector<double> &DerivSum() const { return deriv_sum_; }

  double Count() const { return count_; }

 protected:
  enum { kUnsetThreshold = -1000 };

  friend class SigmoidComponent;
  friend class TanhComponent;
  friend class SoftmaxComponent;
  friend class LogSoftmaxComponent;
  friend class RectifiedLinearComponent;

  // This function updates the stats "value_sum_", "deriv_sum_", and
  // count_. (If deriv == NULL, it won't update "deriv_sum_").
  // It will be called from the Backprop function of child classes.
  void StoreStatsInternal(const CuMatrixBase<BaseFloat> &out_value,
                          const CuMatrixBase<BaseFloat> *deriv = NULL);


  const NonlinearComponent &operator = (const NonlinearComponent &other); // Disallow.
  int32 dim_;
  CuVector<double> value_sum_; // stats at the output.
  CuVector<double> deriv_sum_; // stats of the derivative of the nonlinearity
                               // (only applicable to element-by-element
                               // nonlinearities, not Softmax.
  double count_;

  // some stats for self-repairing nonlinearities.
  double num_dims_self_repaired_;
  double num_dims_processed_;

  // some configuration values relating to self-repairing nonlinearities.
  BaseFloat self_repair_lower_threshold_;
  BaseFloat self_repair_upper_threshold_;
  BaseFloat self_repair_scale_;

  // The mutex is used in UpdateStats, only for resizing vectors.
  Mutex mutex_;
};

} // namespace nnet3
} // namespace kaldi


#endif<|MERGE_RESOLUTION|>--- conflicted
+++ resolved
@@ -398,16 +398,14 @@
   /// Sets the learning rate directly, bypassing learning_rate_factor_.
   virtual void SetActualLearningRate(BaseFloat lrate) { learning_rate_ = lrate; }
 
-<<<<<<< HEAD
   /// Sets the learning rate factor
   virtual void SetLearningRateFactor(BaseFloat lrate_factor) {
     learning_rate_factor_ = lrate_factor;
   }
-=======
+  
   /// \brief Sets is_gradient_ to true and sets learning_rate_ to 1, ignoring
   /// learning_rate_factor_.
   virtual void SetAsGradient() { learning_rate_ = 1.0; is_gradient_ = true; }
->>>>>>> 4a58ab98
 
   /// Gets the learning rate of gradient descent.  Note: if you call
   /// SetLearningRate(x), and learning_rate_factor_ != 1.0,
