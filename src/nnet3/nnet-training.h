// nnet3/nnet-training.h

// Copyright    2015  Johns Hopkins University (author: Daniel Povey)
//              2016  Xiaohui Zhang

// See ../../COPYING for clarification regarding multiple authors
//
// Licensed under the Apache License, Version 2.0 (the "License");
// you may not use this file except in compliance with the License.
// You may obtain a copy of the License at
//
//  http://www.apache.org/licenses/LICENSE-2.0
//
// THIS CODE IS PROVIDED *AS IS* BASIS, WITHOUT WARRANTIES OR CONDITIONS OF ANY
// KIND, EITHER EXPRESS OR IMPLIED, INCLUDING WITHOUT LIMITATION ANY IMPLIED
// WARRANTIES OR CONDITIONS OF TITLE, FITNESS FOR A PARTICULAR PURPOSE,
// MERCHANTABLITY OR NON-INFRINGEMENT.
// See the Apache 2 License for the specific language governing permissions and
// limitations under the License.

#ifndef KALDI_NNET3_NNET_TRAINING_H_
#define KALDI_NNET3_NNET_TRAINING_H_

#include "nnet3/nnet-example.h"
#include "nnet3/nnet-computation.h"
#include "nnet3/nnet-compute.h"
#include "nnet3/nnet-optimize.h"
#include "nnet3/nnet-example-utils.h"

namespace kaldi {
namespace nnet3 {

struct NnetTrainerOptions {
  bool zero_component_stats;
  bool store_component_stats;
  int32 print_interval;
  bool debug_computation;
  BaseFloat momentum;
  std::string read_cache;
  std::string write_cache;
  bool binary_write_cache;
  BaseFloat max_param_change;
  NnetOptimizeOptions optimize_config;
  NnetComputeOptions compute_config;
  CachingOptimizingCompilerOptions compiler_config;
  bool apply_deriv_weights;

  NnetTrainerOptions():
      zero_component_stats(true),
      store_component_stats(true),
      print_interval(100),
      debug_computation(false),
      momentum(0.0),
      binary_write_cache(true),
      max_param_change(2.0),
      apply_deriv_weights(true) { }
  void Register(OptionsItf *opts) {
    opts->Register("store-component-stats", &store_component_stats,
                   "If true, store activations and derivatives for nonlinear "
                   "components during training.");
    opts->Register("zero-component-stats", &zero_component_stats,
                   "If both this and --store-component-stats are true, then "
                   "the component stats are zeroed before training.");
    opts->Register("print-interval", &print_interval, "Interval (measured in "
                   "minibatches) after which we print out objective function "
                   "during training\n");
    opts->Register("max-param-change", &max_param_change, "The maximum change in"
                   "parameters allowed per minibatch, measured in Frobenius norm "
                   "over the entire model (change will be clipped to this value)");
    opts->Register("momentum", &momentum, "momentum constant to apply during "
                   "training (help stabilize update).  e.g. 0.9.  Note: we "
                   "automatically multiply the learning rate by (1-momenum) "
                   "so that the 'effective' learning rate is the same as "
                   "before (because momentum would normally increase the "
                   "effective learning rate by 1/(1-momentum))");
    opts->Register("apply-deriv-weights", &apply_deriv_weights,
                   "If true, apply the per-frame derivative weights stored with "
                   "the example");
    opts->Register("read-cache", &read_cache, "the location where we can read "
                   "the cached computation from");
    opts->Register("write-cache", &write_cache, "the location where we want to "
                   "write the cached computation to");
    opts->Register("binary-write-cache", &binary_write_cache, "Write "
                   "computation cache in binary mode");

    // register the optimization options with the prefix "optimization".
    ParseOptions optimization_opts("optimization", opts);
    optimize_config.Register(&optimization_opts);
    ParseOptions compiler_opts("compiler", opts);
    compiler_config.Register(&compiler_opts);
    // register the compute options with the prefix "computation".
    ParseOptions compute_opts("computation", opts);
    compute_config.Register(&compute_opts);
  }
};

// This struct is used in multiple nnet training classes for keeping
// track of objective function values.
// Also see struct AccuracyInfo, in nnet-diagnostics.h.
struct ObjectiveFunctionInfo {
  int32 current_phase;
<<<<<<< HEAD

  int32 minibatches_this_phase;

=======
  int32 minibatches_this_phase; // The number of minibatches' worth of stats that
                                // we accumulated in the phase numbered
                                // 'current_phase'.
>>>>>>> 7af2128d
  double tot_weight;
  double tot_objf;
  double tot_aux_objf;  // An 'auxiliary' objective function that is optional-
                        // may be used when things like regularization are being
                        // used.

  double tot_weight_this_phase;
  double tot_objf_this_phase;
  double tot_aux_objf_this_phase;

  ObjectiveFunctionInfo():
<<<<<<< HEAD
      current_phase(0), minibatches_this_phase(0),
=======
      current_phase(0),
      minibatches_this_phase(0),
>>>>>>> 7af2128d
      tot_weight(0.0), tot_objf(0.0), tot_aux_objf(0.0),
      tot_weight_this_phase(0.0), tot_objf_this_phase(0.0),
      tot_aux_objf_this_phase(0.0) { }

  // This function updates the stats and, if the phase has just changed,
  // prints a message indicating progress.  The phase equals
  // minibatch_counter / minibatches_per_phase.  Its only function is to
  // control how frequently we print logging messages.
  void UpdateStats(const std::string &output_name,
                   int32 minibatches_per_phase,
                   int32 minibatch_counter,
                   BaseFloat this_minibatch_weight,
                   BaseFloat this_minibatch_tot_objf,
                   BaseFloat this_minibatch_tot_aux_objf = 0.0);

  // Prints stats for the current phase.
  // Note: 'phase' will normally be this->current_phase + 1, but may under
  // unusual circumstances (e.g. multilingual training, where not all outputs
  // are seen on all minibatches) be larger than that.
  void PrintStatsForThisPhase(const std::string &output_name,
<<<<<<< HEAD
                              int32 minibatches_per_phase, int32 phase) const;
=======
                              int32 minibatches_per_phase,
                              int32 phase) const;
>>>>>>> 7af2128d
  // Prints total stats, and returns true if total stats' weight was nonzero.
  bool PrintTotalStats(const std::string &output_name) const;
};


/** This class is for single-threaded training of neural nets using
    standard objective functions such as cross-entropy (implemented with
    logsoftmax nonlinearity and a linear objective function) and quadratic loss.

    Something that we should do in the future is to make it possible to have
    two different threads, one for the compilation, and one for the computation.
    This would only improve efficiency in the cases where the structure of the
    input example was different each time, which isn't what we expect to see in
    speech-recognition training.  (If the structure is the same each time,
    the CachingOptimizingCompiler notices this and uses the computation from
    last time).
 */
class NnetTrainer {
 public:
  NnetTrainer(const NnetTrainerOptions &config,
              Nnet *nnet);

  // train on one minibatch.
  void Train(const NnetExample &eg);

  // Prints out the final stats, and return true if there was a nonzero count.
  bool PrintTotalStats() const;

  // Prints out the max-change stats (if nonzero): the percentage of time that
  // per-component max-change and global max-change were enforced.
  void PrintMaxChangeStats() const;

  ~NnetTrainer();
 private:
  void ProcessOutputs(const NnetExample &eg,
                      NnetComputer *computer);

  // Applies per-component max-change and global max-change to all updatable
  // components in *delta_nnet_, and use *delta_nnet_ to update parameters
  // in *nnet_.
  void UpdateParamsWithMaxChange();

  const NnetTrainerOptions config_;
  Nnet *nnet_;
  Nnet *delta_nnet_;  // Only used if momentum != 0.0 or max-param-change !=
                      // 0.0.  nnet representing accumulated parameter-change
                      // (we'd call this gradient_nnet_, but due to
                      // natural-gradient update, it's better to consider it as
                      // a delta-parameter nnet.
  CachingOptimizingCompiler compiler_;

  // This code supports multiple output layers, even though in the
  // normal case there will be just one output layer named "output".
  // So we store the objective functions per output layer.
  int32 num_minibatches_processed_;

  // stats for max-change.
  std::vector<int32> num_max_change_per_component_applied_;
  int32 num_max_change_global_applied_;

  unordered_map<std::string, ObjectiveFunctionInfo, StringHasher> objf_info_;
};

/**
   This function computes the objective function, and if supply_deriv = true,
   supplies its derivative to the NnetComputation object.
   See also the function ComputeAccuracy(), declared in nnet-diagnostics.h.

  @param [in]  supervision   A GeneralMatrix, typically derived from a NnetExample,
                             containing the supervision posteriors or features.
  @param [in] objective_type The objective function type: kLinear = output *
                             supervision, or kQuadratic = -0.5 * (output -
                             supervision)^2.  kLinear is used for softmax
                             objectives; the network contains a LogSoftmax
                             layer which correctly normalizes its output.
  @param [in] output_name    The name of the output node (e.g. "output"), used to
                             look up the output in the NnetComputer object.

  @param [in] supply_deriv   If this is true, this function will compute the
                             derivative of the objective function and supply it
                             to the network using the function
                             NnetComputer::AcceptOutputDeriv
  @param [in,out] computer   The NnetComputer object, from which we get the
                             output using GetOutput and to which we may supply
                             the derivatives using AcceptOutputDeriv.
  @param [out] tot_weight    The total weight of the training examples.  In the
                             kLinear case, this is the sum of the supervision
                             matrix; in the kQuadratic case, it is the number of
                             rows of the supervision matrix.  In order to make
                             it possible to weight samples with quadratic
                             objective functions, we may at some point make it
                             possible for the supervision matrix to have an
                             extra column containing weights.  At the moment,
                             this is not supported.
  @param [out] tot_objf      The total objective function; divide this by the
                             tot_weight to get the normalized objective function.
*/
void ComputeObjectiveFunction(const GeneralMatrix &supervision,
                              ObjectiveType objective_type,
                              const std::string &output_name,
                              bool supply_deriv,
                              NnetComputer *computer,
                              BaseFloat *tot_weight,
                              BaseFloat *tot_objf,
                              const VectorBase<BaseFloat>* deriv_weights = NULL);



} // namespace nnet3
} // namespace kaldi

#endif // KALDI_NNET3_NNET_TRAINING_H_<|MERGE_RESOLUTION|>--- conflicted
+++ resolved
@@ -99,15 +99,9 @@
 // Also see struct AccuracyInfo, in nnet-diagnostics.h.
 struct ObjectiveFunctionInfo {
   int32 current_phase;
-<<<<<<< HEAD
-
-  int32 minibatches_this_phase;
-
-=======
   int32 minibatches_this_phase; // The number of minibatches' worth of stats that
                                 // we accumulated in the phase numbered
                                 // 'current_phase'.
->>>>>>> 7af2128d
   double tot_weight;
   double tot_objf;
   double tot_aux_objf;  // An 'auxiliary' objective function that is optional-
@@ -119,12 +113,8 @@
   double tot_aux_objf_this_phase;
 
   ObjectiveFunctionInfo():
-<<<<<<< HEAD
-      current_phase(0), minibatches_this_phase(0),
-=======
       current_phase(0),
       minibatches_this_phase(0),
->>>>>>> 7af2128d
       tot_weight(0.0), tot_objf(0.0), tot_aux_objf(0.0),
       tot_weight_this_phase(0.0), tot_objf_this_phase(0.0),
       tot_aux_objf_this_phase(0.0) { }
@@ -145,12 +135,8 @@
   // unusual circumstances (e.g. multilingual training, where not all outputs
   // are seen on all minibatches) be larger than that.
   void PrintStatsForThisPhase(const std::string &output_name,
-<<<<<<< HEAD
-                              int32 minibatches_per_phase, int32 phase) const;
-=======
                               int32 minibatches_per_phase,
                               int32 phase) const;
->>>>>>> 7af2128d
   // Prints total stats, and returns true if total stats' weight was nonzero.
   bool PrintTotalStats(const std::string &output_name) const;
 };
