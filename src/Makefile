--- conflicted
+++ resolved
@@ -5,27 +5,15 @@
 SHELL := /bin/bash
 
 
-<<<<<<< HEAD
-SUBDIRS = base matrix util feat tree thread gmm transform sgmm \
+SUBDIRS = base matrix util feat tree thread gmm transform \
           fstext hmm lm decoder lat kws cudamatrix nnet segmenter simplehmm \
-          bin fstbin gmmbin fgmmbin sgmmbin featbin \
-=======
-SUBDIRS = base matrix util feat tree thread gmm transform \
-          fstext hmm lm decoder lat kws cudamatrix nnet \
           bin fstbin gmmbin fgmmbin featbin \
->>>>>>> 4a58ab98
           nnetbin latbin sgmm2 sgmm2bin nnet2 nnet3 chain nnet3bin nnet2bin kwsbin \
           ivector ivectorbin online2 online2bin lmbin chainbin segmenterbin simplehmmbin
 
-<<<<<<< HEAD
-MEMTESTDIRS = base matrix util feat tree thread gmm transform sgmm \
+MEMTESTDIRS = base matrix util feat tree thread gmm transform \
           fstext hmm lm decoder lat nnet kws chain segmenter simplehmm \
-          bin fstbin gmmbin fgmmbin sgmmbin featbin \
-=======
-MEMTESTDIRS = base matrix util feat tree thread gmm transform \
-          fstext hmm lm decoder lat nnet kws chain \
           bin fstbin gmmbin fgmmbin featbin \
->>>>>>> 4a58ab98
           nnetbin latbin sgmm2 nnet2 nnet3 nnet2bin nnet3bin sgmm2bin kwsbin \
           ivector ivectorbin online2 online2bin lmbin segmenterbin simplehmmbin
 
@@ -162,15 +150,9 @@
 # this is necessary for correct parallel compilation
 #1)The tools depend on all the libraries
 
-<<<<<<< HEAD
-bin fstbin gmmbin fgmmbin sgmmbin sgmm2bin featbin nnetbin nnet2bin nnet3bin chainbin latbin ivectorbin lmbin kwsbin online2bin segmenterbin simplehmmbin: \
- base matrix util feat tree thread gmm transform sgmm sgmm2 fstext hmm \
+bin fstbin gmmbin fgmmbin sgmm2bin featbin nnetbin nnet2bin nnet3bin chainbin latbin ivectorbin lmbin kwsbin online2bin segmenterbin simplehmmbin: \
+ base matrix util feat tree thread gmm transform sgmm2 fstext hmm \
  lm decoder lat cudamatrix nnet nnet2 nnet3 ivector chain kws online2 segmenter simplehmm
-=======
-bin fstbin gmmbin fgmmbin sgmm2bin featbin nnetbin nnet2bin nnet3bin chainbin latbin ivectorbin lmbin kwsbin online2bin: \
- base matrix util feat tree thread gmm transform sgmm2 fstext hmm \
- lm decoder lat cudamatrix nnet nnet2 nnet3 ivector chain kws online2
->>>>>>> 4a58ab98
 
 #2)The libraries have inter-dependencies
 base: base/.depend.mk
@@ -185,11 +167,7 @@
 fstext: base util thread matrix tree
 hmm: base tree matrix util thread
 lm: base util thread matrix fstext
-<<<<<<< HEAD
-decoder: base util thread matrix gmm sgmm hmm simplehmm tree transform lat
-=======
-decoder: base util thread matrix gmm hmm tree transform lat
->>>>>>> 4a58ab98
+decoder: base util thread matrix gmm hmm simplehmm tree transform lat
 lat: base util thread hmm tree matrix
 cudamatrix: base util thread matrix
 nnet: base util hmm tree thread matrix cudamatrix
