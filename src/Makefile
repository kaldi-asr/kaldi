# This is the top-level Makefile for Kaldi.
# Also see kaldi.mk which supplies options and some rules
# used by the Makefiles in the subdirectories.

SHELL := /bin/bash

SUBDIRS = base matrix util feat tree gmm transform \
          fstext hmm lm decoder lat kws cudamatrix \
          bin fstbin gmmbin fgmmbin featbin \
<<<<<<< HEAD
          latbin nnet3 rnnlm chain nnet3bin kwsbin \
          ivector ivectorbin online2 online2bin lmbin chainbin rnnlmbin
=======
          nnetbin latbin sgmm2 sgmm2bin nnet2 nnet3 rnnlm chain nnet3bin nnet2bin kwsbin \
          ivector ivectorbin online2 online2bin lmbin chainbin rnnlmbin \
	  cudadecoder cudadecoderbin
>>>>>>> e643c730

MEMTESTDIRS = base matrix util feat tree gmm transform \
          fstext hmm lm decoder lat kws chain \
          bin fstbin gmmbin fgmmbin featbin \
          latbin nnet3 rnnlm nnet3bin kwsbin \
          ivector ivectorbin online2 online2bin lmbin

CUDAMEMTESTDIR = cudamatrix

SUBDIRS_LIB = $(filter-out %bin, $(SUBDIRS))

KALDI_SONAME ?= libkaldi.so


include kaldi.mk

# Reset the default goal, so that the all target will become default
.DEFAULT_GOAL :=
all: $(SUBDIRS) matrix/test
	-echo Done

mklibdir:
	test -d $(KALDILIBDIR) || mkdir $(KALDILIBDIR)

#I don't want to call rm -rf
rmlibdir:
ifneq ($(KALDILIBDIR), )
	-rm $(KALDILIBDIR)/*{.so,.a,.o}
	-rmdir $(KALDILIBDIR)
else
	@true
endif

.PHONY: checkversion
checkversion:
ifeq ($(shell ./configure --version),$(CONFIGURE_VERSION))
	@echo "The version of configure script matches kaldi.mk version. Good."
else
	@echo ""
	@echo "The kaldi.mk file was generated using a different version of configure script. Please rerun the configure again"
	@test -f ./kaldi.mk && echo  "Hint: Previous configure command line: " && head -n 2 ./kaldi.mk | grep configure | sed 's/^# *//g'
	@echo ""
	@false
endif

biglib: $(SUBDIRS_LIB)
ifeq ($(KALDI_FLAVOR), dynamic)
ifeq ($(shell uname), Darwin)
	$(CXX) -dynamiclib -o $(KALDILIBDIR)/libkaldi.dylib -install_name @rpath/libkaldi.dylib -framework Accelerate $(LDFLAGS) $(SUBDIRS_LIB:=/*.dylib)
else
ifeq ($(shell uname), Linux)
	#$(warning the following command will probably fail, in that case add -fPIC to your CXXFLAGS and remake all)
	$(CXX) -shared -o $(KALDILIBDIR)/$(KALDI_SONAME) -Wl,-soname=$(KALDI_SONAME),--whole-archive  $(SUBDIRS_LIB:=/kaldi-*.a) $(LDLIBS) -Wl,--no-whole-archive
else
	$(error Dynamic libraries not supported on this platform. Run configure with --static flag. )
endif
endif
endif


kaldi.mk:
	@[ -f kaldi.mk ] || { echo "kaldi.mk does not exist; you have to run ./configure"; exit 1; }

# Compile optional stuff
ext: ext_depend $(SUBDIRS) $(EXT_SUBDIRS)
	-echo Done

check_portaudio:
	@[ -d ../tools/portaudio ] || ( cd ../tools;  ./install_portaudio.sh )

clean: rmlibdir
	-for x in $(SUBDIRS) $(EXT_SUBDIRS); do $(MAKE) -C $$x clean; done

distclean: clean
	-for x in $(SUBDIRS) $(EXT_SUBDIRS); do $(MAKE) -C $$x distclean; done

test: $(addsuffix /test, $(SUBDIRS_LIB))

ext_test: $(addsuffix /test, $(EXT_SUBDIRS_LIB))

# Define an implicit rule, expands to e.g.:
#  base/test: base
#     $(MAKE) -C base test
%/test: % mklibdir
	$(MAKE) -C $< test

cudavalgrind:
	-for x in $(CUDAMEMTESTDIR); do $(MAKE) -C $$x valgrind || { echo "valgrind on $$x failed"; exit 1; }; done

valgrind:
	-for x in $(MEMTESTDIRS); do $(MAKE) -C $$x valgrind || { echo "valgrind on $$x failed"; exit 1; }; done

base/.depend.mk:
	$(MAKE) depend

depend: $(addsuffix /depend, $(SUBDIRS))

%/depend:
	$(MAKE) -C $(dir $@) depend


ext_depend: check_portaudio
	-for x in $(EXT_SUBDIRS); do $(MAKE) -C $$x depend; done


.PHONY: $(SUBDIRS)
$(SUBDIRS) : checkversion kaldi.mk mklibdir
	$(MAKE) -C $@

.PHONY: $(EXT_SUBDIRS)
$(EXT_SUBDIRS) : checkversion kaldi.mk mklibdir ext_depend
	$(MAKE) -C $@


### Dependency list ###
# this is necessary for correct parallel compilation
#1)The tools depend on all the libraries
<<<<<<< HEAD
bin fstbin gmmbin fgmmbin sgmm2bin featbin nnet3bin chainbin latbin ivectorbin lmbin kwsbin online2bin rnnlmbin: \
=======
bin fstbin gmmbin fgmmbin sgmm2bin featbin nnetbin nnet2bin nnet3bin chainbin latbin ivectorbin lmbin kwsbin online2bin rnnlmbin cudadecoderbin: \
>>>>>>> e643c730
 base matrix util feat tree gmm transform sgmm2 fstext hmm \
 lm decoder lat cudamatrix nnet3 ivector chain kws online2 rnnlm

#2)The libraries have inter-dependencies
base: base/.depend.mk
matrix: base
util: base matrix
feat: base matrix util gmm transform tree
tree: base util matrix
gmm: base util matrix tree
transform: base util matrix gmm tree
sgmm2: base util matrix gmm tree transform hmm
fstext: base util matrix tree
hmm: base tree matrix util
lm: base util matrix fstext
decoder: base util matrix gmm hmm tree transform lat
lat: base util hmm tree matrix
cudamatrix: base util matrix
<<<<<<< HEAD
nnet3: base util matrix lat gmm hmm tree transform cudamatrix chain fstext
=======
nnet: base util hmm tree matrix cudamatrix
nnet2: base util matrix lat gmm hmm tree transform cudamatrix
nnet3: base util matrix decoder lat gmm hmm tree transform cudamatrix chain fstext
>>>>>>> e643c730
rnnlm: base util matrix cudamatrix nnet3 lm hmm
chain: lat hmm tree fstext matrix cudamatrix util base
ivector: base util matrix transform tree gmm
#3)Dependencies for optional parts of Kaldi
onlinebin: base matrix util feat tree gmm transform sgmm2 fstext hmm lm decoder lat cudamatrix online
# python-kaldi-decoding: base matrix util feat tree gmm transform sgmm2 fstext hmm decoder lat online
online: decoder gmm transform feat matrix util base lat hmm tree
<<<<<<< HEAD
online2: decoder gmm transform feat matrix util base lat hmm tree ivector cudamatrix nnet3 chain
kws: base util hmm tree matrix lat
=======
online2: decoder gmm transform feat matrix util base lat hmm tree ivector cudamatrix nnet2 nnet3 chain
kws: base util hmm tree matrix lat
cudadecoder:  cudamatrix online2 nnet3 ivector feat fstext lat chain transform
cudadecoderbin: cudadecoder cudamatrix online2 nnet3 ivector feat fstext lat chain transform
>>>>>>> e643c730
<|MERGE_RESOLUTION|>--- conflicted
+++ resolved
@@ -5,21 +5,16 @@
 SHELL := /bin/bash
 
 SUBDIRS = base matrix util feat tree gmm transform \
-          fstext hmm lm decoder lat kws cudamatrix \
+          fstext hmm lm decoder lat kws cudamatrix nnet \
           bin fstbin gmmbin fgmmbin featbin \
-<<<<<<< HEAD
-          latbin nnet3 rnnlm chain nnet3bin kwsbin \
-          ivector ivectorbin online2 online2bin lmbin chainbin rnnlmbin
-=======
           nnetbin latbin sgmm2 sgmm2bin nnet2 nnet3 rnnlm chain nnet3bin nnet2bin kwsbin \
           ivector ivectorbin online2 online2bin lmbin chainbin rnnlmbin \
 	  cudadecoder cudadecoderbin
->>>>>>> e643c730
 
 MEMTESTDIRS = base matrix util feat tree gmm transform \
-          fstext hmm lm decoder lat kws chain \
+          fstext hmm lm decoder lat nnet kws chain \
           bin fstbin gmmbin fgmmbin featbin \
-          latbin nnet3 rnnlm nnet3bin kwsbin \
+          nnetbin latbin sgmm2 nnet2 nnet3 rnnlm nnet2bin nnet3bin sgmm2bin kwsbin \
           ivector ivectorbin online2 online2bin lmbin
 
 CUDAMEMTESTDIR = cudamatrix
@@ -28,6 +23,9 @@
 
 KALDI_SONAME ?= libkaldi.so
 
+# Optional subdirectories
+EXT_SUBDIRS = online onlinebin  # python-kaldi-decoding
+EXT_SUBDIRS_LIB = $(filter-out %bin, $(EXT_SUBDIRS))
 
 include kaldi.mk
 
@@ -74,6 +72,19 @@
 endif
 endif
 
+biglibext: $(EXT_SUBDIRS_LIB)
+ifeq ($(KALDI_FLAVOR), dynamic)
+ifeq ($(shell uname), Darwin)
+	$(CXX) -dynamiclib -o $(KALDILIBDIR)/libkaldi_ext.dylib -install_name @rpath/libkaldi_ext.dylib -framework Accelerate $(LDFLAGS) $(EXT_SUBDIRS_LIB:=/*.dylib)
+else
+ifeq ($(shell uname), Linux)
+	#$(warning The following command will probably fail, in that case add -fPIC to your CXXFLAGS and remake all.)
+	$(CXX) -shared -o $(KALDILIBDIR)/libkaldi_ext.so -Wl,-soname=libkaldi_ext.so,--whole-archive  $(EXT_SUBDIRS_LIB:=/kaldi-*.a) -Wl,--no-whole-archive
+else
+	$(error Dynamic libraries not supported on this platform. Run configure with --static flag. )
+endif
+endif
+endif
 
 kaldi.mk:
 	@[ -f kaldi.mk ] || { echo "kaldi.mk does not exist; you have to run ./configure"; exit 1; }
@@ -132,13 +143,9 @@
 ### Dependency list ###
 # this is necessary for correct parallel compilation
 #1)The tools depend on all the libraries
-<<<<<<< HEAD
-bin fstbin gmmbin fgmmbin sgmm2bin featbin nnet3bin chainbin latbin ivectorbin lmbin kwsbin online2bin rnnlmbin: \
-=======
 bin fstbin gmmbin fgmmbin sgmm2bin featbin nnetbin nnet2bin nnet3bin chainbin latbin ivectorbin lmbin kwsbin online2bin rnnlmbin cudadecoderbin: \
->>>>>>> e643c730
  base matrix util feat tree gmm transform sgmm2 fstext hmm \
- lm decoder lat cudamatrix nnet3 ivector chain kws online2 rnnlm
+ lm decoder lat cudamatrix nnet nnet2 nnet3 ivector chain kws online2 rnnlm
 
 #2)The libraries have inter-dependencies
 base: base/.depend.mk
@@ -155,26 +162,17 @@
 decoder: base util matrix gmm hmm tree transform lat
 lat: base util hmm tree matrix
 cudamatrix: base util matrix
-<<<<<<< HEAD
-nnet3: base util matrix lat gmm hmm tree transform cudamatrix chain fstext
-=======
 nnet: base util hmm tree matrix cudamatrix
 nnet2: base util matrix lat gmm hmm tree transform cudamatrix
 nnet3: base util matrix decoder lat gmm hmm tree transform cudamatrix chain fstext
->>>>>>> e643c730
 rnnlm: base util matrix cudamatrix nnet3 lm hmm
 chain: lat hmm tree fstext matrix cudamatrix util base
 ivector: base util matrix transform tree gmm
 #3)Dependencies for optional parts of Kaldi
-onlinebin: base matrix util feat tree gmm transform sgmm2 fstext hmm lm decoder lat cudamatrix online
+onlinebin: base matrix util feat tree gmm transform sgmm2 fstext hmm lm decoder lat cudamatrix nnet nnet2 online
 # python-kaldi-decoding: base matrix util feat tree gmm transform sgmm2 fstext hmm decoder lat online
 online: decoder gmm transform feat matrix util base lat hmm tree
-<<<<<<< HEAD
-online2: decoder gmm transform feat matrix util base lat hmm tree ivector cudamatrix nnet3 chain
-kws: base util hmm tree matrix lat
-=======
 online2: decoder gmm transform feat matrix util base lat hmm tree ivector cudamatrix nnet2 nnet3 chain
 kws: base util hmm tree matrix lat
 cudadecoder:  cudamatrix online2 nnet3 ivector feat fstext lat chain transform
-cudadecoderbin: cudadecoder cudamatrix online2 nnet3 ivector feat fstext lat chain transform
->>>>>>> e643c730
+cudadecoderbin: cudadecoder cudamatrix online2 nnet3 ivector feat fstext lat chain transform