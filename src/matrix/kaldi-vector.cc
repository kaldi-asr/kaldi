// matrix/kaldi-vector.cc

// Copyright 2009-2011  Microsoft Corporation;  Lukas Burget;
//                      Saarland University;   Go Vivace Inc.;  Ariya Rastrow;
//                      Petr Schwarz;  Yanmin Qian;  Jan Silovsky;
//                      Haihua Xu; Wei Shi
//                2015  Guoguo Chen
//                2017  Daniel Galvez


// See ../../COPYING for clarification regarding multiple authors
//
// Licensed under the Apache License, Version 2.0 (the "License");
// you may not use this file except in compliance with the License.
// You may obtain a copy of the License at
//
//  http://www.apache.org/licenses/LICENSE-2.0
//
// THIS CODE IS PROVIDED *AS IS* BASIS, WITHOUT WARRANTIES OR CONDITIONS OF ANY
// KIND, EITHER EXPRESS OR IMPLIED, INCLUDING WITHOUT LIMITATION ANY IMPLIED
// WARRANTIES OR CONDITIONS OF TITLE, FITNESS FOR A PARTICULAR PURPOSE,
// MERCHANTABLITY OR NON-INFRINGEMENT.
// See the Apache 2 License for the specific language governing permissions and
// limitations under the License.

#include <algorithm>
#include <string>
#include "matrix/cblas-wrappers.h"
#include "matrix/kaldi-vector.h"
#include "matrix/kaldi-matrix.h"
#include "matrix/sp-matrix.h"
#include "matrix/sparse-matrix.h"

namespace kaldi {

template<typename Real>
Real VecVec(const VectorBase<Real> &a,
            const VectorBase<Real> &b) {
  MatrixIndexT adim = a.Dim();
  KALDI_ASSERT(adim == b.Dim());
  return cblas_Xdot(adim, a.Data(), a.Stride(), b.Data(), b.Stride());
}

template
float VecVec<>(const VectorBase<float> &a,
               const VectorBase<float> &b);
template
double VecVec<>(const VectorBase<double> &a,
                const VectorBase<double> &b);

template<typename Real, typename OtherReal>
Real VecVec(const VectorBase<Real> &ra,
            const VectorBase<OtherReal> &rb) {
  MatrixIndexT adim = ra.Dim();
  KALDI_ASSERT(adim == rb.Dim());
  const Real *a_data = ra.Data();
  const OtherReal *b_data = rb.Data();
  MatrixIndexT a_stride = a.Stride(), b_stride = b.Stride();
  Real sum = 0.0;
  for (MatrixIndexT i = 0; i < adim; i++)
    sum += a_data[i * a_stride] * b_data[i * b_stride];
  return sum;
}

// instantiate the template above.
template
float VecVec<>(const VectorBase<float> &ra,
               const VectorBase<double> &rb);
template
double VecVec<>(const VectorBase<double> &ra,
                const VectorBase<float> &rb);


template<>
template<>
void VectorBase<float>::AddVec(const float alpha,
                               const VectorBase<float> &v) {
  KALDI_ASSERT(dim_ == v.dim_);
  KALDI_ASSERT(&v != this);
  cblas_Xaxpy(dim_, alpha, v.Data(), v.stride_, data_, stride_);
}

template<>
template<>
void VectorBase<double>::AddVec(const double alpha,
                                const VectorBase<double> &v) {
  KALDI_ASSERT(dim_ == v.dim_);
  KALDI_ASSERT(&v != this);
  cblas_Xaxpy(dim_, alpha, v.Data(), v.stride_, data_, stride_);
}

template<typename Real>
void VectorBase<Real>::AddMatVec(const Real alpha,
                                  const MatrixBase<Real> &M,
                                  MatrixTransposeType trans,
                                  const VectorBase<Real> &v,
                                  const Real beta) {
  KALDI_ASSERT((trans == kNoTrans && M.NumCols() == v.dim_ && M.NumRows() == dim_)
               || (trans == kTrans && M.NumRows() == v.dim_ && M.NumCols() == dim_));
  KALDI_ASSERT(&v != this);
  cblas_Xgemv(trans, M.NumRows(), M.NumCols(), alpha, M.Data(), M.Stride(),
              v.Data(), v.stride_, beta, data_, stride_);
}

template<typename Real>
void VectorBase<Real>::AddMatSvec(const Real alpha,
                                  const MatrixBase<Real> &M,
                                  MatrixTransposeType trans,
                                  const VectorBase<Real> &v,
                                  const Real beta) {
  KALDI_ASSERT((trans == kNoTrans && M.NumCols() == v.dim_ && M.NumRows() == dim_)
               || (trans == kTrans && M.NumRows() == v.dim_ && M.NumCols() == dim_));
  KALDI_ASSERT(&v != this);
  Xgemv_sparsevec(trans, M.NumRows(), M.NumCols(), alpha, M.Data(), M.Stride(),
<<<<<<< HEAD
                  v.Data(), v.Stride(), beta, data_, stride_);
=======
                  v.Data(), v.stride_, beta, data_, stride_);
>>>>>>> 0688a87a
  return;
}

template<typename Real>
void VectorBase<Real>::AddSpVec(const Real alpha,
                                const SpMatrix<Real> &M,
                                const VectorBase<Real> &v,
                                const Real beta) {
  KALDI_ASSERT(M.NumRows() == v.dim_ && dim_ == v.dim_);
  KALDI_ASSERT(&v != this);
<<<<<<< HEAD
  cblas_Xspmv(alpha, M.NumRows(), M.Data(), v.Data(), v.Stride(), beta,
              data_, stride_);
=======
  cblas_Xspmv(alpha, M.NumRows(), M.Data(), v.Data(), v.stride_,
              beta, data_, stride_);
>>>>>>> 0688a87a
}


template<typename Real>
void VectorBase<Real>::MulTp(const TpMatrix<Real> &M,
                              const MatrixTransposeType trans) {
  KALDI_ASSERT(M.NumRows() == dim_);
  cblas_Xtpmv(trans, M.Data(), M.NumRows(), data_, stride_);
}

template<typename Real>
void VectorBase<Real>::Solve(const TpMatrix<Real> &M,
                        const MatrixTransposeType trans) {
  KALDI_ASSERT(M.NumRows() == dim_);
  cblas_Xtpsv(trans, M.Data(), M.NumRows(), data_, stride_);
}


template<typename Real>
inline void Vector<Real>::Init(const MatrixIndexT dim) {
  this->stride_ = 1;
  KALDI_ASSERT(dim >= 0);
  if (dim == 0) {
    this->dim_ = 0;
    this->data_ = NULL;
    return;
  }
  MatrixIndexT size;
  void *data;
  void *free_data;

  size = dim * sizeof(Real);

  if ((data = KALDI_MEMALIGN(16, size, &free_data)) != NULL) {
    this->data_ = static_cast<Real*> (data);
    this->dim_ = dim;
  } else {
    throw std::bad_alloc();
  }
}


template<typename Real>
void Vector<Real>::Resize(const MatrixIndexT dim, MatrixResizeType resize_type) {
  // the next block uses recursion to handle what we have to do if
  // resize_type == kCopyData.
  if (resize_type == kCopyData) {
    if (this->data_ == NULL || dim == 0) resize_type = kSetZero;  // nothing to copy.
    else if (this->dim_ == dim) { return; } // nothing to do.
    else {
      // set tmp to a vector of the desired size.
      Vector<Real> tmp(dim, kUndefined);
      if (dim > this->dim_) {
        memcpy(tmp.data_, this->data_, sizeof(Real)*this->dim_);
        memset(tmp.data_+this->dim_, 0, sizeof(Real)*(dim-this->dim_));
      } else {
        memcpy(tmp.data_, this->data_, sizeof(Real)*dim);
      }
      tmp.Swap(this);
      // and now let tmp go out of scope, deleting what was in *this.
      return;
    }
  }
  // At this point, resize_type == kSetZero or kUndefined.

  if (this->data_ != NULL) {
    if (this->dim_ == dim) {
      if (resize_type == kSetZero) this->SetZero();
      return;
    } else {
      Destroy();
    }
  }
  Init(dim);
  if (resize_type == kSetZero) this->SetZero();
}


/// Copy data from another vector
template<typename Real>
void VectorBase<Real>::CopyFromVec(const VectorBase<Real> &v) {
  KALDI_ASSERT(Dim() == v.Dim());
  if (data_ != v.data_) {
    std::memcpy(this->data_, v.data_, dim_ * sizeof(Real));
  }
}

template<typename Real>
template<typename OtherReal>
void VectorBase<Real>::CopyFromPacked(const PackedMatrix<OtherReal>& M) {
  SubVector<OtherReal> v(M);
  this->CopyFromVec(v);
}
// instantiate the template.
template void VectorBase<float>::CopyFromPacked(const PackedMatrix<double> &other);
template void VectorBase<float>::CopyFromPacked(const PackedMatrix<float> &other);
template void VectorBase<double>::CopyFromPacked(const PackedMatrix<double> &other);
template void VectorBase<double>::CopyFromPacked(const PackedMatrix<float> &other);


template<typename Real>
template<typename OtherReal>
void VectorBase<Real>::CopyFromVec(const VectorBase<OtherReal> &other) {
  KALDI_ASSERT(dim_ == other.Dim());
  Real * __restrict__  ptr = data_;
  const OtherReal * __restrict__ other_ptr = other.Data();
  for (MatrixIndexT i = 0; i < dim_; i++)
    ptr[i] = other_ptr[i];
}

template void VectorBase<float>::CopyFromVec(const VectorBase<double> &other);
template void VectorBase<double>::CopyFromVec(const VectorBase<float> &other);

// Remove element from the vector. The vector is not reallocated
template<typename Real>
void Vector<Real>::RemoveElement(MatrixIndexT i) {
  KALDI_ASSERT(i <  this->dim_ && "Access out of vector");
  for (MatrixIndexT j = i + 1; j <  this->dim_; j++)
    this->data_[j-1] =  this->data_[j];
  this->dim_--;
}


/// Deallocates memory and sets object to empty vector.
template<typename Real>
void Vector<Real>::Destroy() {
  /// we need to free the data block if it was defined
  if (this->data_ != NULL)
    KALDI_MEMALIGN_FREE(this->data_);
  this->data_ = NULL;
  this->dim_ = 0;
}

template<typename Real>
void VectorBase<Real>::SetZero() {
  std::memset(data_, 0, dim_ * sizeof(Real));
}

template<typename Real>
bool VectorBase<Real>::IsZero(Real cutoff) const {
  Real abs_max = 0.0;
  for (MatrixIndexT i = 0; i < Dim(); i++)
    abs_max = std::max(std::abs(data_[i]), abs_max);
  return (abs_max <= cutoff);
}

template<typename Real>
void VectorBase<Real>::SetRandn() {
  kaldi::RandomState rstate;
  MatrixIndexT last = (Dim() % 2 == 1) ? Dim() - 1 : Dim();
  for (MatrixIndexT i = 0; i < last; i += 2) {
    kaldi::RandGauss2(data_ + i, data_ + i +1, &rstate);
  }
  if (Dim() != last) data_[last] = static_cast<Real>(kaldi::RandGauss(&rstate));
}

template<typename Real>
void VectorBase<Real>::SetRandUniform() {
  kaldi::RandomState rstate;
  for (MatrixIndexT i = 0; i < Dim(); i++) {
    *(data_+i) = RandUniform(&rstate);
  }
}

template<typename Real>
MatrixIndexT VectorBase<Real>::RandCategorical() const {
  kaldi::RandomState rstate;
  Real sum = this->Sum();
  KALDI_ASSERT(this->Min() >= 0.0 && sum > 0.0);
  Real r = RandUniform(&rstate) * sum;
  Real *data = this->data_;
  MatrixIndexT dim = this->dim_;
  Real running_sum = 0.0;
  for (MatrixIndexT i = 0; i < dim; i++) {
    running_sum += data[i];
    if (r < running_sum) return i;
  }
  return dim_ - 1; // Should only happen if RandUniform()
                   // returns exactly 1, or due to roundoff.
}

template<typename Real>
void VectorBase<Real>::Set(Real f) {
  // Why not use memset here?
  for (MatrixIndexT i = 0; i < dim_; i++) { data_[i] = f; }
}

template<typename Real>
void VectorBase<Real>::CopyRowsFromMat(const MatrixBase<Real> &mat) {
  KALDI_ASSERT(dim_ == mat.NumCols() * mat.NumRows());

  Real *inc_data = data_;
  const MatrixIndexT cols = mat.NumCols(), rows = mat.NumRows();

  if (mat.Stride() == mat.NumCols()) {
    memcpy(inc_data, mat.Data(), cols*rows*sizeof(Real));
  } else {
    for (MatrixIndexT i = 0; i < rows; i++) {
      // copy the data to the propper position
      memcpy(inc_data, mat.RowData(i), cols * sizeof(Real));
      // set new copy position
      inc_data += cols;
    }
  }
}

template<typename Real>
template<typename OtherReal>
void VectorBase<Real>::CopyRowsFromMat(const MatrixBase<OtherReal> &mat) {
  KALDI_ASSERT(dim_ == mat.NumCols() * mat.NumRows());
  Real *vec_data = data_;
  const MatrixIndexT cols = mat.NumCols(),
      rows = mat.NumRows();

  for (MatrixIndexT i = 0; i < rows; i++) {
    const OtherReal *mat_row = mat.RowData(i);
    for (MatrixIndexT j = 0; j < cols; j++) {
      vec_data[j] = static_cast<Real>(mat_row[j]);
    }
    vec_data += cols;
  }
}

template
void VectorBase<float>::CopyRowsFromMat(const MatrixBase<double> &mat);
template
void VectorBase<double>::CopyRowsFromMat(const MatrixBase<float> &mat);


template<typename Real>
void VectorBase<Real>::CopyColsFromMat(const MatrixBase<Real> &mat) {
  KALDI_ASSERT(dim_ == mat.NumCols() * mat.NumRows());

  Real*       inc_data = data_;
  const MatrixIndexT  cols     = mat.NumCols(), rows = mat.NumRows(), stride = mat.Stride();
  const Real *mat_inc_data = mat.Data();

  for (MatrixIndexT i = 0; i < cols; i++) {
    for (MatrixIndexT j = 0; j < rows; j++) {
      inc_data[j] = mat_inc_data[j*stride];
    }
    mat_inc_data++;
    inc_data += rows;
  }
}

template<typename Real>
void VectorBase<Real>::CopyRowFromMat(const MatrixBase<Real> &mat, MatrixIndexT row) {
  KALDI_ASSERT(row < mat.NumRows());
  KALDI_ASSERT(dim_ == mat.NumCols());
  const Real *mat_row = mat.RowData(row);
  memcpy(data_, mat_row, sizeof(Real)*dim_);
}

template<typename Real>
template<typename OtherReal>
void VectorBase<Real>::CopyRowFromMat(const MatrixBase<OtherReal> &mat, MatrixIndexT row) {
  KALDI_ASSERT(row < mat.NumRows());
  KALDI_ASSERT(dim_ == mat.NumCols());
  const OtherReal *mat_row = mat.RowData(row);
  for (MatrixIndexT i = 0; i < dim_; i++)
    data_[i] = static_cast<Real>(mat_row[i]);
}

template
void VectorBase<float>::CopyRowFromMat(const MatrixBase<double> &mat, MatrixIndexT row);
template
void VectorBase<double>::CopyRowFromMat(const MatrixBase<float> &mat, MatrixIndexT row);

template<typename Real>
template<typename OtherReal>
void VectorBase<Real>::CopyRowFromSp(const SpMatrix<OtherReal> &sp, MatrixIndexT row) {
  KALDI_ASSERT(row < sp.NumRows());
  KALDI_ASSERT(dim_ == sp.NumCols());

  const OtherReal *sp_data = sp.Data();

  sp_data += (row*(row+1)) / 2; // takes us to beginning of this row.
  MatrixIndexT i;
  for (i = 0; i < row; i++) // copy consecutive elements.
    data_[i] = static_cast<Real>(*(sp_data++));
  for(; i < dim_; ++i, sp_data += i)
    data_[i] = static_cast<Real>(*sp_data);
}

template
void VectorBase<float>::CopyRowFromSp(const SpMatrix<double> &mat, MatrixIndexT row);
template
void VectorBase<double>::CopyRowFromSp(const SpMatrix<float> &mat, MatrixIndexT row);
template
void VectorBase<float>::CopyRowFromSp(const SpMatrix<float> &mat, MatrixIndexT row);
template
void VectorBase<double>::CopyRowFromSp(const SpMatrix<double> &mat, MatrixIndexT row);


#ifdef HAVE_MKL
template<>
void VectorBase<float>::ApplyPow(float power) { vsPowx(dim_, data_, power, data_); }
template<>
void VectorBase<double>::ApplyPow(double power) { vdPowx(dim_, data_, power, data_); }
#else
// takes elements to a power.  Throws exception if could not (but only for power != 1 and power != 2).
template<typename Real>
void VectorBase<Real>::ApplyPow(Real power) {
  if (power == 1.0) return;
  if (power == 2.0) {
    for (MatrixIndexT i = 0; i < dim_; i++)
      data_[i] = data_[i] * data_[i];
  } else if (power == 0.5) {
    for (MatrixIndexT i = 0; i < dim_; i++) {
      if (!(data_[i] >= 0.0))
        KALDI_ERR << "Cannot take square root of negative value "
                  << data_[i];
      data_[i] = std::sqrt(data_[i]);
    }
  } else {
    for (MatrixIndexT i = 0; i < dim_; i++) {
      data_[i] = pow(data_[i], power);
      if (data_[i] == HUGE_VAL) {  // HUGE_VAL is what errno returns on error.
        KALDI_ERR << "Could not raise element "  << i << " to power "
                  << power << ": returned value = " << data_[i];
      }
    }
  }
}
#endif

// takes absolute value of the elements to a power.
// Throws exception if could not (but only for power != 1 and power != 2).
template<typename Real>
void VectorBase<Real>::ApplyPowAbs(Real power, bool include_sign) {
  if (power == 1.0)
    for (MatrixIndexT i = 0; i < dim_; i++)
      data_[i] = (include_sign && data_[i] < 0 ? -1 : 1) * std::abs(data_[i]);
  if (power == 2.0) {
    for (MatrixIndexT i = 0; i < dim_; i++)
      data_[i] = (include_sign && data_[i] < 0 ? -1 : 1) * data_[i] * data_[i];
  } else if (power == 0.5) {
    for (MatrixIndexT i = 0; i < dim_; i++) {
      data_[i] = (include_sign && data_[i] < 0 ? -1 : 1) * std::sqrt(std::abs(data_[i]));
    }
  } else if (power < 0.0) {
    for (MatrixIndexT i = 0; i < dim_; i++) {
      data_[i] = (data_[i] == 0.0 ? 0.0 : pow(std::abs(data_[i]), power));
      data_[i] *= (include_sign && data_[i] < 0 ? -1 : 1);
      if (data_[i] == HUGE_VAL) {  // HUGE_VAL is what errno returns on error.
        KALDI_ERR << "Could not raise element "  << i << "to power "
                  << power << ": returned value = " << data_[i];
      }
    }
  } else {
    for (MatrixIndexT i = 0; i < dim_; i++) {
      data_[i] = (include_sign && data_[i] < 0 ? -1 : 1) * pow(std::abs(data_[i]), power);
      if (data_[i] == HUGE_VAL) {  // HUGE_VAL is what errno returns on error.
        KALDI_ERR << "Could not raise element "  << i << "to power "
                  << power << ": returned value = " << data_[i];
      }
    }
  }
}

// Computes the p-th norm. Throws exception if could not.
template<typename Real>
Real VectorBase<Real>::Norm(Real p) const {
  KALDI_ASSERT(p >= 0.0);
  Real sum = 0.0;
  if (p == 0.0) {
    for (MatrixIndexT i = 0; i < dim_; i++)
      if (data_[i] != 0.0) sum += 1.0;
    return sum;
  } else if (p == 1.0) {
    for (MatrixIndexT i = 0; i < dim_; i++)
      sum += std::abs(data_[i]);
    return sum;
  } else if (p == 2.0) {
    for (MatrixIndexT i = 0; i < dim_; i++)
      sum += data_[i] * data_[i];
    return std::sqrt(sum);
  } else if (p == std::numeric_limits<Real>::infinity()){
    for (MatrixIndexT i = 0; i < dim_; i++)
      sum = std::max(sum, std::abs(data_[i]));
    return sum;
  } else {
    Real tmp;
    bool ok = true;
    for (MatrixIndexT i = 0; i < dim_; i++) {
      tmp = pow(std::abs(data_[i]), p);
      if (tmp == HUGE_VAL) // HUGE_VAL is what pow returns on error.
        ok = false;
      sum += tmp;
    }
    tmp = pow(sum, static_cast<Real>(1.0/p));
    KALDI_ASSERT(tmp != HUGE_VAL); // should not happen here.
    if (ok) {
      return tmp;
    } else {
      Real maximum = this->Max(), minimum = this->Min(),
          max_abs = std::max(maximum, -minimum);
      KALDI_ASSERT(max_abs > 0); // Or should not have reached here.
      Vector<Real> tmp(*this);
      tmp.Scale(1.0 / max_abs);
      return tmp.Norm(p) * max_abs;
    }
  }
}

template<typename Real>
bool VectorBase<Real>::ApproxEqual(const VectorBase<Real> &other, float tol) const {
  if (dim_ != other.dim_) KALDI_ERR << "ApproxEqual: size mismatch "
                                    << dim_ << " vs. " << other.dim_;
  KALDI_ASSERT(tol >= 0.0);
  if (tol != 0.0) {
    Vector<Real> tmp(*this);
    tmp.AddVec(-1.0, other);
    return (tmp.Norm(2.0) <= static_cast<Real>(tol) * this->Norm(2.0));
  } else { // Test for exact equality.
    const Real *data = data_;
    const Real *other_data = other.data_;
    for (MatrixIndexT dim = dim_, i = 0; i < dim; i++)
      if (data[i] != other_data[i]) return false;
    return true;
  }
}

template<typename Real>
Real VectorBase<Real>::Max() const {
  Real ans = - std::numeric_limits<Real>::infinity();
  const Real *data = data_;
  MatrixIndexT i, dim = dim_;
  for (i = 0; i + 4 <= dim; i += 4) {
    Real a1 = data[i], a2 = data[i+1], a3 = data[i+2], a4 = data[i+3];
    if (a1 > ans || a2 > ans || a3 > ans || a4 > ans) {
      Real b1 = (a1 > a2 ? a1 : a2), b2 = (a3 > a4 ? a3 : a4);
      if (b1 > ans) ans = b1;
      if (b2 > ans) ans = b2;
    }
  }
  for (; i < dim; i++)
    if (data[i] > ans) ans = data[i];
  return ans;
}

template<typename Real>
Real VectorBase<Real>::Max(MatrixIndexT *index_out) const {
  if (dim_ == 0) KALDI_ERR << "Empty vector";
  Real ans = - std::numeric_limits<Real>::infinity();
  MatrixIndexT index = 0;
  const Real *data = data_;
  MatrixIndexT i, dim = dim_;
  for (i = 0; i + 4 <= dim; i += 4) {
    Real a1 = data[i], a2 = data[i+1], a3 = data[i+2], a4 = data[i+3];
    if (a1 > ans || a2 > ans || a3 > ans || a4 > ans) {
      if (a1 > ans) { ans = a1; index = i; }
      if (a2 > ans) { ans = a2; index = i + 1; }
      if (a3 > ans) { ans = a3; index = i + 2; }
      if (a4 > ans) { ans = a4; index = i + 3; }
    }
  }
  for (; i < dim; i++)
    if (data[i] > ans) { ans = data[i]; index = i; }
  *index_out = index;
  return ans;
}

template<typename Real>
Real VectorBase<Real>::Min() const {
  Real ans = std::numeric_limits<Real>::infinity();
  const Real *data = data_;
  MatrixIndexT i, dim = dim_;
  for (i = 0; i + 4 <= dim; i += 4) {
    Real a1 = data[i], a2 = data[i+1], a3 = data[i+2], a4 = data[i+3];
    if (a1 < ans || a2 < ans || a3 < ans || a4 < ans) {
      Real b1 = (a1 < a2 ? a1 : a2), b2 = (a3 < a4 ? a3 : a4);
      if (b1 < ans) ans = b1;
      if (b2 < ans) ans = b2;
    }
  }
  for (; i < dim; i++)
    if (data[i] < ans) ans = data[i];
  return ans;
}

template<typename Real>
Real VectorBase<Real>::Min(MatrixIndexT *index_out) const {
  if (dim_ == 0) KALDI_ERR << "Empty vector";
  Real ans = std::numeric_limits<Real>::infinity();
  MatrixIndexT index = 0;
  const Real *data = data_;
  MatrixIndexT i, dim = dim_;
  for (i = 0; i + 4 <= dim; i += 4) {
    Real a1 = data[i], a2 = data[i+1], a3 = data[i+2], a4 = data[i+3];
    if (a1 < ans || a2 < ans || a3 < ans || a4 < ans) {
      if (a1 < ans) { ans = a1; index = i; }
      if (a2 < ans) { ans = a2; index = i + 1; }
      if (a3 < ans) { ans = a3; index = i + 2; }
      if (a4 < ans) { ans = a4; index = i + 3; }
    }
  }
  for (; i < dim; i++)
    if (data[i] < ans) { ans = data[i]; index = i; }
  *index_out = index;
  return ans;
}


template<typename Real>
template<typename OtherReal>
void VectorBase<Real>::CopyColFromMat(const MatrixBase<OtherReal> &mat, MatrixIndexT col) {
  KALDI_ASSERT(col < mat.NumCols());
  KALDI_ASSERT(dim_ == mat.NumRows());
  for (MatrixIndexT i = 0; i < dim_; i++)
    data_[i] = mat(i, col);
  // can't do this very efficiently so don't really bother. could improve this though.
}
// instantiate the template above.
template
void VectorBase<float>::CopyColFromMat(const MatrixBase<float> &mat, MatrixIndexT col);
template
void VectorBase<float>::CopyColFromMat(const MatrixBase<double> &mat, MatrixIndexT col);
template
void VectorBase<double>::CopyColFromMat(const MatrixBase<float> &mat, MatrixIndexT col);
template
void VectorBase<double>::CopyColFromMat(const MatrixBase<double> &mat, MatrixIndexT col);

template<typename Real>
void VectorBase<Real>::CopyDiagFromMat(const MatrixBase<Real> &M) {
  KALDI_ASSERT(dim_ == std::min(M.NumRows(), M.NumCols()));
  cblas_Xcopy(dim_, M.Data(), M.Stride() + 1, data_, stride_);
}

template<typename Real>
void VectorBase<Real>::CopyDiagFromPacked(const PackedMatrix<Real> &M) {
  KALDI_ASSERT(dim_ == M.NumCols());
  MatrixIndexT stride = stride_, dim = dim_;
  for (MatrixIndexT i = 0; i < dim; i++)
    data_[i * stride] = M(i, i);
  // could make this more efficient.
}

template<typename Real>
Real VectorBase<Real>::Sum() const {
  // Do a dot-product with a size-1 array with a stride of 0 to
  // implement sum. This allows us to access SIMD operations in a
  // cross-platform way via your BLAS library.
  Real one(1);
  return cblas_Xdot(dim_, data_, stride_, &one, 0);
}

template<typename Real>
Real VectorBase<Real>::SumLog() const {
  double sum_log = 0.0;
  double prod = 1.0;
  MatrixIndexT dim = dim_, stride = stride_;
  for (MatrixIndexT i = 0; i < dim_; i++) {
    prod *= data_[i * stride];
    // Possible future work (arnab): change these magic values to pre-defined
    // constants
    if (prod < 1.0e-10 || prod > 1.0e+10) {
      sum_log += Log(prod);
      prod = 1.0;
    }
  }
  if (prod != 1.0) sum_log += Log(prod);
  return sum_log;
}

template<typename Real>
void VectorBase<Real>::AddRowSumMat(Real alpha, const MatrixBase<Real> &M,
                                    Real beta) {
  KALDI_ASSERT(dim_ == M.NumCols());
<<<<<<< HEAD

  // treat 'one' as a vector with stride zero.
  Real one(1);
  cblas_Xgemv(kTrans, M.NumRows(), M.NumCols(), alpha, M.Data(),
              M.Stride(), &one, 0, data_, stride_, beta, data_, stride_);
=======
  MatrixIndexT num_rows = M.NumRows(), m_stride = M.Stride(),
      this_stride = stride_, dim = dim_;
  Real *data = data_;

  // implement the function according to a dimension cutoff for computation efficiency
  if (num_rows <= 64) {
    cblas_Xscal(dim, beta, data, this_stride);
    const Real *m_data = M.Data();
    for (MatrixIndexT i = 0; i < num_rows; i++, m_data += m_stride)
      cblas_Xaxpy(dim, alpha, m_data, 1, data, stride_);

  } else {
    Vector<Real> ones(M.NumRows());
    ones.Set(1.0);
    this->AddMatVec(alpha, M, kTrans, ones, beta);
  }
>>>>>>> 0688a87a
}

template<typename Real>
void VectorBase<Real>::AddColSumMat(Real alpha, const MatrixBase<Real> &M, Real beta) {
  KALDI_ASSERT(dim_ == M.NumRows());
  MatrixIndexT num_cols = M.NumCols();

  // implement the function according to a dimension cutoff for computation efficiency
  if (num_cols <= 64) {
    for (MatrixIndexT i = 0; i < dim_; i++) {
      double sum = 0.0;
      const Real *src = M.RowData(i);
      for (MatrixIndexT j = 0; j < num_cols; j++)
        sum += src[j];
      data_[i] = alpha * sum + beta * data_[i];
    }
  } else {
    Vector<Real> ones(M.NumCols());
    ones.Set(1.0);
    this->AddMatVec(alpha, M, kNoTrans, ones, beta);
  }
}

template<typename Real>
Real VectorBase<Real>::LogSumExp(Real prune) const {
  Real sum;
  if (sizeof(sum) == 8) sum = kLogZeroDouble;
  else sum = kLogZeroFloat;
  Real max_elem = Max(), cutoff;
  if (sizeof(Real) == 4) cutoff = max_elem + kMinLogDiffFloat;
  else cutoff = max_elem + kMinLogDiffDouble;
  if (prune > 0.0 && max_elem - prune > cutoff) // explicit pruning...
    cutoff = max_elem - prune;

  double sum_relto_max_elem = 0.0;

  for (MatrixIndexT i = 0; i < dim_; i++) {
    BaseFloat f = data_[i];
    if (f >= cutoff)
      sum_relto_max_elem += Exp(f - max_elem);
  }
  return max_elem + Log(sum_relto_max_elem);
}

template<typename Real>
void VectorBase<Real>::InvertElements() {
  MatrixIndexT dim = dim_, stride = stride_;
  for (MatrixIndexT i = 0; i < dim; i++) {
    data_[i * stride] = static_cast<Real>(1) / data_[i * stride];
  }
}

template<typename Real>
void VectorBase<Real>::ApplyLog() {
  MatrixIndexT dim = dim_, stride = stride_;
  for (MatrixIndexT i = 0; i < dim; i++) {
    if (data_[i * stride] < 0.0)
      KALDI_ERR << "Trying to take log of a negative number.";
    data_[i * stride] = Log(data_[i * stride]);
  }
}

template<typename Real>
void VectorBase<Real>::ApplyLogAndCopy(const VectorBase<Real> &v) {
  KALDI_ASSERT(dim_ == v.Dim());
  for (MatrixIndexT i = 0; i < dim_; i++) {
    data_[i] = Log(v(i));
  }
}

template<typename Real>
void VectorBase<Real>::ApplyExp() {
  for (MatrixIndexT i = 0; i < dim_; i++) {
    data_[i] = Exp(data_[i]);
  }
}

template<typename Real>
void VectorBase<Real>::ApplyAbs() {
  for (MatrixIndexT i = 0; i < dim_; i++) { data_[i] = std::abs(data_[i]); }
}

template<typename Real>
void VectorBase<Real>::ApplyFloor(Real floor_val, MatrixIndexT *floored_count) {
  if (floored_count == nullptr) {
    for (MatrixIndexT i = 0; i < dim_; i++) {
      data_[i] = std::max(data_[i], floor_val);
    }
  } else {
    MatrixIndexT num_floored = 0;
    for (MatrixIndexT i = 0; i < dim_; i++) {
      if (data_[i] < floor_val) {
	data_[i] = floor_val;
	num_floored++;
      }
    }
    *floored_count = num_floored;
  }
}

template<typename Real>
void VectorBase<Real>::ApplyCeiling(Real ceil_val, MatrixIndexT *ceiled_count) {
  if (ceiled_count == nullptr) {
    for (MatrixIndexT i = 0; i < dim_; i++) {
      data_[i] = std::min(data_[i], ceil_val);
    }
  } else {
    MatrixIndexT num_changed = 0;
    for (MatrixIndexT i = 0; i < dim_; i++) {
      if (data_[i] > ceil_val) {
	data_[i] = ceil_val;
	num_changed++;
      }
    }
    *ceiled_count = num_changed;
  }
}

template<typename Real>
MatrixIndexT VectorBase<Real>::ApplyFloor(const VectorBase<Real> &floor_vec) {
  KALDI_ASSERT(floor_vec.Dim() == dim_);
  MatrixIndexT num_floored = 0;
  for (MatrixIndexT i = 0; i < dim_; i++) {
    if (data_[i] < floor_vec(i)) {
      data_[i] = floor_vec(i);
      num_floored++;
    }
  }
  return num_floored;
}

template<typename Real>
Real VectorBase<Real>::ApplySoftMax() {
  Real max = this->Max(), sum = 0.0;
  for (MatrixIndexT i = 0; i < dim_; i++) {
    sum += (data_[i] = Exp(data_[i] - max));
  }
  this->Scale(1.0 / sum);
  return max + Log(sum);
}

template<typename Real>
Real VectorBase<Real>::ApplyLogSoftMax() {
  Real max = this->Max(), sum = 0.0;
  for (MatrixIndexT i = 0; i < dim_; i++) {
    sum += Exp((data_[i] -= max));
  }
  sum = Log(sum);
  this->Add(-1.0 * sum);
  return max + sum;
}

#ifdef HAVE_MKL
template<>
void VectorBase<float>::Tanh(const VectorBase<float> &src) {
  KALDI_ASSERT(dim_ == src.dim_);
  vsTanh(dim_, src.data_, data_);
}
template<>
void VectorBase<double>::Tanh(const VectorBase<double> &src) {
  KALDI_ASSERT(dim_ == src.dim_);
  vdTanh(dim_, src.data_, data_);
}
#else
template<typename Real>
void VectorBase<Real>::Tanh(const VectorBase<Real> &src) {
  KALDI_ASSERT(dim_ == src.dim_);
  for (MatrixIndexT i = 0; i < dim_; i++) {
    Real x = src.data_[i];
    if (x > 0.0) {
      Real inv_expx = Exp(-x);
      x = -1.0 + 2.0 / (1.0 + inv_expx * inv_expx);
    } else {
      Real expx = Exp(x);
      x = 1.0 - 2.0 / (1.0 + expx * expx);
    }
    data_[i] = x;
  }
}
#endif

#ifdef HAVE_MKL
// Implementing sigmoid based on tanh.
template<>
void VectorBase<float>::Sigmoid(const VectorBase<float> &src) {
  KALDI_ASSERT(dim_ == src.dim_);
  this->CopyFromVec(src);
  this->Scale(0.5);
  vsTanh(dim_, data_, data_);
  this->Add(1.0);
  this->Scale(0.5);
}
template<>
void VectorBase<double>::Sigmoid(const VectorBase<double> &src) {
  KALDI_ASSERT(dim_ == src.dim_);
  this->CopyFromVec(src);
  this->Scale(0.5);
  vdTanh(dim_, data_, data_);
  this->Add(1.0);
  this->Scale(0.5);
}
#else
template<typename Real>
void VectorBase<Real>::Sigmoid(const VectorBase<Real> &src) {
  KALDI_ASSERT(dim_ == src.dim_);
  for (MatrixIndexT i = 0; i < dim_; i++) {
    Real x = src.data_[i];
    // We aim to avoid floating-point overflow here.
    if (x > 0.0) {
      x = 1.0 / (1.0 + Exp(-x));
    } else {
      Real ex = Exp(x);
      x = ex / (ex + 1.0);
    }
    data_[i] = x;
  }
}
#endif


template<typename Real>
void VectorBase<Real>::Add(Real c) {
  for (MatrixIndexT i = 0; i < dim_; i++) {
    data_[i] += c;
  }
}

template<typename Real>
void VectorBase<Real>::Scale(Real alpha) {
  cblas_Xscal(dim_, alpha, data_, stride_);
}

template<typename Real>
void VectorBase<Real>::MulElements(const VectorBase<Real> &v) {
  KALDI_ASSERT(dim_ == v.dim_);
  for (MatrixIndexT i = 0; i < dim_; i++) {
    data_[i] *= v.data_[i];
  }
}

template<typename Real>  // Set each element to y = (x == orig ? changed : x).
void VectorBase<Real>::ReplaceValue(Real orig, Real changed) {
  Real *data = data_;
  for (MatrixIndexT i = 0; i < dim_; i++)
    if (data[i] == orig) data[i] = changed;
}


template<typename Real>
template<typename OtherReal>
void VectorBase<Real>::MulElements(const VectorBase<OtherReal> &v) {
  KALDI_ASSERT(dim_ == v.Dim());
  const OtherReal *other_ptr = v.Data();
  for (MatrixIndexT i = 0; i < dim_; i++) {
    data_[i] *= other_ptr[i];
  }
}
// instantiate template.
template
void VectorBase<float>::MulElements(const VectorBase<double> &v);
template
void VectorBase<double>::MulElements(const VectorBase<float> &v);


template<typename Real>
void VectorBase<Real>::AddVecVec(Real alpha, const VectorBase<Real> &v,
                                 const VectorBase<Real> &r, Real beta) {
  KALDI_ASSERT(v.data_ != this->data_ && r.data_ != this->data_);
  // We pretend that v is a band-diagonal matrix.
  KALDI_ASSERT(dim_ == v.dim_ && dim_ == r.dim_);
  cblas_Xgbmv(kNoTrans, dim_, dim_, 0, 0, alpha, v.data_, v.stride_,
              r.data_, r.stride_, beta, this->data_, stride_);
}


template<typename Real>
void VectorBase<Real>::DivElements(const VectorBase<Real> &v) {
  KALDI_ASSERT(dim_ == v.dim_);
  for (MatrixIndexT i = 0; i < dim_; i++) {
    data_[i] /= v.data_[i];
  }
}

template<typename Real>
template<typename OtherReal>
void VectorBase<Real>::DivElements(const VectorBase<OtherReal> &v) {
  KALDI_ASSERT(dim_ == v.Dim());
  const OtherReal *other_ptr = v.Data();
  for (MatrixIndexT i = 0; i < dim_; i++) {
    data_[i] /= other_ptr[i];
  }
}
// instantiate template.
template
void VectorBase<float>::DivElements(const VectorBase<double> &v);
template
void VectorBase<double>::DivElements(const VectorBase<float> &v);

template<typename Real>
void VectorBase<Real>::AddVecDivVec(Real alpha, const VectorBase<Real> &v,
                                    const VectorBase<Real> &rr, Real beta) {
  KALDI_ASSERT((dim_ == v.dim_ && dim_ == rr.dim_));
  for (MatrixIndexT i = 0; i < dim_; i++) {
    data_[i] = alpha * v.data_[i]/rr.data_[i] + beta * data_[i] ;
  }
}

template<typename Real>
template<typename OtherReal>
void VectorBase<Real>::AddVec(const Real alpha, const VectorBase<OtherReal> &v) {
  KALDI_ASSERT(dim_ == v.dim_);
  // remove __restrict__ if it causes compilation problems.
  Real *__restrict__ data = data_;
  OtherReal *__restrict__ other_data = v.data_;
  MatrixIndexT dim = dim_;
  if (alpha != 1.0)
    for (MatrixIndexT i = 0; i < dim; i++)
      data[i] += alpha * other_data[i];
  else
    for (MatrixIndexT i = 0; i < dim; i++)
      data[i] += other_data[i];
}

template
void VectorBase<float>::AddVec(const float alpha, const VectorBase<double> &v);
template
void VectorBase<double>::AddVec(const double alpha, const VectorBase<float> &v);

template<typename Real>
template<typename OtherReal>
void VectorBase<Real>::AddVec2(const Real alpha, const VectorBase<OtherReal> &v) {
  KALDI_ASSERT(dim_ == v.dim_);
  // remove __restrict__ if it causes compilation problems.
  Real *__restrict__ data = data_;
  OtherReal *__restrict__ other_data = v.data_;
  MatrixIndexT dim = dim_;
  if (alpha != 1.0)
    for (MatrixIndexT i = 0; i < dim; i++)
      data[i] += alpha * other_data[i] * other_data[i];
  else
    for (MatrixIndexT i = 0; i < dim; i++)
      data[i] += other_data[i] * other_data[i];
}

template
void VectorBase<float>::AddVec2(const float alpha, const VectorBase<double> &v);
template
void VectorBase<double>::AddVec2(const double alpha, const VectorBase<float> &v);


template<typename Real>
void VectorBase<Real>::Read(std::istream & is,  bool binary, bool add) {
  if (add) {
    Vector<Real> tmp(Dim());
    tmp.Read(is, binary, false);  // read without adding.
    if (this->Dim() != tmp.Dim()) {
      KALDI_ERR << "VectorBase::Read, size mismatch " << this->Dim()<<" vs. "<<tmp.Dim();
    }
    this->AddVec(1.0, tmp);
    return;
  } // now assume add == false.

  //  In order to avoid rewriting this, we just declare a Vector and
  // use it to read the data, then copy.
  Vector<Real> tmp;
  tmp.Read(is, binary, false);
  if (tmp.Dim() != Dim())
    KALDI_ERR << "VectorBase<Real>::Read, size mismatch "
              << Dim() << " vs. " << tmp.Dim();
  CopyFromVec(tmp);
}


template<typename Real>
void Vector<Real>::Read(std::istream & is,  bool binary, bool add) {
  if (add) {
    Vector<Real> tmp(this->Dim());
    tmp.Read(is, binary, false);  // read without adding.
    if (this->Dim() == 0) this->Resize(tmp.Dim());
    if (this->Dim() != tmp.Dim()) {
      KALDI_ERR << "Vector<Real>::Read, adding but dimensions mismatch "
                << this->Dim() << " vs. " << tmp.Dim();
    }
    this->AddVec(1.0, tmp);
    return;
  } // now assume add == false.

  std::ostringstream specific_error;
  MatrixIndexT pos_at_start = is.tellg();

  if (binary) {
    int peekval = Peek(is, binary);
    const char *my_token =  (sizeof(Real) == 4 ? "FV" : "DV");
    char other_token_start = (sizeof(Real) == 4 ? 'D' : 'F');
    if (peekval == other_token_start) {  // need to instantiate the other type to read it.
      typedef typename OtherReal<Real>::Real OtherType;  // if Real == float, OtherType == double, and vice versa.
      Vector<OtherType> other(this->Dim());
      other.Read(is, binary, false);  // add is false at this point.
      if (this->Dim() != other.Dim()) this->Resize(other.Dim());
      this->CopyFromVec(other);
      return;
    }
    std::string token;
    ReadToken(is, binary, &token);
    if (token != my_token) {
      if (token.length() > 20) token = token.substr(0, 17) + "...";
      specific_error << ": Expected token " << my_token << ", got " << token;
      goto bad;
    }
    int32 size;
    ReadBasicType(is, binary, &size);  // throws on error.
    if ((MatrixIndexT)size != this->Dim())  this->Resize(size);
    if (size > 0)
      is.read(reinterpret_cast<char*>(this->data_), sizeof(Real)*size);
    if (is.fail()) {
      specific_error << "Error reading vector data (binary mode); truncated "
          "stream? (size = " << size << ")";
      goto bad;
    }
    return;
  } else {  // Text mode reading; format is " [ 1.1 2.0 3.4 ]\n"
    std::string s;
    is >> s;
    // if ((s.compare("DV") == 0) || (s.compare("FV") == 0)) {  // Back compatibility.
    //  is >> s;  // get dimension
    //  is >> s;  // get "["
    // }
    if (is.fail()) { specific_error << "EOF while trying to read vector."; goto bad; }
    if (s.compare("[]") == 0) { Resize(0); return; } // tolerate this variant.
    if (s.compare("[")) {
      if (s.length() > 20) s = s.substr(0, 17) + "...";
      specific_error << "Expected \"[\" but got " << s;
      goto bad;
    }
    std::vector<Real> data;
    while (1) {
      int i = is.peek();
      if (i == '-' || (i >= '0' && i <= '9')) {  // common cases first.
        Real r;
        is >> r;
        if (is.fail()) { specific_error << "Failed to read number."; goto bad; }
        if (! std::isspace(is.peek()) && is.peek() != ']') {
          specific_error << "Expected whitespace after number."; goto bad;
        }
        data.push_back(r);
        // But don't eat whitespace... we want to check that it's not newlines
        // which would be valid only for a matrix.
      } else if (i == ' ' || i == '\t') {
        is.get();
      } else if (i == ']') {
        is.get();  // eat the ']'
        this->Resize(data.size());
        for (size_t j = 0; j < data.size(); j++)
          this->data_[j] = data[j];
        i = is.peek();
        if (static_cast<char>(i) == '\r') {
          is.get();
          is.get();  // get \r\n (must eat what we wrote)
        } else if (static_cast<char>(i) == '\n') { is.get(); } // get \n (must eat what we wrote)
        if (is.fail()) {
          KALDI_WARN << "After end of vector data, read error.";
          // we got the data we needed, so just warn for this error.
        }
        return;  // success.
      } else if (i == -1) {
        specific_error << "EOF while reading vector data.";
        goto bad;
      } else if (i == '\n' || i == '\r') {
        specific_error << "Newline found while reading vector (maybe it's a matrix?)";
        goto bad;
      } else {
        is >> s;  // read string.
        if (!KALDI_STRCASECMP(s.c_str(), "inf") ||
            !KALDI_STRCASECMP(s.c_str(), "infinity")) {
          data.push_back(std::numeric_limits<Real>::infinity());
          KALDI_WARN << "Reading infinite value into vector.";
        } else if (!KALDI_STRCASECMP(s.c_str(), "nan")) {
          data.push_back(std::numeric_limits<Real>::quiet_NaN());
          KALDI_WARN << "Reading NaN value into vector.";
        } else {
          if (s.length() > 20) s = s.substr(0, 17) + "...";
          specific_error << "Expecting numeric vector data, got " << s;
          goto  bad;
        }
      }
    }
  }
  // we never reach this line (the while loop returns directly).
bad:
  KALDI_ERR << "Failed to read vector from stream.  " << specific_error.str()
            << " File position at start is "
            << pos_at_start<<", currently "<<is.tellg();
}


template<typename Real>
void VectorBase<Real>::Write(std::ostream & os, bool binary) const {
  if (!os.good()) {
    KALDI_ERR << "Failed to write vector to stream: stream not good";
  }
  if (binary) {
    std::string my_token = (sizeof(Real) == 4 ? "FV" : "DV");
    WriteToken(os, binary, my_token);

    int32 size = Dim();  // make the size 32-bit on disk.
    KALDI_ASSERT(Dim() == (MatrixIndexT) size);
    WriteBasicType(os, binary, size);
    os.write(reinterpret_cast<const char*>(Data()), sizeof(Real) * size);
  } else {
    os << " [ ";
    for (MatrixIndexT i = 0; i < Dim(); i++)
      os << (*this)(i) << " ";
    os << "]\n";
  }
  if (!os.good())
    KALDI_ERR << "Failed to write vector to stream";
}


template<typename Real>
void VectorBase<Real>::AddVec2(const Real alpha, const VectorBase<Real> &v) {
  KALDI_ASSERT(dim_ == v.dim_);
  for (MatrixIndexT i = 0; i < dim_; i++)
    data_[i] += alpha * v.data_[i] * v.data_[i];
}

// this <-- beta*this + alpha*M*v.
template<typename Real>
void VectorBase<Real>::AddTpVec(const Real alpha, const TpMatrix<Real> &M,
                                const MatrixTransposeType trans,
                                const VectorBase<Real> &v,
                                const Real beta) {
  KALDI_ASSERT(dim_ == v.dim_ && dim_ == M.NumRows());
  if (beta == 0.0) {
    if (&v != this) CopyFromVec(v);
    MulTp(M, trans);
    if (alpha != 1.0) Scale(alpha);
  } else {
    Vector<Real> tmp(v);
    tmp.MulTp(M, trans);
    if (beta != 1.0) Scale(beta);  // *this <-- beta * *this
    AddVec(alpha, tmp);          // *this += alpha * M * v
  }
}

template<typename Real>
Real VecMatVec(const VectorBase<Real> &v1, const MatrixBase<Real> &M,
               const VectorBase<Real> &v2) {
  KALDI_ASSERT(v1.Dim() == M.NumRows() && v2.Dim() == M.NumCols());
  Vector<Real> vtmp(M.NumRows());
  vtmp.AddMatVec(1.0, M, kNoTrans, v2, 0.0);
  return VecVec(v1, vtmp);
}

template
float VecMatVec(const VectorBase<float> &v1, const MatrixBase<float> &M,
                const VectorBase<float> &v2);
template
double VecMatVec(const VectorBase<double> &v1, const MatrixBase<double> &M,
                 const VectorBase<double> &v2);

template<typename Real>
void Vector<Real>::Swap(Vector<Real> *other) {
  std::swap(this->data_, other->data_);
  std::swap(this->dim_, other->dim_);
}


template<typename Real>
void VectorBase<Real>::AddDiagMat2(
    Real alpha, const MatrixBase<Real> &M,
    MatrixTransposeType trans, Real beta) {
  if (trans == kNoTrans) {
    KALDI_ASSERT(this->dim_ == M.NumRows());
    MatrixIndexT rows = this->dim_, cols = M.NumCols(),
           mat_stride = M.Stride();
    Real *data = this->data_;
    const Real *mat_data = M.Data();
    for (MatrixIndexT i = 0; i < rows; i++, mat_data += mat_stride, data++)
      *data = beta * *data + alpha * cblas_Xdot(cols, mat_data, 1,
                                                mat_data, 1);
  } else {
    KALDI_ASSERT(this->dim_ == M.NumCols());
    MatrixIndexT rows = M.NumRows(), cols = this->dim_,
           mat_stride = M.Stride();
    Real *data = this->data_;
    const Real *mat_data = M.Data();
    for (MatrixIndexT i = 0; i < cols; i++, mat_data++, data++)
      *data = beta * *data + alpha * cblas_Xdot(rows, mat_data, mat_stride,
                                                 mat_data, mat_stride);
  }
}

template<typename Real>
void VectorBase<Real>::AddDiagMatMat(
    Real alpha,
    const MatrixBase<Real> &M, MatrixTransposeType transM,
    const MatrixBase<Real> &N, MatrixTransposeType transN,
    Real beta) {
  MatrixIndexT dim = this->dim_,
      M_col_dim = (transM == kTrans ? M.NumRows() : M.NumCols()),
      N_row_dim = (transN == kTrans ? N.NumCols() : N.NumRows());
  KALDI_ASSERT(M_col_dim == N_row_dim); // this is the dimension we sum over
  MatrixIndexT M_row_stride = M.Stride(), M_col_stride = 1;
  if (transM == kTrans) std::swap(M_row_stride, M_col_stride);
  MatrixIndexT N_row_stride = N.Stride(), N_col_stride = 1;
  if (transN == kTrans) std::swap(N_row_stride, N_col_stride);

  Real *data = this->data_;
  const Real *Mdata = M.Data(), *Ndata = N.Data();
  for (MatrixIndexT i = 0; i < dim; i++, Mdata += M_row_stride, Ndata += N_col_stride, data++) {
    *data = beta * *data + alpha * cblas_Xdot(M_col_dim, Mdata, M_col_stride, Ndata, N_row_stride);
  }
}


template class Vector<float>;
template class Vector<double>;
template class VectorBase<float>;
template class VectorBase<double>;

}  // namespace kaldi<|MERGE_RESOLUTION|>--- conflicted
+++ resolved
@@ -33,6 +33,17 @@
 
 namespace kaldi {
 
+
+template<typename Real> inline const Real* Get64Ones() {
+  // The C++ standard doesn't seem to provide a compact way to do this.
+  static const Real ones[64] = { 1, 1, 1, 1, 1, 1, 1, 1, 1, 1, 1, 1, 1, 1, 1, 1,
+                                 1, 1, 1, 1, 1, 1, 1, 1, 1, 1, 1, 1, 1, 1, 1, 1,
+                                 1, 1, 1, 1, 1, 1, 1, 1, 1, 1, 1, 1, 1, 1, 1, 1,
+                                 1, 1, 1, 1, 1, 1, 1, 1, 1, 1, 1, 1, 1, 1, 1, 1 };
+  return ones;
+}
+
+
 template<typename Real>
 Real VecVec(const VectorBase<Real> &a,
             const VectorBase<Real> &b) {
@@ -49,12 +60,12 @@
                 const VectorBase<double> &b);
 
 template<typename Real, typename OtherReal>
-Real VecVec(const VectorBase<Real> &ra,
-            const VectorBase<OtherReal> &rb) {
-  MatrixIndexT adim = ra.Dim();
-  KALDI_ASSERT(adim == rb.Dim());
-  const Real *a_data = ra.Data();
-  const OtherReal *b_data = rb.Data();
+Real VecVec(const VectorBase<Real> &a,
+            const VectorBase<OtherReal> &b) {
+  MatrixIndexT adim = a.Dim();
+  KALDI_ASSERT(adim == b.Dim());
+  const Real *a_data = a.Data();
+  const OtherReal *b_data = b.Data();
   MatrixIndexT a_stride = a.Stride(), b_stride = b.Stride();
   Real sum = 0.0;
   for (MatrixIndexT i = 0; i < adim; i++)
@@ -64,11 +75,11 @@
 
 // instantiate the template above.
 template
-float VecVec<>(const VectorBase<float> &ra,
-               const VectorBase<double> &rb);
-template
-double VecVec<>(const VectorBase<double> &ra,
-                const VectorBase<float> &rb);
+float VecVec<>(const VectorBase<float> &a,
+               const VectorBase<double> &b);
+template
+double VecVec<>(const VectorBase<double> &a,
+                const VectorBase<float> &b);
 
 
 template<>
@@ -112,11 +123,7 @@
                || (trans == kTrans && M.NumRows() == v.dim_ && M.NumCols() == dim_));
   KALDI_ASSERT(&v != this);
   Xgemv_sparsevec(trans, M.NumRows(), M.NumCols(), alpha, M.Data(), M.Stride(),
-<<<<<<< HEAD
-                  v.Data(), v.Stride(), beta, data_, stride_);
-=======
                   v.Data(), v.stride_, beta, data_, stride_);
->>>>>>> 0688a87a
   return;
 }
 
@@ -127,13 +134,8 @@
                                 const Real beta) {
   KALDI_ASSERT(M.NumRows() == v.dim_ && dim_ == v.dim_);
   KALDI_ASSERT(&v != this);
-<<<<<<< HEAD
-  cblas_Xspmv(alpha, M.NumRows(), M.Data(), v.Data(), v.Stride(), beta,
-              data_, stride_);
-=======
   cblas_Xspmv(alpha, M.NumRows(), M.Data(), v.Data(), v.stride_,
               beta, data_, stride_);
->>>>>>> 0688a87a
 }
 
 
@@ -687,7 +689,7 @@
   double sum_log = 0.0;
   double prod = 1.0;
   MatrixIndexT dim = dim_, stride = stride_;
-  for (MatrixIndexT i = 0; i < dim_; i++) {
+  for (MatrixIndexT i = 0; i < dim; i++) {
     prod *= data_[i * stride];
     // Possible future work (arnab): change these magic values to pre-defined
     // constants
@@ -704,50 +706,42 @@
 void VectorBase<Real>::AddRowSumMat(Real alpha, const MatrixBase<Real> &M,
                                     Real beta) {
   KALDI_ASSERT(dim_ == M.NumCols());
-<<<<<<< HEAD
-
-  // treat 'one' as a vector with stride zero.
-  Real one(1);
-  cblas_Xgemv(kTrans, M.NumRows(), M.NumCols(), alpha, M.Data(),
-              M.Stride(), &one, 0, data_, stride_, beta, data_, stride_);
-=======
-  MatrixIndexT num_rows = M.NumRows(), m_stride = M.Stride(),
-      this_stride = stride_, dim = dim_;
-  Real *data = data_;
-
-  // implement the function according to a dimension cutoff for computation efficiency
-  if (num_rows <= 64) {
-    cblas_Xscal(dim, beta, data, this_stride);
-    const Real *m_data = M.Data();
-    for (MatrixIndexT i = 0; i < num_rows; i++, m_data += m_stride)
-      cblas_Xaxpy(dim, alpha, m_data, 1, data, stride_);
-
-  } else {
-    Vector<Real> ones(M.NumRows());
-    ones.Set(1.0);
-    this->AddMatVec(alpha, M, kTrans, ones, beta);
-  }
->>>>>>> 0688a87a
-}
-
-template<typename Real>
-void VectorBase<Real>::AddColSumMat(Real alpha, const MatrixBase<Real> &M, Real beta) {
+  // the BLAS standard does not support vectors with stride zero, even though
+  // some implementations (such as Mac's accelerate framework and I believe
+  // CUBLAS) seem to allow it.  We compile a fixed-size (64) vector of ones
+  // into the program.
+  const Real *ones = Get64Ones<Real>();
+
+  MatrixIndexT num_rows = M.NumRows();
+  for (MatrixIndexT row_offset = 0; row_offset < num_rows; row_offset += 64) {
+    MatrixIndexT this_num_rows =
+        std::min<MatrixIndexT>(64, num_rows - row_offset);
+    cblas_Xgemv(kTrans, this_num_rows, M.NumCols(), alpha,
+                M.RowData(row_offset), M.Stride(), ones, 1,
+                beta, data_, stride_);
+    beta = 1.0;
+  }
+}
+
+
+template<typename Real>
+void VectorBase<Real>::AddColSumMat(Real alpha, const MatrixBase<Real> &M,
+                                    Real beta) {
   KALDI_ASSERT(dim_ == M.NumRows());
+  // the BLAS standard does not support vectors with stride zero, even though
+  // some implementations (such as Mac's accelerate framework and I believe
+  // CUBLAS) seem to allow it.  We compile a fixed-size (64) vector of ones
+  // into the program.
+  const Real *ones = Get64Ones<Real>();
+
   MatrixIndexT num_cols = M.NumCols();
-
-  // implement the function according to a dimension cutoff for computation efficiency
-  if (num_cols <= 64) {
-    for (MatrixIndexT i = 0; i < dim_; i++) {
-      double sum = 0.0;
-      const Real *src = M.RowData(i);
-      for (MatrixIndexT j = 0; j < num_cols; j++)
-        sum += src[j];
-      data_[i] = alpha * sum + beta * data_[i];
-    }
-  } else {
-    Vector<Real> ones(M.NumCols());
-    ones.Set(1.0);
-    this->AddMatVec(alpha, M, kNoTrans, ones, beta);
+  for (MatrixIndexT col_offset = 0; col_offset < num_cols; col_offset += 64) {
+    MatrixIndexT this_num_cols =
+        std::min<MatrixIndexT>(64, num_cols - col_offset);
+    cblas_Xgemv(kNoTrans, M.NumRows(), this_num_cols, alpha,
+                M.Data() + col_offset, M.Stride(), ones, 1,
+                beta, data_, stride_);
+    beta = 1.0;
   }
 }
 
@@ -764,8 +758,11 @@
 
   double sum_relto_max_elem = 0.0;
 
-  for (MatrixIndexT i = 0; i < dim_; i++) {
-    BaseFloat f = data_[i];
+  const Real *data = data_;
+  MatrixIndexT dim = dim_, stride = stride_;
+
+  for (MatrixIndexT i = 0; i < dim; i++) {
+    BaseFloat f = data[i * stride];
     if (f >= cutoff)
       sum_relto_max_elem += Exp(f - max_elem);
   }
@@ -783,31 +780,41 @@
 template<typename Real>
 void VectorBase<Real>::ApplyLog() {
   MatrixIndexT dim = dim_, stride = stride_;
+  Real *data = data_;
   for (MatrixIndexT i = 0; i < dim; i++) {
-    if (data_[i * stride] < 0.0)
+    if (data[i * stride] < 0.0)
       KALDI_ERR << "Trying to take log of a negative number.";
-    data_[i * stride] = Log(data_[i * stride]);
-  }
-}
-
-template<typename Real>
-void VectorBase<Real>::ApplyLogAndCopy(const VectorBase<Real> &v) {
+    data[i * stride] = Log(data[i * stride]);
+  }
+}
+
+template<typename Real>
+void VectorBase<Real>::ApplyLog(const VectorBase<Real> &v) {
   KALDI_ASSERT(dim_ == v.Dim());
-  for (MatrixIndexT i = 0; i < dim_; i++) {
-    data_[i] = Log(v(i));
+  MatrixIndexT dim = dim_, stride = stride_, v_stride = v.stride_;
+  Real *data = data_;
+  const Real *v_data = v.data_;
+  for (MatrixIndexT i = 0; i < dim; i++) {
+    data[i * stride] = Log(v_data[i * v_stride]);
   }
 }
 
 template<typename Real>
 void VectorBase<Real>::ApplyExp() {
-  for (MatrixIndexT i = 0; i < dim_; i++) {
-    data_[i] = Exp(data_[i]);
+  Real *data = data_;
+  MatrixIndexT dim = dim_, stride = stride_;
+  for (MatrixIndexT i = 0; i < dim; i++) {
+    data[i * stride] = Exp(data[i * stride]);
   }
 }
 
 template<typename Real>
 void VectorBase<Real>::ApplyAbs() {
-  for (MatrixIndexT i = 0; i < dim_; i++) { data_[i] = std::abs(data_[i]); }
+  Real *data = data_;
+  MatrixIndexT dim = dim_, stride = stride_;
+  for (MatrixIndexT i = 0; i < dim; i++) {
+    data[i * stride] = std::abs(data[i * stride]);
+  }
 }
 
 template<typename Real>
@@ -820,8 +827,8 @@
     MatrixIndexT num_floored = 0;
     for (MatrixIndexT i = 0; i < dim_; i++) {
       if (data_[i] < floor_val) {
-	data_[i] = floor_val;
-	num_floored++;
+        data_[i] = floor_val;
+        num_floored++;
       }
     }
     *floored_count = num_floored;
@@ -830,16 +837,18 @@
 
 template<typename Real>
 void VectorBase<Real>::ApplyCeiling(Real ceil_val, MatrixIndexT *ceiled_count) {
+  MatrixIndexT dim = dim_, stride = stride_;
+  Real *data = data_;
   if (ceiled_count == nullptr) {
-    for (MatrixIndexT i = 0; i < dim_; i++) {
-      data_[i] = std::min(data_[i], ceil_val);
+    for (MatrixIndexT i = 0; i < dim; i++) {
+      data[i * stride] = std::min(data[i * stride], ceil_val);
     }
   } else {
     MatrixIndexT num_changed = 0;
-    for (MatrixIndexT i = 0; i < dim_; i++) {
-      if (data_[i] > ceil_val) {
-	data_[i] = ceil_val;
-	num_changed++;
+    for (MatrixIndexT i = 0; i < dim; i++) {
+      if (data[i * stride] > ceil_val) {
+        data_[i * stride] = ceil_val;
+        num_changed++;
       }
     }
     *ceiled_count = num_changed;
@@ -848,11 +857,15 @@
 
 template<typename Real>
 MatrixIndexT VectorBase<Real>::ApplyFloor(const VectorBase<Real> &floor_vec) {
-  KALDI_ASSERT(floor_vec.Dim() == dim_);
+  MatrixIndexT dim = dim_, stride = stride_,
+      floor_stride = floor_vec.stride_;
+  Real *data = data_;
+  const Real *floor_data = floor_vec.data_;
+  KALDI_ASSERT(floor_vec.dim_ == dim);
   MatrixIndexT num_floored = 0;
-  for (MatrixIndexT i = 0; i < dim_; i++) {
-    if (data_[i] < floor_vec(i)) {
-      data_[i] = floor_vec(i);
+  for (MatrixIndexT i = 0; i < dim; i++) {
+    if (data[i * stride] < floor_data[i * floor_stride]) {
+      data_[i * stride] = floor_data[i * floor_stride];
       num_floored++;
     }
   }
