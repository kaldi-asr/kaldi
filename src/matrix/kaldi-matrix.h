--- conflicted
+++ resolved
@@ -348,15 +348,11 @@
   /// please leave it as it (i.e. returning zero) because it affects the
   /// RectifiedLinearComponent in the neural net code.
   void ApplyHeaviside();
-<<<<<<< HEAD
   
   /// Applies the Signum function (1 if x > 0, 0 if x = 0 and -1 if x < 0)
   /// to all matrix elements
   void ApplySignum();
   
-=======
-
->>>>>>> 14edfd47
   /// Eigenvalue Decomposition of a square NxN matrix into the form (*this) = P D
   /// P^{-1}.  Be careful: the relationship of D to the eigenvalues we output is
   /// slightly complicated, due to the need for P to be real.  In the symmetric
