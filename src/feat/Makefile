

all:

include ../kaldi.mk

TESTFILES = feature-mfcc-test feature-plp-test feature-fbank-test \
         feature-functions-test pitch-functions-test feature-sdc-test \
<<<<<<< HEAD
         resample-test online-feature-test sinusoid-detection-test \
         signal-test feature-aperiodic-test
=======
         resample-test online-feature-test signal-test wave-reader-test
>>>>>>> d6391f86

OBJFILES = feature-functions.o feature-mfcc.o feature-plp.o feature-fbank.o \
           feature-spectrogram.o mel-computations.o wave-reader.o \
           pitch-functions.o resample.o online-feature.o signal.o \
           feature-window.o

LIBNAME = kaldi-feat

ADDLIBS = ../transform/kaldi-transform.a ../gmm/kaldi-gmm.a \
          ../tree/kaldi-tree.a ../util/kaldi-util.a \
          ../matrix/kaldi-matrix.a ../base/kaldi-base.a

include ../makefiles/default_rules.mk<|MERGE_RESOLUTION|>--- conflicted
+++ resolved
@@ -6,12 +6,7 @@
 
 TESTFILES = feature-mfcc-test feature-plp-test feature-fbank-test \
          feature-functions-test pitch-functions-test feature-sdc-test \
-<<<<<<< HEAD
-         resample-test online-feature-test sinusoid-detection-test \
-         signal-test feature-aperiodic-test
-=======
          resample-test online-feature-test signal-test wave-reader-test
->>>>>>> d6391f86
 
 OBJFILES = feature-functions.o feature-mfcc.o feature-plp.o feature-fbank.o \
            feature-spectrogram.o mel-computations.o wave-reader.o \
