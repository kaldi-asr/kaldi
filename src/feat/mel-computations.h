// feat/mel-computations.h

// Copyright 2009-2011  Phonexia s.r.o.;  Microsoft Corporation
//                2016  Johns Hopkins University (author: Daniel Povey)

// See ../../COPYING for clarification regarding multiple authors
//
// Licensed under the Apache License, Version 2.0 (the "License");
// you may not use this file except in compliance with the License.
// You may obtain a copy of the License at
//
//  http://www.apache.org/licenses/LICENSE-2.0
//
// THIS CODE IS PROVIDED *AS IS* BASIS, WITHOUT WARRANTIES OR CONDITIONS OF ANY
// KIND, EITHER EXPRESS OR IMPLIED, INCLUDING WITHOUT LIMITATION ANY IMPLIED
// WARRANTIES OR CONDITIONS OF TITLE, FITNESS FOR A PARTICULAR PURPOSE,
// MERCHANTABLITY OR NON-INFRINGEMENT.
// See the Apache 2 License for the specific language governing permissions and
// limitations under the License.

#ifndef KALDI_FEAT_MEL_COMPUTATIONS_H_
#define KALDI_FEAT_MEL_COMPUTATIONS_H_

#include <math.h>
#include <stdio.h>
#include <stdlib.h>
#include <complex>
#include <utility>
#include <vector>

#include "base/kaldi-common.h"
#include "util/common-utils.h"
#include "matrix/matrix-lib.h"


namespace kaldi {
/// @addtogroup  feat FeatureExtraction
/// @{

struct FrameExtractionOptions;  // defined in feature-window.h


struct MelBanksOptions {
  int32 num_bins;  // e.g. 25; number of triangular bins
  BaseFloat low_freq;  // e.g. 20; lower frequency cutoff
  BaseFloat high_freq;  // an upper frequency cutoff; 0 -> no cutoff, negative
  // ->added to the Nyquist frequency to get the cutoff.
  BaseFloat vtln_low;  // vtln lower cutoff of warping function.
  BaseFloat vtln_high;  // vtln upper cutoff of warping function: if negative, added
                        // to the Nyquist frequency to get the cutoff.
  bool modified;       // If true, use 'modified' MFCC.
  bool debug_mel;
  // htk_mode is a "hidden" config, it does not show up on command line.
  // Enables more exact compatibibility with HTK, for testing purposes.  Affects
  // mel-energy flooring and reproduces a bug in HTK.
  bool htk_mode;
  explicit MelBanksOptions(int num_bins = 25)
      : num_bins(num_bins), low_freq(20), high_freq(0), vtln_low(100),
        vtln_high(-500), modified(false), debug_mel(false), htk_mode(false) {}

  void Register(OptionsItf *opts) {
    opts->Register("num-mel-bins", &num_bins,
                   "Number of triangular mel-frequency bins");
    opts->Register("low-freq", &low_freq,
                   "Low cutoff frequency for mel bins");
    opts->Register("high-freq", &high_freq,
                   "High cutoff frequency for mel bins (if <= 0, offset from Nyquist)");
    opts->Register("vtln-low", &vtln_low,
                   "Low inflection point in piecewise linear VTLN warping function");
    opts->Register("vtln-high", &vtln_high,
                   "High inflection point in piecewise linear VTLN warping function"
                   " (if negative, offset from high-mel-freq");
    opts->Register("modified", &modified,
                   "If true, use a modified form of the Mel scale that gives "
                   "more emphasis to lower frequencies, and use differently "
                   "tuned bin shapes and widths than normal.");
    opts->Register("debug-mel", &debug_mel,
                   "Print out debugging information for mel bin computation");
  }
};


class MelBanks {
 public:

  MelBanks(const MelBanksOptions &opts,
           const FrameExtractionOptions &frame_opts,
           BaseFloat vtln_warp_factor);

  /// Compute Mel energies (note: not log enerties).
  /// At input, "fft_energies" contains the FFT energies (not log).
  void Compute(const VectorBase<BaseFloat> &fft_energies,
               VectorBase<BaseFloat> *mel_energies_out) const;

  int32 NumBins() const { return bins_.size(); }

  // returns vector of central freq of each bin; needed by plp code.
  const Vector<BaseFloat> &GetCenterFreqs() const { return center_freqs_; }

<<<<<<< HEAD
  const std::vector<std::pair<int32, Vector<BaseFloat> > >& GetBins() const {
    return bins_;
  }

  // Copy constructor
  MelBanks(const MelBanks &other);
=======
  BaseFloat VtlnWarpFreq(BaseFloat vtln_warp_factor, BaseFloat freq);


  BaseFloat VtlnWarpMelFreq(BaseFloat vtln_warp_factor, BaseFloat mel_freq);

  // Use the default copy constructor
>>>>>>> 390ef59b
 private:

  // This function checks that the provided options make sense, and also sets
  // configuration variables like breakpoint_ in this class.
  void SetConfigs(const MelBanksOptions &opts,
                  const FrameExtractionOptions &frame_opts,
                  BaseFloat vtln_warp_factor);

  inline BaseFloat InverseMelScale(BaseFloat mel_freq) {
    BaseFloat b1 = breakpoint_, b2 = second_breakpoint_;
    if (b2 > 0.0)  // modified Mel scale
      return b2 * (expf((expf(mel_freq) - b1) / b2) - 1.0);
    else
      return b1 * (expf(mel_freq) - 1.0);
  }

  inline BaseFloat MelScale(BaseFloat freq) {
    BaseFloat b1 = breakpoint_, b2 = second_breakpoint_;
    if (b2 > 0.0) {
      // Modified Mel: linear, till ~b1, then log till ~b2, then log(log)
      return log (b1 + b2 * log(1.0 + freq / b2));
    } else {
      // Mel: linear till ~b1 = 700, then logarithmic.  We ignore the scaling
      // factor as it makes no difference to our application.
      return log(1.0 + freq / b1);
    }
  }

  // This sets up the 'bins_' member, for the regular (not modified)
  // computation.  It assumes center_freqs_ is already set up.
  // 'htk_mode' is expected to be a copy of opts.htk_mode as given to the
  // constructor.
  void ComputeBins(bool htk_mode);

  // This sets up the 'bins_' member, for the modified computaion
  // with cosine-shaped bins that are more tightly
  // computation.  It assumes center_freqs_ is already set up.
  // 'htk_mode' is expected to be a copy of opts.htk_mode as given to the
  // constructor.
  void ComputeModifiedBins();

  // Disallow assignment
  MelBanks &operator = (const MelBanks &other);



  // The following few variables are derived from the configuration
  // options passed in; they are used in converting to and from Mel frequencies,
  // and for other purposes.
  BaseFloat breakpoint_;        // The breakpoint of the Mel scale (700) if we
                                // are using mel scale; otherwise the first
                                // breakpoint in the modified-mel scale,
                                // e.g. 300.  Only relevant if --modified=true
  BaseFloat second_breakpoint_; // The second breakpoint used in the modified
                                // mel scale, e.g. 2000.
                                // Only relevant if --modified=true

  BaseFloat low_freq_;  // opts.low_freq
  BaseFloat high_freq_;  // The same as opts.high_freq if it's >= 0, or
                         // otherwise the Nyquist plus opts.high_freq.
  BaseFloat vtln_low_;  // opts.vtln_low; the lower cutoff for VTLN.
  BaseFloat vtln_high_;  // opts.vtln_high; the upper cutoff for VTLN.

  int32 num_fft_bins_;  // The number of FFT frequency bins (actually, excluding
                        // the one at the Nyquist).  Equal to half the padded
                        // window length.
  BaseFloat fft_bin_width_;  // The frequency separation between successive
                             // FFT bins: equal nyquist / num_fft_bins_.


  // center frequencies of bins (in Hz), numbered from 0 ... num_bins-1.  Needed
  // by GetCenterFreqs().
  Vector<BaseFloat> center_freqs_;

  // the "bins_" vector is a vector, one for each mel bin, of a pair: (the
  // first nonzero fft-bin), (the vector of weights).  The pair of (int32,
  // Vector) is provided for efficiency, to avoid having a larger vector with
  // many zero entries.
  std::vector<std::pair<int32, Vector<BaseFloat> > > bins_;

  bool debug_;
  bool htk_mode_;
};


// Compute liftering coefficients (scaling on cepstral coeffs)
// coeffs are numbered slightly differently from HTK: the zeroth
// index is C0, which is not affected.
void ComputeLifterCoeffs(BaseFloat Q, VectorBase<BaseFloat> *coeffs);


// Durbin's recursion - converts autocorrelation coefficients to the LPC
// pTmp - temporal place [n]
// pAC - autocorrelation coefficients [n + 1]
// pLP - linear prediction coefficients [n] (predicted_sn = sum_1^P{a[i] * s[n-i]}})
//       F(z) = 1 / (1 - A(z)), 1 is not stored in the demoninator
// Returns log energy of residual (I think)
BaseFloat Durbin(int n, const BaseFloat *pAC, BaseFloat *pLP, BaseFloat *pTmp);

// Compute LP coefficients from autocorrelation coefficients.
// Returns log energy of residual (I think)
BaseFloat ComputeLpc(const VectorBase<BaseFloat> &autocorr_in,
                     Vector<BaseFloat> *lpc_out);

void Lpc2Cepstrum(int n, const BaseFloat *pLPC, BaseFloat *pCepst);



void GetEqualLoudnessVector(const MelBanks &mel_banks,
                            Vector<BaseFloat> *ans);

/// @} End of "addtogroup feat"
}  // namespace kaldi

#endif  // KALDI_FEAT_MEL_COMPUTATIONS_H_<|MERGE_RESOLUTION|>--- conflicted
+++ resolved
@@ -97,21 +97,12 @@
   // returns vector of central freq of each bin; needed by plp code.
   const Vector<BaseFloat> &GetCenterFreqs() const { return center_freqs_; }
 
-<<<<<<< HEAD
-  const std::vector<std::pair<int32, Vector<BaseFloat> > >& GetBins() const {
-    return bins_;
-  }
-
-  // Copy constructor
-  MelBanks(const MelBanks &other);
-=======
   BaseFloat VtlnWarpFreq(BaseFloat vtln_warp_factor, BaseFloat freq);
 
 
   BaseFloat VtlnWarpMelFreq(BaseFloat vtln_warp_factor, BaseFloat mel_freq);
 
   // Use the default copy constructor
->>>>>>> 390ef59b
  private:
 
   // This function checks that the provided options make sense, and also sets
