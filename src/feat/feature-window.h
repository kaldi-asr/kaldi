--- conflicted
+++ resolved
@@ -40,14 +40,6 @@
   BaseFloat preemph_coeff;  // Preemphasis coefficient.
   bool remove_dc_offset;  // Subtract mean of wave before FFT.
   std::string window_type;  // e.g. Hamming window
-<<<<<<< HEAD
-  bool round_to_power_of_two;
-  BaseFloat blackman_coeff;
-  bool snip_edges;
-  bool allow_downsample;
-  int max_feature_vectors;
-=======
->>>>>>> 991a75cd
   // May be "hamming", "rectangular", "povey", "hanning", "blackman"
   // "povey" is a window I made to be similar to Hamming but to go to zero at the
   // edges, it's pow((0.5 - 0.5*cos(n/N*2*pi)), 0.85)
@@ -57,6 +49,7 @@
   bool snip_edges;
   bool allow_downsample;
   bool allow_upsample;
+  int max_feature_vectors;
   FrameExtractionOptions():
       samp_freq(16000),
       frame_shift_ms(10.0),
@@ -69,11 +62,8 @@
       blackman_coeff(0.42),
       snip_edges(true),
       allow_downsample(false),
-<<<<<<< HEAD
       max_feature_vectors(-1) { }
-=======
       allow_upsample(false) { }
->>>>>>> 991a75cd
 
   void Register(OptionsItf *opts) {
     opts->Register("sample-frequency", &samp_freq,
@@ -104,16 +94,13 @@
     opts->Register("allow-downsample", &allow_downsample,
                    "If true, allow the input waveform to have a higher frequency than "
                    "the specified --sample-frequency (and we'll downsample).");
-<<<<<<< HEAD
     opts->Register("max-feature-vectors", &max_feature_vectors,
                    "Memory optimization. If larger than 0, periodically remove feature "
                    "vectors so that only this number of the latest feature vectors is "
                    "retained.");
-=======
     opts->Register("allow-upsample", &allow_upsample,
                    "If true, allow the input waveform to have a lower frequency than "
                    "the specified --sample-frequency (and we'll upsample).");
->>>>>>> 991a75cd
   }
   int32 WindowShift() const {
     return static_cast<int32>(samp_freq * 0.001 * frame_shift_ms);
