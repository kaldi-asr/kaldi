--- conflicted
+++ resolved
@@ -322,12 +322,7 @@
   /// of pdfs).
   int32 num_pdfs_;
 
-<<<<<<< HEAD
-  DISALLOW_COPY_AND_ASSIGN(TransitionModel);
-=======
-
   KALDI_DISALLOW_COPY_AND_ASSIGN(TransitionModel);
->>>>>>> 4a58ab98
 
 };
 
