#!/bin/bash
#
# This configure script is hand-generated, not auto-generated.
# It creates the file kaldi.mk, which is %included by the Makefiles
# in the subdirectories.
# The file kaldi.mk is editable by hand-- for example, you may want to
# remove the options -g -O0 -DKALDI_PARANOID, or edit the
# -DKALDI_DOUBLE_PRECISION option (to be 1 not 0),


#  Example command lines:
# ./configure
# ./configure --shared  ## shared libraries.
# ./configure --mkl-root=/opt/intel/mkl
# ./configure --mkl-root=/opt/intel/mkl --threaded-math=yes
# ./configure --mkl-root=/opt/intel/mkl --threaded-math=yes --mkl-threading=tbb
#        This is for MKL 11.3 -- which does not seem  to provide Intel OMP libs
# ./configure  --openblas-root=../tools/OpenBLAS/install  # before doing
#        # this, cd to ../tools and type "make openblas".  Note:
#        # this is not working correctly on all platforms, do "make test"
#        # and look out for segmentation faults.
# ./configure --atlas-root=../tools/ATLAS/build

#This should be incremented after every significant change of the configure script
#I.e. after each change that affects the kaldi.mk or the build system as whole
CONFIGURE_VERSION=3

function rel2abs {
  if [ ! -z "$1" ]; then
    local retval=`cd $1 2>/dev/null && pwd || exit 1`
    echo $retval
  fi
}

function read_dirname {
  local dir_name=`expr "X$1" : '[^=]*=\(.*\)'`;
  local retval=`rel2abs $dir_name`
  [ -z $retval ] && echo "Bad option '$1': no such directory" && exit 1;
  echo $retval
}

function is_set {
  local myvar=${1:-notset}
  if [ "$myvar" == "notset" ]; then
    return 1
  else
    return 0
  fi
}



##   First do some checks.  These verify that all the things are
##   here that should be here.
if ! [ -x "$PWD/configure" ]; then
  echo 'You must run "configure" from the src/ directory.'
  exit 1
fi

## Default locations for FST and linear algebra libraries.
MATHLIB='ATLAS'
ATLASROOT=`rel2abs ../tools/ATLAS/`
FSTROOT=`rel2abs ../tools/openfst`

# Avoid using any variables that are set in the shell.
unset MKLROOT
unset CLAPACKROOT
unset OPENBLASROOT
unset MKLLIBDIR

function usage {
  echo 'Usage: ./configure [--static|--shared] [--threaded-atlas={yes|no}] [--atlas-root=ATLASROOT] [--fst-root=FSTROOT]
  [--openblas-root=OPENBLASROOOT] [--clapack-root=CLAPACKROOT] [--mkl-root=MKLROOT] [--mkl-libdir=MKLLIBDIR]
  [--omp-libdir=OMPDIR] [--static-fst={yes|no}] [--static-math={yes|no}] [--threaded-math={yes|no}] [--mathlib=ATLAS|MKL|CLAPACK|OPENBLAS]
  [--use-cuda={yes|no}] [--cudatk-dir=CUDATKDIR][--mkl-threading=sequential|iomp|tbb|gomp]';
}

threaded_atlas=false #  By default, use the un-threaded version of ATLAS.
threaded_math=${threaded_atlas}
static_math=false
static_fst=false
use_cuda=true
dynamic_kaldi=false
mkl_threading=sequential

cmd_line="$0 $@"  # Save the command line to include in kaldi.mk

while [ $# -gt 0 ];
do
  case "$1" in
  --help)
    usage; exit 0 ;;
  --version)
    echo $CONFIGURE_VERSION; exit 0 ;;
  --static)
    dynamic_kaldi=false;
    static_math=true;
    static_fst=true;
    shift ;;
  --shared)
    dynamic_kaldi=true;
    static_math=false;
    static_fst=false;
    shift ;;
  --atlas-root=*)
    ATLASROOT=`read_dirname $1`;
    shift ;;
  --threaded-atlas=yes)
    threaded_atlas=true;
    shift ;;
  --threaded-atlas=no)
    threaded_atlas=false;
    shift ;;
  --threaded-math=yes)
    threaded_atlas=true;
    threaded_math=true;
    mkl_threading=iomp
    shift ;;
  --threaded-math=no)
    threaded_atlas=false;
    threaded_math=false;
    mkl_threading=sequential
    shift ;;
  --use-cuda=yes)
    use_cuda=true;
    shift ;;
  --use-cuda=no)
    use_cuda=false;
    shift ;;
  --static-math=yes)
    static_math=true;
    shift ;;
  --static-math=no)
    static_math=false;
    shift ;;
  --static-fst=yes)
    static_fst=true;
    shift ;;
  --static-fst=no)
    static_fst=false;
    shift ;;
  --mkl-threading=sequential)
    threaded_atlas=false;
    threaded_math=false;
    mkl_threading=sequential;
    shift ;;
  --mkl-threading=*)
    mkl_threading=`expr "X$1" : '[^=]*=\(.*\)'`;
    threaded_atlas=true;
    threaded_math=true;
    shift ;;
  --fst-root=*)
    FSTROOT=`read_dirname $1`;
    shift ;;
  --clapack-root=*)
    CLAPACKROOT=`read_dirname $1`;
    shift ;;
  --openblas-root=*)
    OPENBLASROOT=`read_dirname $1`;
    shift ;;
  --mkl-root=*)
    MKLROOT=`read_dirname $1`;
    shift ;;
  --mkl-libdir=*)
    MKLLIBDIR=`read_dirname $1`;
    shift ;;
  --speex-root=*)
    SPEEXROOT=`read_dirname $1`;
    shift ;;
  --speex-libdir=*)
    SPEEXLIBDIR=`read_dirname $1`;
    shift ;;
  --speex-includedir=*)
    SPEEXINCLUDEDIR=`read_dirname $1`;
    shift ;;
  --omp-libdir=*)
    OMPLIBDIR=`read_dirname $1`;
    shift ;;
  --mathlib=*)
    MATHLIB=`expr "X$1" : '[^=]*=\(.*\)'`;
    shift ;;
  --cudatk-dir=*)
    CUDATKDIR=`read_dirname $1`;
    shift ;; #CUDA is used in src/cudamatrix and src/nnet{,bin} only
  *)  echo "Unknown argument: $1, exiting"; usage; exit 1 ;;
  esac
done

# the idea here is that if you change the configuration options from using
# CUDA to not using it, or vice versa, we want to recompile all parts of the
# code that may use a GPU.  Touching this file is a way to force this.
touch cudamatrix/cu-common.h 2>/dev/null

function failure {
  echo "***configure failed: $* ***" >&2
  if [ -f kaldi.mk ]; then rm kaldi.mk; fi
  exit 1;
}

function check_exists {
  if [ ! -f $1 ]; then failure "$1 not found."; fi
}

function check_for_bad_gcc {
  if which gcc >&/dev/null; then  # gcc is on the path
    gcc_version=$(gcc -dumpspecs 2>&1 | grep -A1 -F '*version:' | grep -v version)
    if [ "$gcc_version" == "4.8.2" ] || [ "$gcc_version" == "4.8.1" ]; then
      echo "*** WARNING: your version of gcc seems to be 4.8.1 or 4.8.2. ***"
      echo "*** These versions of gcc has a bug in nth_element ***"
      echo "*** in its implementation of the standard library ***"
      echo "*** This will cause Kaldi to crash (make test   ***"
      echo "*** would fail). Please either upgrade or downgrade gcc. ***"
      exit 1
    fi
  fi
}

function check_for_slow_expf {
  cd probe
  rm -f exp-test
  make -f Makefile.slow_expf 1>/dev/null
  ./exp-test
  if [ $? -eq 1 ]; then
      echo "*** WARNING: expf() seems to be slower than exp() on your machine. This is a known bug in old versions of glibc. Please consider updating glibc. ***"
      echo "*** Kaldi will be configured to use exp() instead of expf() in base/kaldi-math.h Exp() routine for single-precision floats. ***"
      echo "CXXFLAGS += -DKALDI_NO_EXPF" >> ../kaldi.mk
  fi
  cd ..
}


function exit_success {
  check_for_bad_gcc;
  check_for_slow_expf;
  echo "SUCCESS"
  exit 0;
}



function check_library {
  local libpath=$1
  local libname=$2
  local libext=$3
  local full_libname="$libpath/$libname.$libext"
  ##echo "Testing $full_libname" >&2
  test -f "$full_libname" && return ;
  return 1
}



#Check if at least one of these variables is set
#If yes, we want to switch to using the MKL
is_set $MKLLIBDIR && echo "Force-configuring KALDI to use MKL" && export MATHLIB="MKL"
is_set $MKLROOT && echo "Force-configuring KALDI to use MKL"&& export MATHLIB="MKL"
is_set $CLAPACKROOT && echo "Force-configuring KALDI to use CLAPACK"&& export MATHLIB="CLAPACK"
is_set $OPENBLASROOT && echo "Force-configuring KALDI to use OPENBLAS"&& export MATHLIB="OPENBLAS"

#MKL functions
function linux_configure_mkllibdir {
  local mklroot=$1

  if [ -d $mklroot/lib/em64t ]; then
    echo $mklroot/lib/em64t
  elif [ -d $mklroot/lib/intel64 ]; then
    echo $mklroot/lib/intel64
  else
    return 1;
  fi
}

function linux_configure_mkl_includes {
  test -d $1/include && echo "$1/include" && return;
  test -d $2/../../include && echo "$2/../../include" && return;
  failure "Could not find the MKL include directory"
}


function linux_configure_mkl_libraries {
  local mkllibdir=$1
  local static=$2
  local threaded=$3
  local mplib=$4

  declare -A mkl_libs
  mkl_libs=(
    [sequential]="mkl_intel_lp64 mkl_core mkl_sequential"
    [gomp]="mkl_intel_lp64 mkl_core mkl_gnu_thread"
    [iomp]="mkl_intel_lp64 mkl_core mkl_intel_thread "
    [tbb]="mkl_intel_lp64 mkl_core mkl_tbb_thread "
  )

  if [ -z "${mkl_libs[$threaded]}" ]; then
    echo >&2 "Unknown threading mode: $threaded"
    return 1;
  fi

  local linkline=""
  if  ! $static ; then
    linkline="-L$mkllibdir -Wl,-rpath=$mkllibdir"
    for file in ${mkl_libs[$threaded]}; do
      local libfile=$mkllibdir/lib$file.so
      check_exists $libfile
      linkline+=" -l$file "
    done
  else
    if [ $threaded == "sequential" ] ; then
      test -f "$mkllibdir/libmkl_solver_lp64.a" && \
        linkline="$linkline $mkllibdir/libmkl_solver_lp64.a"
    else
      test -f "$mkllibdir/libmkl_solver_lp64_sequential.a" && \
        linkline="$linkline $mkllibdir/libmkl_solver_lp64_sequential.a"
    fi
    linkline="$linkline -Wl,--start-group"
    for file in ${mkl_libs[$threaded]}; do
      local libfile=$mkllibdir/lib${file}.a
      check_exists $libfile
      linkline="$linkline $libfile"
    done
    linkline="$linkline -Wl,--end-group "
  fi
  echo "$linkline"
}

function linux_configure_mkl_extra {
  local static=$1
  local threaded=$2

  declare -A extra_libs
  extra_libs=(
    [sequential]="-ldl -lpthread -lm"
    [gomp]="-lgomp -ldl -lpthread -lm"
    [iomp]="-ldl -lpthread -lm"
    [tbb]=" -ldl -lpthread -lm "
  )
  echo "$linkline ${extra_libs[$threaded]}"
}

function linux_configure_threadinglibdir {
  local library=$1
  local mklroot=$2
  local mkllibdir=$3
  local libexts=$4

  ##First we try to use the library in the same directory
  ##where the mkl libraries reside
  ##Afterwards, just try some possibilities for different MKL layouts
  for libext in $libexts; do
    check_library $mkllibdir "lib$library" $libext \
    && echo `readlink -f $mkllibdir` && return 0

    local testdir=`(cd $mklroot; cd ..; cd lib/intel64;pwd)`
    test -d $testdir && check_library $testdir "lib$library" $libext && echo `readlink -f $testdir` && return 0;
    local testdir=`(cd $mklroot; cd ..; cd lib/em64t;pwd)`
    test -d $testdir && check_library $testdir "lib$library" $libext && echo `readlink -f $testdir` && return 0;

    local testdir=`(cd $mkllibdir; cd ../../..; cd lib/intel64;pwd)`
    test -d $testdir && check_library $testdir "lib$library" $libext && echo `readlink -f $testdir` && return 0;
    local testdir=`(cd $mklroot; cd ../../..; cd lib/em64t;pwd)`
    test -d $testdir && check_library $testdir "lib$library" $libext && echo `readlink -f $testdir` && return 0;
  done

  #failure "Could not find the library iomp5, use the configure switch --omp-libdir"
  return 1
}

function linux_configure_mkl_threading {
  local mklroot=$1
  local mkllibdir=$2
  local static=$3
  local threading=$4

  declare -A libs
  libs=(
    [sequential]=""
    [gomp]=""
    [iomp]="iomp5"
    [tbb]="tbb"
  )

  echo >&2 "Configuring MKL threading as $threading"
  library=${libs[$threading]}
  if [ -z "$library" ]; then
    return 0
  fi

  if ! is_set $OMPLIBDIR ; then
    if  $static ; then
      OMPLIBDIR=`linux_configure_threadinglibdir $library "$MKLROOT" "$MKLLIBDIR" "a"`
    else
      OMPLIBDIR=`linux_configure_threadinglibdir $library "$MKLROOT" "$MKLLIBDIR" "so"`
    fi
  fi

  check_library $OMPLIBDIR "lib$library" "a" || \
  check_library $OMPLIBDIR "lib$library" "so" || \
  failure "Could not find the $library library, have your tried the --omp-libdir switch?"

  OMP_LINK_LINE=''
  # TODO(arnab): in the following conditional, the $static_math test is
  # needed since the OpenMP library is assumed to be dynamic.
  if [ "$OMPLIBDIR" != "$MKLLIBDIR" ] ; then
    OMP_LINK_LINE="-L${OMPLIBDIR}"
  fi
  #if the libiomp5 library is dynamic, we add the rpath attribute
  if ! $static_math ; then
    OMP_LINK_LINE="$OMP_LINK_LINE -Wl,-rpath=$OMPLIBDIR -l$library"
  else
    OMP_LINK_LINE="$OMP_LINK_LINE -Wl,-Bstatic -l$library -Wl,-Bdynamic"
  fi
  echo "$OMP_LINK_LINE"
}

##
## CUDA is used only in selected directories including src/cudamatrix, src/nnet*
## and src/chain*.  It is used to accelerate the neural network training, the
## rest of kaldi runs on CPUs.
##
function configure_cuda {
  #check for CUDA toolkit in the system
  if [ ! -d  "$CUDATKDIR" ]; then
    for base in /Developer/NVIDIA/CUDA-6.0 /usr/local/share/cuda /usr/local/cuda /pkgs_local/cuda-3.2/ /opt/nvidia_cuda/cuda-6.0/ /usr/; do
      if [ -f $base/bin/nvcc ]; then
        CUDATKDIR=$base
      fi
    done
  fi

  if [ -d "$CUDATKDIR" ]; then
    if [ ! -f $CUDATKDIR/bin/nvcc ]; then
      failure "Cannnot find nvcc in CUDATKDIR=$CUDATKDIR"
    fi
    echo "Using CUDA toolkit $CUDATKDIR (nvcc compiler and runtime libraries)"
    echo >> kaldi.mk
    echo "#Next section enables CUDA for compilation" >> kaldi.mk
    echo CUDA = true >> kaldi.mk
    echo CUDATKDIR = $CUDATKDIR >> kaldi.mk

    # Determine 'CUDA_ARCH',
    CUDA_VERSION=$($CUDATKDIR/bin/nvcc -V | tr '.,' '_ ' | awk '/release/{sub(/.*release/,""); print $1;}') # MAJOR_MINOR,
    if [ -z "$CUDA_VERSION" ] ; then
      echo "Cannot figure out CUDA_VERSION from the nvcc output. Either your CUDA is too new or too old."
      exit 1
    fi

    case $CUDA_VERSION in
      5_5) CUDA_ARCH="-gencode arch=compute_13,code=sm_13 -gencode arch=compute_20,code=sm_20 -gencode arch=compute_30,code=sm_30 -gencode arch=compute_35,code=sm_35" ;;
      6_*) CUDA_ARCH="-gencode arch=compute_13,code=sm_13 -gencode arch=compute_20,code=sm_20 -gencode arch=compute_30,code=sm_30 -gencode arch=compute_35,code=sm_35 -gencode arch=compute_50,code=sm_50" ;;
      7_*) CUDA_ARCH="-gencode arch=compute_20,code=sm_20 -gencode arch=compute_30,code=sm_30 -gencode arch=compute_35,code=sm_35 -gencode arch=compute_50,code=sm_50 -gencode arch=compute_53,code=sm_53" ;;
      8_*) CUDA_ARCH="-gencode arch=compute_20,code=sm_20 -gencode arch=compute_30,code=sm_30 -gencode arch=compute_35,code=sm_35 -gencode arch=compute_50,code=sm_50 -gencode arch=compute_53,code=sm_53 -gencode arch=compute_60,code=sm_60 -gencode arch=compute_61,code=sm_61 -gencode arch=compute_62,code=sm_62" ;;
      *) echo "Unsupported CUDA_VERSION (CUDA_VERSION=$CUDA_VERSION), please report it to Kaldi mailing list, together with 'nvcc -h' or 'ptxas -h' which lists allowed -gencode values..."; exit 1 ;;
    esac
    echo "CUDA_ARCH = $CUDA_ARCH" >> kaldi.mk

    # 64bit/32bit?
    if [ "`uname -m`" == "x86_64" ]; then
      if [ "`uname`" == "Darwin" ]; then
        sed 's/lib64/lib/g' < makefiles/cuda_64bit.mk >> kaldi.mk
      else
        cat makefiles/cuda_64bit.mk >> kaldi.mk
      fi
    else
      cat makefiles/cuda_32bit.mk >> kaldi.mk
    fi

  else
    echo "CUDA will not be used! If you have already installed cuda drivers "
    echo "and cuda toolkit, try using --cudatk-dir=... option.  Note: this is"
    echo "only relevant for neural net experiments"
  fi
}

function linux_configure_speex {
  #check whether the user has called tools/extras/install_speex.sh or not
  [ ! -z "$SPEEXROOT" ] || SPEEXROOT=`pwd`/../tools/speex
  [ ! -z "$SPEEXLIBDIR" ] || SPEEXLIBDIR="$SPEEXROOT"/lib
  [ ! -z "$SPEEXINCLUDEDIR" ] || SPEEXINCLUDEDIR="$SPEEXROOT"/include
  static_speex=$1
  if [ "foo"$static_speex == "foo" ]; then
    static_speex=false
  fi

  if $static_speex; then
    spx_type=a
  else
    spx_type=so
  fi
  if [ ! -f "$SPEEXLIBDIR/libspeex.${spx_type}" ];then
    echo "Info: configuring Kaldi not to link with Speex (don't worry, it's only needed if you"
    echo "intend to use 'compress-uncompress-speex', which is very unlikely)"
    return
  fi

  if [ -f $SPEEXINCLUDEDIR/speex/speex.h ]; then
    echo >> kaldi.mk
    echo CXXFLAGS += -DHAVE_SPEEX -I${SPEEXINCLUDEDIR} >> kaldi.mk

    if $static_speex; then
      echo LDLIBS += $SPEEXLIBDIR/libspeex.a
    else
<<<<<<< HEAD
      echo LDLIBS += -L${SPEEXROOT}/lib -lspeex >> kaldi.mk
      echo LDFLAGS += -Wl,-rpath=${SPEEXROOT}/lib ${EXTRA_LDFLAGS} >> kaldi.mk
=======
      echo LDLIBS += -L${SPEEXLIBDIR} -lspeex >> kaldi.mk
      echo LDFLAGS += -Wl,-rpath=${SPEEXLIBDIR} >> kaldi.mk
>>>>>>> 6c7c0170
    fi

    echo "Successfully configured with Speex at $SPEEXROOT, (static=[$static_speex])"
  else
    echo "Speex will not be used. If you want to use it, run tools/extras/install_speex.sh first."
  fi
}

function fix_cxx_flag {
  CXXCOMPILER=`grep "CXX = " kaldi.mk | awk '{print $3}'`
  if [ $CXXCOMPILER=="g++" ]; then
    $CXXCOMPILER -dumpversion | \
    awk '{if(NR==1 && $1<"4.4") print "sed \"s/-Wno-unused-local-typedefs//g\" \
    kaldi.mk > tmpf; mv tmpf kaldi.mk; "}' | sh -
  fi
}

function linux_atlas_failure { # function we use when we couldn't find
   # ATLAS libs.
   echo ATLASINC = $ATLASROOT/include >> kaldi.mk
   echo ATLASLIBS = [somewhere]/liblapack.a [somewhere]/libcblas.a [somewhere]/libatlas.a [somewhere]/libf77blas.a $ATLASLIBDIR >> kaldi.mk
   if [[ "`uname -m`" == arm* ]]; then
     cat makefiles/linux_atlas_arm.mk >> kaldi.mk
   else
     cat makefiles/linux_atlas.mk >> kaldi.mk
   fi
   fix_cxx_flag
   echo "** $* ***"
   echo "**  ERROR   **"
   echo "** Configure cannot proceed automatically."
   echo "**  If you know that you have ATLAS installed somewhere on your machine, you"
   echo "** may be able to proceed by replacing [somewhere] in kaldi.mk with a directory."
   echo "**  If you have sudo (root) access you could install the ATLAS package on your"
   echo "** machine, e.g. 'sudo apt-get install libatlas-dev libatlas-base-dev' or"
   echo "** 'sudo yum install atlas.x86_64' or 'sudo zypper install libatlas3-devel',"
   echo "** or on cygwin, install atlas from the installer GUI; and then run ./configure"
   echo "** again."
   echo "**"
   echo "**  Otherwise (or if you prefer OpenBLAS for speed), you could go the OpenBLAS"
   echo "** route: cd to ../tools, type 'extras/install_openblas.sh', cd back to here,"
   echo "** and type './configure  --openblas-root=../tools/OpenBLAS/install'"
   exit 1;
}

function linux_check_static {
  # will exit with success if $dir seems to contain ATLAS libraries with
  # right architecture (compatible with default "nm")
  echo "int main(void) { return 0; }" > test_linking.cc;
  if [ -f $dir/libatlas.a ]; then # candidate...
    # Note: on the next line, the variable assignment
    # LANG=en_US should apply just to the program called on that line.
    if LANG=en_US gcc -o test_linking test_linking.cc -u ATL_flushcache $dir/libatlas.a 2>&1 | grep -i "incompatible" >/dev/null; then
      echo "Directory $dir may contain ATLAS libraries but seems to be wrong architecture";
      rm test_linking test_linking.cc 2>/dev/null
      return 1;
    fi
    rm test_linking test_linking.cc 2>/dev/null
    return 0;
  else
    rm test_linking.cc
    return 1;
  fi
}

function linux_configure_debian_ubuntu {
  m=$1
  ATLASLIBS="/usr/lib$m/atlas-base/libatlas.so.3gf  /usr/lib$m/atlas-base/libf77blas.so.3gf /usr/lib$m/atlas-base/libcblas.so.3gf  /usr/lib$m/atlas-base/liblapack_atlas.so.3gf"
  for f in $ATLASLIBS; do
    [ ! -f $f ] && return 1;
  done
  lapacklib=$(echo $ATLASLIBS | awk '{print $NF}')
  if ! nm --dynamic $lapacklib | grep ATL_cgetrf >/dev/null; then
    exit 1;
  fi
  echo ATLASINC = $ATLASROOT/include >> kaldi.mk
  echo ATLASLIBS = $ATLASLIBS >> kaldi.mk
  if [[ "`uname -m`" == arm* ]]; then
    cat makefiles/linux_atlas_arm.mk >> kaldi.mk
  else
    cat makefiles/linux_atlas.mk >> kaldi.mk
  fi
  fix_cxx_flag
  echo "Successfully configured for Debian/Ubuntu Linux [dynamic libraries] with ATLASLIBS =$ATLASLIBS"
  $use_cuda && configure_cuda
  linux_configure_speex
  exit_success;
}

function linux_configure_debian_ubuntu3 {
  ATLASLIBS="/usr/lib/libatlas.so.3  /usr/lib/libf77blas.so.3 /usr/lib/libcblas.so.3  /usr/lib/liblapack_atlas.so.3"
  for f in $ATLASLIBS; do
    [ ! -f $f ] && return 1;
  done
  lapacklib=$(echo $ATLASLIBS | awk '{print $NF}')
  if ! nm --dynamic $lapacklib | grep ATL_cgetrf >/dev/null; then
    exit 1;
  fi
  echo ATLASINC = $ATLASROOT/include >> kaldi.mk
  echo ATLASLIBS = $ATLASLIBS >> kaldi.mk
  if [[ "`uname -m`" == arm* ]]; then
    cat makefiles/linux_atlas_arm.mk >> kaldi.mk
  else
    cat makefiles/linux_atlas.mk >> kaldi.mk
  fi
  fix_cxx_flag
  echo "Successfully configured for Debian/Ubuntu Linux [dynamic libraries] with ATLASLIBS =$ATLASLIBS"
  $use_cuda && configure_cuda
  linux_configure_speex
  exit_success;
}

function linux_configure_debian7 {
  ATLASLIBS="/usr/lib/atlas-base/libatlas.so.3.0 /usr/lib/atlas-base/libf77blas.so.3.0 /usr/lib/atlas-base/libcblas.so.3 /usr/lib/atlas-base/liblapack_atlas.so.3"
  for f in $ATLASLIBS; do
    [ ! -f $f ] && return 1;
  done
  lapacklib=$(echo $ATLASLIBS | awk '{print $NF}')
  if ! nm --dynamic $lapacklib | grep ATL_cgetrf >/dev/null; then
    exit 1;
  fi
  libdir=$(dirname $(echo $ATLASLIBS | awk '{print $1}'))
  [ -z "$libdir" ] && echo "Error getting libdir in linux_configure_debian7" && exit 1;
  echo ATLASINC = $ATLASROOT/include >> kaldi.mk
  echo ATLASLIBS = $ATLASLIBS -Wl,-rpath=$libdir >> kaldi.mk
  echo
  if [[ "`uname -m`" == arm* ]]; then
    cat makefiles/linux_atlas_arm.mk >> kaldi.mk
  else
    cat makefiles/linux_atlas.mk >> kaldi.mk
  fi
  fix_cxx_flag
  echo "Successfully configured for Debian 7 [dynamic libraries] with ATLASLIBS =$ATLASLIBS"
  $use_cuda && configure_cuda
  linux_configure_speex
  exit_success;
}

function linux_configure_redhat {
  m=$1  # 64 or empty.
  ATLASLIBS="/usr/lib$m/atlas/libatlas.so.3 /usr/lib$m/atlas/libf77blas.so.3 /usr/lib$m/atlas/libcblas.so.3 /usr/lib$m/atlas/libclapack.so.3"
  for f in $ATLASLIBS; do
    [ ! -f $f ] && return 1;
  done
  libdir=$(dirname $(echo $ATLASLIBS | awk '{print $1}'))
  [ -z "$libdir" ] && echo "Error getting libdir in linux_configure_redhat" && exit 1;
  echo ATLASINC = $ATLASROOT/include >> kaldi.mk
  echo ATLASLIBS = $ATLASLIBS -Wl,-rpath=$libdir >> kaldi.mk
  echo
  if [[ "`uname -m`" == arm* ]]; then
    cat makefiles/linux_atlas_arm.mk >> kaldi.mk
  else
    cat makefiles/linux_atlas.mk >> kaldi.mk
  fi
  fix_cxx_flag
  echo "Successfully configured for red hat [dynamic libraries] with ATLASLIBS =$ATLASLIBS"
  $use_cuda && configure_cuda
  exit_success;
}

function linux_configure_redhat_fat {
  # This is for when only two so-called 'fat' ATLAS libs are provided:
  # libsatlas.so.3 and libtatlas.so.3.
  # See http://stackoverflow.com/questions/13439296/build-shared-libraries-in-atlas.
  m=$1  # 64 or empty.
  ATLASLIBS="/usr/lib$m/atlas/libsatlas.so.3 /usr/lib$m/atlas/libtatlas.so.3"
  for f in $ATLASLIBS; do
    [ ! -f $f ] && return 1;
  done
  libdir=$(dirname $(echo $ATLASLIBS | awk '{print $1}'))
  [ -z "$libdir" ] && echo "Error getting libdir in linux_configure_redhat_fat" && exit 1;
  echo ATLASINC = $ATLASROOT/include >> kaldi.mk
  echo ATLASLIBS = $ATLASLIBS -Wl,-rpath=$libdir >> kaldi.mk
  echo
  if [[ "`uname -m`" == arm* ]]; then
    cat makefiles/linux_atlas_arm.mk >> kaldi.mk
  else
    cat makefiles/linux_atlas.mk >> kaldi.mk
  fi
  fix_cxx_flag
  echo "Successfully configured for red hat [dynamic libraries, fat] with ATLASLIBS =$ATLASLIBS"
  $use_cuda && configure_cuda
  exit_success;
}


function linux_configure_static {
  if $threaded_atlas; then pt=pt; else pt=""; fi

  if [ -z $ATLASLIBDIR ]; then # Note: it'll pick up the last one below.
    for dir in /usr{,/local}/lib{64,}{,/atlas,/atlas-sse2,/atlas-sse3} \
       /usr/local/atlas/lib{,64} `pwd`/../tools/ATLAS/build/install/lib/ $ATLASROOT/lib; do
     linux_check_static &&  ATLASLIBDIR=$dir
    done
    if [ -z $ATLASLIBDIR ]; then # Note: it'll pick up the last one below.
      echo "Could not find libatlas.a in any of the generic-Linux places, but we'll try other stuff..."
      return 1;
    fi
  elif [ ! -f $ATLASLIBDIR/libatlas.a ]; then
    echo "Could not find libatlas.a in '$ATLASLIBDIR'"
    return 1;
  fi
  echo "Validating presence of ATLAS libs in $ATLASLIBDIR"
  ATLASLIBS=
  # The Lapack part of ATLAS seems to appear under various different names.. but it
  # should always have symbols like ATL_cgetrf defined, so we test for this,
  # for all the names we have encountered.
  for libname in liblapack liblapack_atlas  libclapack; do
    if [ -f $ATLASLIBDIR/${libname}.a -a "$ATLASLIBS" == "" ]; then
      if nm  $ATLASLIBDIR/${libname}.a  | grep ATL_cgetrf >/dev/null; then
         ATLASLIBS=$ATLASLIBDIR/${libname}.a
         echo "Using library $ATLASLIBS as ATLAS's CLAPACK library."
      fi
    fi
  done
  if [ "$ATLASLIBS" == "" ]; then
    echo Could not find any libraries $ATLASLIBDIR/{liblapack,liblapack_atlas,libclapack} that seem to be an ATLAS CLAPACK library.
    return ;
  fi

  for x in lib${pt}cblas.a libatlas.a lib${pt}f77blas.a; do
    if [ ! -f $ATLASLIBDIR/$x ]; then
      echo "Configuring static ATLAS libraries failed: Could not find library $x in directory $ATLASLIBDIR"
      return 1;
    fi
    ATLASLIBS="$ATLASLIBS $ATLASLIBDIR/$x"
  done
  if $threaded_atlas; then ATLASLIBS="$ATLASLIBS"; fi

  echo ATLASINC = $ATLASROOT/include >> kaldi.mk
  echo ATLASLIBS = $ATLASLIBS >> kaldi.mk
  if [[ "`uname -m`" == arm* ]]; then
    cat makefiles/linux_atlas_arm.mk >> kaldi.mk
  else
    cat makefiles/linux_atlas.mk >> kaldi.mk
  fi
  fix_cxx_flag
  $use_cuda && configure_cuda
  linux_configure_speex
  echo "Successfully configured for Linux [static libraries] with ATLASLIBS =$ATLASLIBS"
  exit_success;
}

function linux_check_dynamic {
  # will exit with success if $dir seems to contain ATLAS libraries with
  # right architecture (compatible with default "nm")
  if $threaded_atlas; then pt=t; else pt=s; fi
  for atlas_libname in libatlas.so lib${pt}atlas.so; do
    if [ -f $dir/$atlas_libname ]; then # candidate...
      if nm --dynamic $dir/$atlas_libname 2>&1 | grep "File format not recognized" >/dev/null; then
        echo "Directory $dir may contain dynamic ATLAS libraries but seems to be wrong architecture";
        return 1;
      fi
        echo "Atlas found in $dir";
        return 0;
      fi
  done
  # echo "... no {libatlas,lib${pt}atlas}.so in $dir";
  return 1;
}

function linux_configure_dynamic {
  if $threaded_atlas; then pt=t; else pt=s; fi # relevant to "fat" libraries, will change later for separate ones
  if [ -z $ATLASLIBDIR ]; then # Note: it'll pick up the last one below.
    for dir in /usr{,/local}/lib{,64}{,/atlas,/atlas-sse2,/atlas-sse3} \
      `pwd`/../tools/ATLAS/build/install/lib/ $ATLASROOT/lib; do
      linux_check_dynamic && ATLASLIBDIR=$dir && ATLASLIBNAME=$atlas_libname
    done
    if [ -z $ATLASLIBDIR -o -z $ATLASLIBNAME ]; then
      echo "Could not find {libatlas,lib${pt}atlas}.so in any of the obvious places, will most likely try static:"
      return 1;
    fi
  fi

  # If using "fat" libraries we only need one file to link against
  if [ $ATLASLIBNAME != libatlas.so ]; then
    if [ -f $ATLASLIBDIR/$ATLASLIBNAME ]; then
      ATLASLIBS="$ATLASLIBDIR/$ATLASLIBNAME"
    else
      echo "Configuring dynamic ATLAS library failed: library $ATLASLIBNAME not found in $ATLASLIBDIR"
      return 1;
    fi
  else  # with "thin" libraries, we have several object to link against, and different single/multi-thread names
    if $threaded_atlas; then pt=pt; else pt=""; fi
    echo "Validating presence of ATLAS libs in $ATLASLIBDIR"
    ATLASLIBS=
    # The Lapack part of ATLAS seems to appear under various different names.. but it
    # should always have symbols like ATL_cgetrf defined, so we test for this,
    # for all the names we have encountered.
    for libname in lapack lapack_atlas  clapack; do
      if [ -f $ATLASLIBDIR/lib${libname}.so -a "$ATLASLIBS" == "" ]; then
        if nm  --dynamic $ATLASLIBDIR/lib${libname}.so  | grep ATL_cgetrf >/dev/null; then
           ATLASLIBS="$ATLASLIBDIR/lib${libname}.so"
           echo "Using library $ATLASLIBS as ATLAS's CLAPACK library."
        fi
      fi
    done
    if [ "$ATLASLIBS" == "" ]; then
      echo Could not find any libraries $ATLASLIBDIR/{liblapack,liblapack_atlas,libclapack} that seem to be an ATLAS CLAPACK library.
      return 1;
    fi

    for x in ${pt}cblas atlas ${pt}f77blas; do
      if [ ! -f $ATLASLIBDIR/lib$x.so ]; then
        echo "Configuring dynamic ATLAS libraries failed: Could not find library $x in directory $ATLASLIBDIR"
        return 1;
      fi
      ATLASLIBS="$ATLASLIBS $ATLASLIBDIR/lib${x}.so"
    done
    if $threaded_atlas; then ATLASLIBS="$ATLASLIBS"; fi
  fi

  echo ATLASINC = $ATLASROOT/include >> kaldi.mk
  echo ATLASLIBS = $ATLASLIBS >> kaldi.mk
  if [[ "`uname -m`" == arm* ]]; then
    cat makefiles/linux_atlas_arm.mk >> kaldi.mk
  else
    cat makefiles/linux_atlas.mk >> kaldi.mk
  fi
  fix_cxx_flag
  $use_cuda && configure_cuda
  linux_configure_speex
  echo "Successfully configured for Linux [dynamic libraries] with ATLASLIBS =$ATLASLIBS"
  exit_success;
}

echo "Configuring ..."

if [ ! -f makefiles/common.mk ]; then
    failure makefiles/common.mk not found
fi


echo "Checking OpenFST library in $FSTROOT ..."
if [ ! -f $FSTROOT/include/fst/fst.h  ]; then
    failure "Could not find file $FSTROOT/include/fst/fst.h:
    you may not have installed OpenFst.  See ../tools/INSTALL"
fi
echo Checking OpenFst library was patched.
if ! grep "multiple repeated" $FSTROOT/include/fst/minimize.h >/dev/null; then
    echo "**  ERROR  **"
    echo "** $FSTROOT/include/fst/minimize.h seems not to be patched:"
    echo "patch not applied?  FST tools will not work in our recipe."
    exit 1;
fi

# back up the old one in case we modified it
if [ -f kaldi.mk ]; then
  echo "Backing up kaldi.mk to kaldi.mk.bak"
  cp kaldi.mk kaldi.mk.bak
fi

printf "# This file was generated using the following command:\n# $cmd_line\n\n" > kaldi.mk
cat makefiles/common.mk >> kaldi.mk
if $dynamic_kaldi ; then
KALDILIBDIR=`pwd`/lib
echo "KALDI_FLAVOR := dynamic" >> kaldi.mk
echo "KALDILIBDIR := $KALDILIBDIR" >> kaldi.mk
fi
echo "CONFIGURE_VERSION := $CONFIGURE_VERSION" >> kaldi.mk
echo "FSTROOT = $FSTROOT" >> kaldi.mk

# Check installed OpenFst version and add C++11 flags if OpenFst >= 1.4
OPENFST_VER="${OPENFST_VER:-`grep 'PACKAGE_VERSION' $FSTROOT/Makefile | sed -e 's:.*= ::'`}"
echo "OPENFST_VER = $OPENFST_VER" >> kaldi.mk
OPENFST_VER_NUM=`echo $OPENFST_VER | sed 's/\./ /g' | xargs printf "%d%02d%02d"`
if [ $OPENFST_VER_NUM -ge 10400 ]; then
  echo "OPENFST_GE_10400 = 1" >> kaldi.mk
  echo "EXTRA_CXXFLAGS += -DHAVE_OPENFST_GE_10400 -std=c++0x" >> kaldi.mk
else
  echo "OPENFST_GE_10400 = 0" >> kaldi.mk
fi

# Most of the OS-specific steps below will append to kaldi.mk
echo "Doing OS specific configurations ..."

# Check for Darwin at first, because we later call uname -o (for Cygwin)
# which crashes on Darwin. Also the linear algebra libraries on Macs are
# used differently (through the Accelerate framework) than on Linux.
if [ "`uname`" == "Darwin"  ]; then
 $use_cuda && configure_cuda
  echo "On Darwin: checking for Accelerate framework ..."
  if [ ! -e /System/Library/Frameworks/Accelerate.framework ]; then
    failure "Need the Accelerate.framework to compile on Darwin."
  fi
  if [ ! -f $FSTROOT/lib/libfst.a ]; then
    failure "Static OpenFST library not found:  See ../tools/INSTALL"
  fi
  # posix_memalign and gcc -rdynamic options not present on OS X 10.5.*
  osx_ver=`sw_vers | grep ProductVersion | awk '{print $2}' | awk '{split($0,a,"\."); print a[1] "." a[2]; }'`
  echo "Configuring for OS X version $osx_ver ..."
  if [ "$osx_ver" == "10.5" ]; then
    check_exists makefiles/darwin_10_5.mk
    cat makefiles/darwin_10_5.mk >> kaldi.mk
  elif [ "$osx_ver" == "10.6" ]; then
    check_exists makefiles/darwin_10_6.mk
    cat makefiles/darwin_10_6.mk >> kaldi.mk
  elif [ "$osx_ver" == "10.7" ]; then
    check_exists makefiles/darwin_10_7.mk
    cat makefiles/darwin_10_7.mk >> kaldi.mk
  elif [ "$osx_ver" == "10.8" ]; then
    check_exists makefiles/darwin_10_8.mk
    cat makefiles/darwin_10_8.mk >> kaldi.mk
  elif [ "$osx_ver" == "10.9" ]; then
    check_exists makefiles/darwin_10_9.mk
    cat makefiles/darwin_10_9.mk >> kaldi.mk
  elif [ "$osx_ver" == "10.10" ]; then
    check_exists makefiles/darwin_10_10.mk
    cat makefiles/darwin_10_10.mk >> kaldi.mk
  elif [ "$osx_ver" == "10.11" ]; then
    check_exists makefiles/darwin_10_11.mk
    cat makefiles/darwin_10_11.mk >> kaldi.mk
    echo "**BAD WARNING**: You are using OS X El Capitan.  Some versions of this OS"
    echo "**BAD WARNING**: have a bug in the BLAS implementation that affects Kaldi."
    echo "**BAD WARNING**: After compiling, cd to matrix/ and type 'make test'.  The"
    echo "**BAD WARNING**: test will fail if the problem exists in your version. "
    echo "**BAD WARNING**: Eventually this issue will be fixed by system updates from"
    echo "**BAD WARNING**  Apple.  Unexplained crashes with reports of NaNs will"
    echo "**BAD WARNING**  be caused by this bug, but some recipes will (sometimes) work."
    sleep 1; echo -n .; sleep 1; echo -n .; sleep 1; echo .
  else
    failure "OS X version '$osx_ver' not supported"
  fi
  echo "Configuration succeeded for platform Darwin."
  exit_success;
fi

if [ "`uname -o`" == "Cygwin"  ]; then
    echo "On Cygwin: checking for linear algebra libraries ..."
    if [ ! -f ../tools/CLAPACK/clapack.h ]; then
        failure "could not find file ../tools/CLAPACK/clapack.h"
    fi
    if [ ! -f /usr/lib/lapack/cygblas-0.dll ]; then
       failure "please first install package liblapack0"
    fi
    cat makefiles/cygwin.mk >> kaldi.mk
    echo "Configuration succeeded for platform cygwin"
    exit_success;
fi

if [ "`uname`" == "Linux" ]; then
  if  $static_fst ; then
      OPENFSTLIBS="$FSTROOT/lib/libfst.a"
      fst_type='a'
  else
      OPENFSTLIBS="-L${FSTROOT}/lib -lfst"
      OPENFSTLDFLAGS="-Wl,-rpath=${FSTROOT}/lib"
      fst_type='so'
  fi
  if [ ! -f "$FSTROOT/lib/libfst.${fst_type}" ]; then
    failure "Static=[$static_fst] OpenFST library not found:  See ../tools/INSTALL"
  fi
  echo OPENFSTLIBS = $OPENFSTLIBS >> kaldi.mk
  echo OPENFSTLDFLAGS = $OPENFSTLDFLAGS >> kaldi.mk

  echo "On Linux: Checking for linear algebra header files ..."
  if [ "$MATHLIB" == "ATLAS" ]; then
    if [ ! -f $ATLASROOT/include/cblas.h ] || [ ! -f $ATLASROOT/include/clapack.h ] ; then
      failure "Could not find required header files cblas.h or clapack.h in ATLAS dir '$ATLASROOT/include'"
    fi
    echo "Using ATLAS as the linear algebra library."

    # Finding out where the libraries are located:
    # First we look for the static libraries and then look for dynamic ones.
    # We're looking for four libraries, all in the same directory, named
    # libcblas.a, libatlas.a, libf77blas.a, and a library that's variously
    # named liblapack.a, libclapack.a, or liblapack_atlas.a, but which exports
    # the symbol ATL_cgetrf.
    # Note: there is a different type of ATLAS installation that is not
    # covered.  We saw a case where there was a directory called /usr/lib/atlas
    # containing {liblapack.a,libblas.a}, and linking against just these two
    # libraries worked.

    if $static_math; then
      # Prefer static to dynamic math.
      linux_configure_static || \
        linux_configure_debian_ubuntu3 || \
        linux_configure_dynamic || \
        linux_configure_debian_ubuntu 64 || \
        linux_configure_debian_ubuntu || \
        linux_configure_debian7 || \
        linux_configure_redhat 64 || \
        linux_configure_redhat || \
        linux_configure_redhat_fat 64 || \
        linux_configure_redhat_fat || \
        linux_atlas_failure "Failed to configure ATLAS lbiraries";
    else
      # Prefer dynamic to static math.
      linux_configure_debian_ubuntu3 || \
        linux_configure_dynamic || \
        linux_configure_static || \
        linux_configure_debian_ubuntu 64 || \
        linux_configure_debian_ubuntu || \
        linux_configure_debian7 || \
        linux_configure_redhat 64 || \
        linux_configure_redhat || \
        linux_configure_redhat_fat 64 || \
        linux_configure_redhat_fat || \
        linux_atlas_failure "Failed to configure ATLAS lbiraries";
    fi

  elif [ "$MATHLIB" == "MKL" ]; then
    if [ "`uname -m`" != "x86_64" ]; then
      failure "MKL on Linux only supported for Intel(R) 64 architecture (x86_64).
      See makefiles/linux_64_mkl.mk to manually configure for other platforms."
    fi

    if  ( is_set "$MKLROOT" && ! is_set "$MKLLIBDIR" ); then
      echo -n "Configuring MKL library directory: "
      MKLLIBDIR=`linux_configure_mkllibdir $MKLROOT`
      if [ $? -ne 0 ]; then
        failure "MKL libraries could not be found. Please use the switch --mkl-libdir "
      else
        echo "Found: $MKLLIBDIR"
      fi
    fi

    MKL_LINK_LINE=`linux_configure_mkl_libraries "$MKLLIBDIR" $static_math $mkl_threading` || exit 1
    echo "MKL configured with threading: $mkl_threading, libs: $MKL_LINK_LINE"

    MKL_COMPILE_LINE=`linux_configure_mkl_includes "$MKLROOT" "$MKLLIBDIR"` || exit 1
    echo "MKL include directory configured as: $MKL_COMPILE_LINE"
    MKL_COMPILE_LINE=" -I${MKL_COMPILE_LINE} "

    THREADING_LINE=`linux_configure_mkl_threading $MKLROOT $MKLLIBDIR $static_math $mkl_threading` || exit 1
    EXTRA_LIBS=`linux_configure_mkl_extra $static_math $mkl_threading` || exit 1
    if [ ! -z "$THREADING_LINE" ] || [ ! -z "$EXTRA_LIBS" ]; then
      echo "MKL threading libraries configured as $THREADING_LINE $EXTRA_LIBS"
    fi

    echo "Using Intel MKL as the linear algebra library."
    (
      cd probe; rm -f mkl-test;
      g++ mkl-test.cc -o mkl-test $MKL_COMPILE_LINE $MKL_LINK_LINE $THREADING_LINE $EXTRA_LIBS || exit 1
      test -f ./mkl-test || exit 1
      ./mkl-test || exit 1
      cd ..
    ) || failure "Cannot validate the MKL switches"

    echo MKLROOT = $MKLROOT >> kaldi.mk
    if [ ! -z $MKLLIBDIR ]; then
      echo MKLLIB = $MKLLIBDIR >> kaldi.mk
    fi
    check_exists makefiles/linux_x86_64_mkl.mk
    cat makefiles/linux_x86_64_mkl.mk >> kaldi.mk
    fix_cxx_flag
    echo "MKLFLAGS = ${MKL_LINK_LINE} ${THREADING_LINE} $EXTRA_LIBS " >> kaldi.mk

    $use_cuda && configure_cuda
    linux_configure_speex
    echo "Successfully configured for Linux with MKL libs from $MKLROOT"
    exit_success;

  elif [ "$MATHLIB" == "CLAPACK" ]; then
    if [ -z "$CLAPACKROOT" ]; then
      failure "Must specify the location of CLAPACK with --clapack-root option (and it must exist)"
    fi
    if [ ! -f ../tools/CLAPACK/clapack.h ]; then
      failure could not find file ../tools/CLAPACK/clapack.h
    fi
    if [ ! -d "$CLAPACKROOT" ]; then
      failure "The directory $CLAPACKROOT does not exist"
    fi
    # Also check for cblas.h and f2c.h
    echo "Using CLAPACK as the linear algebra library."
    if [ ! -f makefiles/linux_clapack.mk ]; then
      failure "makefiles/linux_clapack.mk not found."
    fi
    if [[ "`uname -m`" == arm* ]]; then
      cat makefiles/linux_clapack_arm.mk >> kaldi.mk
    else
      cat makefiles/linux_clapack.mk >> kaldi.mk
    fi
    fix_cxx_flag
    echo "Warning (CLAPACK): this part of the configure process is not properly tested and will not work."
    $use_cuda && configure_cuda
    linux_configure_speex
    echo "Successfully configured for Linux with CLAPACK libs from $CLAPACKROOT"
    exit_success;
  elif [ "$MATHLIB" == "OPENBLAS" ]; then
    OPENBLASROOT=`rel2abs "$OPENBLASROOT"`
    if [ -z "$OPENBLASROOT" ]; then
      failure "Must specify the location of OPENBLAS with --openblas-root option (and it must exist)"
    fi
    if [ ! -f $OPENBLASROOT/lib/libopenblas.so ]; then
      failure "Expected to find the file $OPENBLASROOT/lib/libopenblas.so"
    fi
    echo "Your math library seems to be OpenBLAS.  Configuring appropriately."
    if $static_math; then
      echo "Configuring static OpenBlas since --static-math=yes"
      OPENBLASLIBS="$OPENBLASROOT/lib/libopenblas.a -lgfortran"
    else
      echo "Configuring dynamically loaded OpenBlas since --static-math=no (the default)"
      OPENBLASLIBS="-L$OPENBLASROOT/lib -lopenblas -lgfortran -Wl,-rpath=$OPENBLASROOT/lib"
    fi
    echo "OPENBLASLIBS = $OPENBLASLIBS" >> kaldi.mk
    echo "OPENBLASROOT = $OPENBLASROOT" >> kaldi.mk
    if [[ "`uname -m`" == arm* ]]; then
      cat makefiles/linux_openblas_arm.mk >> kaldi.mk
    else
      cat makefiles/linux_openblas.mk >> kaldi.mk
    fi
    fix_cxx_flag
    $use_cuda && configure_cuda
    linux_configure_speex
    echo "Successfully configured OpenBLAS from $OPENBLASROOT."
    exit_success;
  else
    failure "Unsupported linear algebra library '$MATHLIB'"
  fi
fi

failure Could not detect platform or we have not yet worked out the appropriate configuration for this platform.  Please contact the developers.<|MERGE_RESOLUTION|>--- conflicted
+++ resolved
@@ -499,13 +499,13 @@
     if $static_speex; then
       echo LDLIBS += $SPEEXLIBDIR/libspeex.a
     else
-<<<<<<< HEAD
-      echo LDLIBS += -L${SPEEXROOT}/lib -lspeex >> kaldi.mk
-      echo LDFLAGS += -Wl,-rpath=${SPEEXROOT}/lib ${EXTRA_LDFLAGS} >> kaldi.mk
-=======
+#<<<<<<< HEAD
+#      echo LDLIBS += -L${SPEEXROOT}/lib -lspeex >> kaldi.mk
+#      echo LDFLAGS += -Wl,-rpath=${SPEEXROOT}/lib ${EXTRA_LDFLAGS} >> kaldi.mk
+#=======
       echo LDLIBS += -L${SPEEXLIBDIR} -lspeex >> kaldi.mk
-      echo LDFLAGS += -Wl,-rpath=${SPEEXLIBDIR} >> kaldi.mk
->>>>>>> 6c7c0170
+      echo LDFLAGS += -Wl,-rpath=${SPEEXLIBDIR} ${EXTRA_LDFLAGS} >> kaldi.mk
+#>>>>>>> 6c7c0170812a1f7dfb5c09c078787e79ee72333a
     fi
 
     echo "Successfully configured with Speex at $SPEEXROOT, (static=[$static_speex])"
