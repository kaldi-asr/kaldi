#!/bin/bash

# This configure script is hand-generated, not auto-generated.
# It creates the file kaldi.mk, which is %included by the Makefiles
# in the subdirectories.
# The file kaldi.mk is editable by hand -- for example, you may want to
# remove the options -g -O0 -DKALDI_PARANOID, or edit the
# DOUBLE_PRECISION variable (to be 1 not 0).


#  Example command lines:
# ./configure --shared  ## shared libraries.
# ./configure
# ./configure --mkl-root=/opt/intel/mkl
# ./configure --mkl-root=/opt/intel/mkl --threaded-math=yes
# ./configure --mkl-root=/opt/intel/mkl --threaded-math=yes --mkl-threading=tbb
#        # This is for MKL 11.3, which does not seem  to provide Intel OMP libs
# ./configure --openblas-root=../tools/OpenBLAS/install
#        # Before doing this, cd to ../tools and type "make openblas".
#        # Note: this is not working correctly on all platforms, do "make test"
#        # and look out for segmentation faults.
# ./configure --atlas-root=../tools/ATLAS/build
# ./configure --use-cuda=no   # disable CUDA detection (will build cpu-only
#                             # version of kaldi even on CUDA-enabled machine
<<<<<<< HEAD
#        # Cross compile for armv8hf, this assumes that you have openfst built
#        # with the armv8-rpi3-linux-gnueabihf toolchain and installed to
#        # /opt/cross/armv8hf.  It also assumes that you have an ATLAS library
#        # built for the target install to /opt/cross/armv8hf and that the
#        # armv8-rpi3-linux-gnueabihf toolchain is available in your path
# ./configure --static --fst-root=/opt/cross/armv8hf --atlas-root=/opt/cross/armv8hf --host=armv8-rpi3-linux-gnueabihf
#        # Cross compile for Android on arm
#        # The only difference here is the addtion of the the --android-includes
#        # flag because the toolchains produced by the Android NDK don't always
#        # include the C++ stdlib headers in the normal cross compile include
#        # path
# ./configure --static --openblas-root=/opt/cross/arm-linux-androideabi \
# --fst-root=/opt/cross/arm-linux-androideabi --host=arm-linux-androideabi \
# --fst-version=1.4.1 --android-includes=/opt/cross/arm-linux-androideabi/sysroot/usr/include

#This should be incremented after every significant change of the configure script
#I.e. after each change that affects the kaldi.mk or the build system as whole
CONFIGURE_VERSION=5
=======
# ./configure --static --fst-root=/opt/cross/armv8hf \
# --atlas-root=/opt/cross/armv8hf --host=armv8-rpi3-linux-gnueabihf
#        # Cross compile for armv8hf, this assumes that you have openfst built
#        # with the armv8-rpi3-linux-gnueabihf toolchain and installed to
#        # /opt/cross/armv8hf. It also assumes that you have an ATLAS library
#        # built for the target install to /opt/cross/armv8hf and that the
#        # armv8-rpi3-linux-gnueabihf toolchain is available in your path
# ./configure --static --openblas-root=/opt/cross/arm-linux-androideabi \
# --fst-root=/opt/cross/arm-linux-androideabi --fst-version=1.4.1 \
# --android-incdir=/opt/cross/arm-linux-androideabi/sysroot/usr/include \
# --host=arm-linux-androideabi
#        # Cross compile for Android on arm. The only difference here is the
#        # addition of the the --android-includes flag because the toolchains
#        # produced by the Android NDK don't always include the C++ stdlib
#        # headers in the normal cross compile include path.

# This should be incremented after any significant change to the configure
# script, i.e. any change affecting kaldi.mk or the build system as a whole.
CONFIGURE_VERSION=6

if ! [ -x "$PWD/configure" ]; then
  echo 'You must run "configure" from the src/ directory.'
  exit 1
fi

function usage {
  cat <<EOF
'configure' configures Kaldi installation.

Usage: [VAR=VALUE]... $0 [OPTION]...

The default configuration is to build and link against static Kaldi libraries.
OpenFst and Math libraries are linked dynamically.

Configuration options:
  --help                Display this help message and exit
  --version             Display the version of 'configure' and exit
  --static              Build and link against static libraries [default=no]
  --shared              Build and link against shared libraries [default=no]
  --use-cuda            Build with CUDA [default=yes]
  --cudatk-dir=DIR      CUDA toolkit directory
  --double-precision    Build with double precision floats [default=no]
  --static-fst          Build with static OpenFst libraries [default=no]
  --fst-root=DIR        OpenFst root directory [default=../tools/openfst/]
  --fst-version=STR     OpenFst version string
  --mathlib=LIB         Math library [default=ATLAS]
                        Supported libraries: ATLAS, MKL, CLAPACK, OPENBLAS.
  --static-math         Build with static math libraries [default=no]
  --threaded-math       Build with multi-threaded math libraries [default=no]
  --threaded-atlas      Build with multi-threaded ATLAS libraries [default=no]
  --atlas-root=DIR      ATLAS root directory [default=../tools/ATLAS/]
  --openblas-root=DIR   OpenBLAS root directory
  --clapack-root=DIR    CLAPACK root directory
  --mkl-root=DIR        MKL root directory
  --mkl-libdir=DIR      MKL library directory
  --mkl-threading=LIB   MKL threading layer [default=sequential]
                        Supported layers: sequential, iomp, tbb, gomp.
  --omp-libdir=DIR      OpenMP directory
  --speex-root=DIR      SPEEX root directory
  --speex-libdir=DIR    SPEEX library directory
  --speex-incdir=DIR    SPEEX include directory
  --host=HOST           Host triple in the format 'cpu-vendor-os'
                        If provided, it is prepended to all toolchain programs.
  --android-incdir=DIR  Andraid include directory

Following environment variables can be used to override the default toolchain.
  CXX         C++ compiler [default=g++]
  AR          Archive maintenance utility [default=ar]
  AS          Assembler [default=as]
  RANLIB      Archive indexing utility [default=ranlib]

If a host triple is provided, it is prepended to CXX, AR, AS and RANLIB.

Following environment variables can be used to provide additional flags to the
compiler/linker.
  CXXFLAGS    Additional C++ compiler flags, e.g. -I<include-dir>
  LDFLAGS     Additional linker flags, e.g. -L<lib-dir>
  LDLIBS      Additional libraries to pass to the linker, e.g. -l<lib>

EOF
}
>>>>>>> fc333ed7

function rel2abs {
  if [ ! -z "$1" ]; then
    local retval=`cd $1 2>/dev/null && pwd || exit 1`
    echo $retval
  fi
}

function read_dirname {
  local dir_name=`expr "X$1" : '[^=]*=\(.*\)'`;
  local retval=`rel2abs $dir_name`
  [ -z $retval ] && echo "Bad option '$1': no such directory" && exit 1;
  echo $retval
}

function is_set {
  local myvar=${1:-notset}
  if [ "$myvar" == "notset" ]; then
    return 1
  else
    return 0
  fi
}

<<<<<<< HEAD


##   First do some checks.  These verify that all the things are
##   here that should be here.
if ! [ -x "$PWD/configure" ]; then
  echo 'You must run "configure" from the src/ directory.'
  exit 1
fi

## Default locations for FST and linear algebra libraries.
MATHLIB='ATLAS'
ATLASROOT=`rel2abs ../tools/ATLAS/`
FSTROOT=`rel2abs ../tools/openfst`

# Avoid using any variables that are set in the shell.
unset MKLROOT
unset CLAPACKROOT
unset OPENBLASROOT
unset MKLLIBDIR
unset HOST

function usage {
  echo 'Usage: ./configure [--static|--shared] [--threaded-atlas={yes|no}] [--atlas-root=ATLASROOT] [--fst-root=FSTROOT]
  [--openblas-root=OPENBLASROOOT] [--clapack-root=CLAPACKROOT] [--mkl-root=MKLROOT] [--mkl-libdir=MKLLIBDIR]
  [--omp-libdir=OMPDIR] [--static-fst={yes|no}] [--static-math={yes|no}] [--threaded-math={yes|no}] [--mathlib=ATLAS|MKL|CLAPACK|OPENBLAS]
  [--use-cuda={yes|no}] [--cudatk-dir=CUDATKDIR][--mkl-threading=sequential|iomp|tbb|gomp] [--fst-version=VERSION]
  [--host=HOST] [--android-includes=ANDROID_INC_DIR]';
}

threaded_atlas=false #  By default, use the un-threaded version of ATLAS.
threaded_math=${threaded_atlas}
static_math=false
static_fst=false
use_cuda=true
dynamic_kaldi=false
mkl_threading=sequential
# HOST and TARGET_ARCH are used when cross compiling, the user will specify HOST via the --host
# switch.  TARGET_ARCH will be the first value in HOST if set, and `uname -m` otherwise
HOST=""
TARGET_ARCH=""
android=false

cmd_line="$0 $@"  # Save the command line to include in kaldi.mk

while [ $# -gt 0 ];
do
  case "$1" in
  --help)
    usage; exit 0 ;;
  --version)
    echo $CONFIGURE_VERSION; exit 0 ;;
  --static)
    dynamic_kaldi=false;
    static_math=true;
    static_fst=true;
    shift ;;
  --shared)
    dynamic_kaldi=true;
    static_math=false;
    static_fst=false;
    shift ;;
  --atlas-root=*)
    ATLASROOT=`read_dirname $1`;
    shift ;;
  --threaded-atlas=yes)
    threaded_atlas=true;
    shift ;;
  --threaded-atlas=no)
    threaded_atlas=false;
    shift ;;
  --threaded-math=yes)
    threaded_atlas=true;
    threaded_math=true;
    mkl_threading=iomp
    shift ;;
  --threaded-math=no)
    threaded_atlas=false;
    threaded_math=false;
    mkl_threading=sequential
    shift ;;
  --use-cuda=yes)
    use_cuda=true;
    shift ;;
  --use-cuda=no)
    use_cuda=false;
    shift ;;
  --static-math=yes)
    static_math=true;
    shift ;;
  --static-math=no)
    static_math=false;
    shift ;;
  --static-fst=yes)
    static_fst=true;
    shift ;;
  --static-fst=no)
    static_fst=false;
    shift ;;
  --mkl-threading=sequential)
    threaded_atlas=false;
    threaded_math=false;
    mkl_threading=sequential;
    shift ;;
  --mkl-threading=*)
    mkl_threading=`expr "X$1" : '[^=]*=\(.*\)'`;
    threaded_atlas=true;
    threaded_math=true;
    shift ;;
  --fst-root=*)
    FSTROOT=`read_dirname $1`;
    shift ;;
  --clapack-root=*)
    CLAPACKROOT=`read_dirname $1`;
    shift ;;
  --openblas-root=*)
    OPENBLASROOT=`read_dirname $1`;
    shift ;;
  --mkl-root=*)
    MKLROOT=`read_dirname $1`;
    shift ;;
  --mkl-libdir=*)
    MKLLIBDIR=`read_dirname $1`;
    shift ;;
  --speex-root=*)
    SPEEXROOT=`read_dirname $1`;
    shift ;;
  --speex-libdir=*)
    SPEEXLIBDIR=`read_dirname $1`;
    shift ;;
  --speex-includedir=*)
    SPEEXINCLUDEDIR=`read_dirname $1`;
    shift ;;
  --omp-libdir=*)
    OMPLIBDIR=`read_dirname $1`;
    shift ;;
  --mathlib=*)
    MATHLIB=`expr "X$1" : '[^=]*=\(.*\)'`;
    shift ;;
  --cudatk-dir=*)
    CUDATKDIR=`read_dirname $1`;
    shift ;; #CUDA is used in src/cudamatrix and src/nnet{,bin} only
  --fst-version=*)
    OPENFST_VER=`expr "X$1" : '[^=]*=\(.*\)'`;
    shift;;
  --host=*)
    # This expects the same format of host "triple" as autotools based projects
    # this script will infer the target architecture from the specified triple.
    HOST=`expr "X$1" : '[^=]*=\(.*\)'`;
    shift ;;
  --android-includes=*)
    threaded_math=false;
    static_math=true;
    static_fst=true;
    dynamic_kaldi=false;
    MATHLIB='OPENBLAS';
    android=true;
    ANDROIDINC=`read_dirname $1`;
    shift;;
  *)  echo "Unknown argument: $1, exiting"; usage; exit 1 ;;
  esac
done


# the idea here is that if you change the configuration options from using
# CUDA to not using it, or vice versa, we want to recompile all parts of the
# code that may use a GPU.  Touching this file is a way to force this.
touch cudamatrix/cu-common.h 2>/dev/null


function add_cross_tools {
  # If the $HOST variable is set, we need to tell make to use the specified tools
  if [ ! -z "$HOST" ]; then
    echo '# A host triple was specified, we need to prepend all the tools with it' >> kaldi.mk
    echo "HOST = $HOST" >> kaldi.mk
    echo 'CC := $(HOST)-$(CC)' >> kaldi.mk
    echo 'CXX := $(HOST)-$(CXX)' >> kaldi.mk
    echo 'AR := $(HOST)-$(AR)' >> kaldi.mk
    echo 'AS := $(HOST)-$(AS)' >> kaldi.mk
    echo 'RANLIB := $(HOST)-$(RANLIB)' >> kaldi.mk
  fi
}

=======
>>>>>>> fc333ed7
function failure {
  echo "***configure failed: $* ***" >&2
  if [ -f kaldi.mk ]; then rm kaldi.mk; fi
  exit 1;
}

function check_exists {
  if [ ! -f $1 ]; then failure "$1 not found."; fi
}

<<<<<<< HEAD
function check_for_bad_gcc {
  if [ -z "$HOST" ] ; then
    compiler="gcc"
  else
    compiler="$HOST-gcc"
  fi
  if which $compiler >&/dev/null; then  # gcc is on the path
    gcc_version=$($compiler -dumpspecs 2>&1 | grep -A1 -F '*version:' | grep -v version)
    if [ "$gcc_version" == "4.8.2" ] || [ "$gcc_version" == "4.8.1" ]; then
      echo "*** WARNING: your version of gcc seems to be 4.8.1 or 4.8.2. ***"
      echo "*** These versions of gcc has a bug in nth_element ***"
      echo "*** in its implementation of the standard library ***"
      echo "*** This will cause Kaldi to crash (make test   ***"
      echo "*** would fail). Please either upgrade or downgrade gcc. ***"
      exit 1
    fi
  fi
}

function check_for_slow_expf {
  # We cannot run this test if we are cross compiling.
  if [[ "$TARGET_ARCH" == "`uname -m`" ]] ; then
    cd probe
    rm -f exp-test
    make -f Makefile.slow_expf 1>/dev/null
    ./exp-test
    if [ $? -eq 1 ]; then
        echo "*** WARNING: expf() seems to be slower than exp() on your machine. This is a known bug in old versions of glibc. Please consider updating glibc. ***"
        echo "*** Kaldi will be configured to use exp() instead of expf() in base/kaldi-math.h Exp() routine for single-precision floats. ***"
        echo "CXXFLAGS += -DKALDI_NO_EXPF" >> ../kaldi.mk
    fi
    cd ..
  fi
}


function exit_success {
  check_for_bad_gcc;
  check_for_slow_expf;
  echo "SUCCESS"
  exit 0;
}



=======
>>>>>>> fc333ed7
function check_library {
  local libpath=$1
  local libname=$2
  local libext=$3
  local full_libname="$libpath/$libname.$libext"
  ##echo "Testing $full_libname" >&2
  test -f "$full_libname" && return ;
  return 1
}

function check_compiler {
  COMPILER=$1
  if ! which $COMPILER >&/dev/null; then
    failure "$COMPILER is not installed.
             You need g++ >= 4.7, Apple clang >= 5.0 or LLVM clang >= 3.3."
  else
    COMPILER_VER_INFO=$($COMPILER --version 2>/dev/null)
    if [[ $COMPILER_VER_INFO == *"g++"* ]]; then
      GCC_VER=$($COMPILER -dumpversion)
      GCC_VER_NUM=$(echo $GCC_VER | sed 's/\./ /g' | xargs printf "%d%02d%02d")
      if [ $GCC_VER_NUM -lt 40700 ]; then
        failure "$COMPILER (g++-$GCC_VER) is not supported.
                 You need g++ >= 4.7, Apple clang >= 5.0 or LLVM clang >= 3.3."
      elif [ $GCC_VER_NUM  == 40801 ] || [ $GCC_VER_NUM == 40802 ]; then
        failure "$COMPILER (g++-$GCC_VER) is not supported.
                 GCC 4.8.1 and 4.8.2 have a bug in the implementation of
                 the nth_element algorithm provided by the standard library.
                 This will cause Kaldi to crash (make test would fail).
                 Please use another C++ compiler with C++11 support.
                 You need g++ >= 4.7, Apple clang >= 5.0 or LLVM clang >= 3.3."
      fi
    elif [[ $COMPILER_VER_INFO == *"Apple"* ]]; then
      CLANG_VER=$(echo $COMPILER_VER_INFO | grep version | sed "s/.*version \([0-9\.]*\).*/\1/")
      CLANG_VER_NUM=$(echo $COMPILER_VER_INFO | grep version | sed "s/.*clang-\([0-9]*\).*/\1/")
      if [ $CLANG_VER_NUM -lt 500 ]; then
        failure "$COMPILER (Apple clang-$CLANG_VER) is not supported.
                 You need g++ >= 4.7, Apple clang >= 5.0 or LLVM clang >= 3.3."
      fi
    elif [[ $COMPILER_VER_INFO == *"LLVM"* ]]; then
      CLANG_VER=$(echo $COMPILER_VER_INFO | grep version | sed "s/.*version \([0-9\.]*\).*/\1/")
      CLANG_VER_NUM=$(echo $CLANG_VER | sed 's/\./ /g' | xargs printf "%d%02d")
      if [ $CLANG_VER_NUM -lt 303 ]; then
        failure "$COMPILER (LLVM clang-$CLANG_VER) is not supported.
                You need g++ >= 4.7, Apple clang >= 5.0 or LLVM clang >= 3.3."
      fi
    fi
  fi
}

<<<<<<< HEAD
#Check if at least one of these variables is set
#If yes, we want to switch to using the MKL
is_set $MKLLIBDIR && echo "Force-configuring KALDI to use MKL" && export MATHLIB="MKL"
is_set $MKLROOT && echo "Force-configuring KALDI to use MKL"&& export MATHLIB="MKL"
is_set $CLAPACKROOT && echo "Force-configuring KALDI to use CLAPACK"&& export MATHLIB="CLAPACK"
is_set $OPENBLASROOT && echo "Force-configuring KALDI to use OPENBLAS"&& export MATHLIB="OPENBLAS"


# If HOST is specified, parse the TARGET_ARCH, otherwise use uname -m
if [[ "$HOST" == "" ]] ; then
  TARGET_ARCH="`uname -m`"
else
  # The HOST value will be something like "armv8-rpi3-linux-gnueabihf" and we need the first value
  # as delimited by '-' to be used as the TARGET_ARCH for this build.  The read command is the
  # bash equivalent of split() found in other scripting languages.  read uses the value in
  # environment variable IFS as the field delimiter.  The following command will take the
  # host string "armv8-rpi3-linux-gnueabihf" as streamed in from the HOST variable
  # and return ["armv8", "rpi3", "linux", "gnueabihf"] in PARTS
  #
  # Note that by changing the value of IFS (which is an environment variable) on the same
  # line as the read invocation, it is only changed for that invocation and not for the shell
  # executing this script.  So we do not need to cache and reset the value.
  IFS='-' read -ra PARTS <<< "$HOST"
  # We only want the first entry from the list as the architecture
  TARGET_ARCH="$PARTS"
  if [[ "$TARGET_ARCH" != arm* && "$TARGET_ARCH" != ppc64le && "$TARGET_ARCH" != x86* ]] ; then
    # We currently only support building for x86[_64], arm*, and ppc64le, if the
    # TARGET_ARCH was read from the HOST variable, it must be one of these
    failure "$TARGET_ARCH is an unsupported architecture, kaldi currently supports x86[_64], arm*, and ppc64le"
  fi
fi


#MKL functions
=======
function check_for_slow_expf {
  # We cannot run this test if we are cross compiling.
  if [[ "$TARGET_ARCH" == "`uname -m`" ]] ; then
    cd probe
    rm -f exp-test
    make -f Makefile.slow_expf 1>/dev/null
    ./exp-test
    if [ $? -eq 1 ]; then
        echo "*** WARNING: expf() seems to be slower than exp() on your machine. This is a known bug in old versions of glibc. Please consider updating glibc. ***"
        echo "*** Kaldi will be configured to use exp() instead of expf() in base/kaldi-math.h Exp() routine for single-precision floats. ***"
        echo "CXXFLAGS += -DKALDI_NO_EXPF" >> ../kaldi.mk
    fi
    cd ..
  fi
}

# MKL functions
>>>>>>> fc333ed7
function linux_configure_mkllibdir {
  local mklroot=$1

  if [ -d $mklroot/lib/em64t ]; then
    echo $mklroot/lib/em64t
  elif [ -d $mklroot/lib/intel64 ]; then
    echo $mklroot/lib/intel64
  else
    return 1;
  fi
}

function linux_configure_mkl_includes {
  test -d $1/include && echo "$1/include" && return;
  test -d $2/../../include && echo "$2/../../include" && return;
  failure "Could not find the MKL include directory"
}

function linux_configure_mkl_libraries {
  local mkllibdir=$1
  local static=$2
  local threaded=$3
  local mplib=$4

  declare -A mkl_libs
  mkl_libs=(
    [sequential]="mkl_intel_lp64 mkl_core mkl_sequential"
    [gomp]="mkl_intel_lp64 mkl_core mkl_gnu_thread"
    [iomp]="mkl_intel_lp64 mkl_core mkl_intel_thread "
    [tbb]="mkl_intel_lp64 mkl_core mkl_tbb_thread "
  )

  if [ -z "${mkl_libs[$threaded]}" ]; then
    echo >&2 "Unknown threading mode: $threaded"
    return 1;
  fi

  local linkline=""
  if  ! $static ; then
    linkline="-L$mkllibdir -Wl,-rpath=$mkllibdir"
    for file in ${mkl_libs[$threaded]}; do
      local libfile=$mkllibdir/lib$file.so
      check_exists $libfile
      linkline+=" -l$file "
    done
  else
    if [ $threaded == "sequential" ] ; then
      test -f "$mkllibdir/libmkl_solver_lp64.a" && \
        linkline="$linkline $mkllibdir/libmkl_solver_lp64.a"
    else
      test -f "$mkllibdir/libmkl_solver_lp64_sequential.a" && \
        linkline="$linkline $mkllibdir/libmkl_solver_lp64_sequential.a"
    fi
    linkline="$linkline -Wl,--start-group"
    for file in ${mkl_libs[$threaded]}; do
      local libfile=$mkllibdir/lib${file}.a
      check_exists $libfile
      linkline="$linkline $libfile"
    done
    linkline="$linkline -Wl,--end-group "
  fi
  echo "$linkline"
}

function linux_configure_mkl_extra {
  local static=$1
  local threaded=$2

  declare -A extra_libs
  extra_libs=(
    [sequential]="-ldl -lpthread -lm"
    [gomp]="-lgomp -ldl -lpthread -lm"
    [iomp]="-ldl -lpthread -lm"
    [tbb]=" -ldl -lpthread -lm "
  )
  echo "$linkline ${extra_libs[$threaded]}"
}

function linux_configure_threadinglibdir {
  local library=$1
  local mklroot=$2
  local mkllibdir=$3
  local libexts=$4

  ##First we try to use the library in the same directory
  ##where the mkl libraries reside
  ##Afterwards, just try some possibilities for different MKL layouts
  for libext in $libexts; do
    check_library $mkllibdir "lib$library" $libext \
    && echo `readlink -f $mkllibdir` && return 0

    local testdir=`(cd $mklroot; cd ..; cd lib/intel64;pwd)`
    test -d $testdir && check_library $testdir "lib$library" $libext && echo `readlink -f $testdir` && return 0;
    local testdir=`(cd $mklroot; cd ..; cd lib/em64t;pwd)`
    test -d $testdir && check_library $testdir "lib$library" $libext && echo `readlink -f $testdir` && return 0;

    local testdir=`(cd $mkllibdir; cd ../../..; cd lib/intel64;pwd)`
    test -d $testdir && check_library $testdir "lib$library" $libext && echo `readlink -f $testdir` && return 0;
    local testdir=`(cd $mklroot; cd ../../..; cd lib/em64t;pwd)`
    test -d $testdir && check_library $testdir "lib$library" $libext && echo `readlink -f $testdir` && return 0;
  done

  #failure "Could not find the library iomp5, use the configure switch --omp-libdir"
  return 1
}

function linux_configure_mkl_threading {
  local mklroot=$1
  local mkllibdir=$2
  local static=$3
  local threading=$4

  declare -A libs
  libs=(
    [sequential]=""
    [gomp]=""
    [iomp]="iomp5"
    [tbb]="tbb"
  )

  echo >&2 "Configuring MKL threading as $threading"
  library=${libs[$threading]}
  if [ -z "$library" ]; then
    return 0
  fi

  if ! is_set $OMPLIBDIR ; then
    if  $static ; then
      OMPLIBDIR=`linux_configure_threadinglibdir $library "$MKLROOT" "$MKLLIBDIR" "a"`
    else
      OMPLIBDIR=`linux_configure_threadinglibdir $library "$MKLROOT" "$MKLLIBDIR" "so"`
    fi
  fi

  check_library $OMPLIBDIR "lib$library" "a" || \
  check_library $OMPLIBDIR "lib$library" "so" || \
  failure "Could not find the $library library, have your tried the --omp-libdir switch?"

  OMP_LINK_LINE=''
  # TODO(arnab): in the following conditional, the $static_math test is
  # needed since the OpenMP library is assumed to be dynamic.
  if [ "$OMPLIBDIR" != "$MKLLIBDIR" ] ; then
    OMP_LINK_LINE="-L${OMPLIBDIR}"
  fi
  #if the libiomp5 library is dynamic, we add the rpath attribute
  if ! $static_math ; then
    OMP_LINK_LINE="$OMP_LINK_LINE -Wl,-rpath=$OMPLIBDIR -l$library"
  else
    OMP_LINK_LINE="$OMP_LINK_LINE -Wl,-Bstatic -l$library -Wl,-Bdynamic"
  fi
  echo "$OMP_LINK_LINE"
}


# CUDA is used only in selected directories including src/cudamatrix, src/nnet*
# and src/chain*. It is used to accelerate the neural network training.
# The rest of Kaldi runs on CPUs.

function configure_cuda {
  # Check for CUDA toolkit in the system
  if [ ! -d  "$CUDATKDIR" ]; then
    for base in /Developer/NVIDIA/CUDA-6.0 /usr/local/share/cuda /usr/local/cuda /pkgs_local/cuda-3.2/ /opt/nvidia_cuda/cuda-6.0/ /usr/; do
      if [ -f $base/bin/nvcc ]; then
        CUDATKDIR=$base
      fi
    done
  fi

  if [ -d "$CUDATKDIR" ]; then
    if [ ! -f $CUDATKDIR/bin/nvcc ]; then
      failure "Cannnot find nvcc in CUDATKDIR=$CUDATKDIR"
    fi

    if [[ "$TARGET_ARCH" != "`uname -m`" ]] ; then
      failure "Cannot cross compile with CUDA support"
    fi

    echo "Using CUDA toolkit $CUDATKDIR (nvcc compiler and runtime libraries)"
    echo >> kaldi.mk
    echo "# CUDA configuration" >> kaldi.mk
    echo >> kaldi.mk
    echo CUDA = true >> kaldi.mk
    echo CUDATKDIR = $CUDATKDIR >> kaldi.mk

    # Determine 'CUDA_ARCH',
    CUDA_VERSION=$($CUDATKDIR/bin/nvcc -V | tr '.,' '_ ' | awk '/release/{sub(/.*release/,""); print $1;}') # MAJOR_MINOR,
    if [ -z "$CUDA_VERSION" ] ; then
      echo "Cannot figure out CUDA_VERSION from the nvcc output. Either your CUDA is too new or too old."
      exit 1
    fi

    case $CUDA_VERSION in
      5_5) CUDA_ARCH="-gencode arch=compute_20,code=sm_20 -gencode arch=compute_30,code=sm_30 -gencode arch=compute_35,code=sm_35" ;;
      6_*) CUDA_ARCH="-gencode arch=compute_20,code=sm_20 -gencode arch=compute_30,code=sm_30 -gencode arch=compute_35,code=sm_35 -gencode arch=compute_50,code=sm_50" ;;
      7_*) CUDA_ARCH="-gencode arch=compute_20,code=sm_20 -gencode arch=compute_30,code=sm_30 -gencode arch=compute_35,code=sm_35 -gencode arch=compute_50,code=sm_50 -gencode arch=compute_53,code=sm_53" ;;
      8_*) CUDA_ARCH="-gencode arch=compute_20,code=sm_20 -gencode arch=compute_30,code=sm_30 -gencode arch=compute_35,code=sm_35 -gencode arch=compute_50,code=sm_50 -gencode arch=compute_53,code=sm_53 -gencode arch=compute_60,code=sm_60 -gencode arch=compute_61,code=sm_61 -gencode arch=compute_62,code=sm_62" ;;
      *) echo "Unsupported CUDA_VERSION (CUDA_VERSION=$CUDA_VERSION), please report it to Kaldi mailing list, together with 'nvcc -h' or 'ptxas -h' which lists allowed -gencode values..."; exit 1 ;;
    esac
    echo "CUDA_ARCH = $CUDA_ARCH" >> kaldi.mk
    echo >> kaldi.mk

    # 64bit/32bit? We do not support cross compilation with CUDA so, use direct calls to uname -m here
    if [ "`uname -m`" == "x86_64" ]; then
      if [ "`uname`" == "Darwin" ]; then
        sed 's/lib64/lib/g' < makefiles/cuda_64bit.mk >> kaldi.mk
      else
        cat makefiles/cuda_64bit.mk >> kaldi.mk
      fi
    elif [ "`uname -m`" == "ppc64le" ]; then
      cat makefiles/cuda_64bit.mk >> kaldi.mk
    else
      cat makefiles/cuda_32bit.mk >> kaldi.mk
    fi

  else
    echo "CUDA will not be used! If you have already installed cuda drivers "
    echo "and cuda toolkit, try using --cudatk-dir=... option.  Note: this is"
    echo "only relevant for neural net experiments"
  fi
}

function linux_configure_speex {
  # Check whether the user has called tools/extras/install_speex.sh or not
  [ ! -z "$SPEEXROOT" ] || SPEEXROOT=`pwd`/../tools/speex
  [ ! -z "$SPEEXLIBDIR" ] || SPEEXLIBDIR="$SPEEXROOT"/lib
  [ ! -z "$SPEEXINCDIR" ] || SPEEXINCDIR="$SPEEXROOT"/include
  static_speex=$1
  if [ "foo"$static_speex == "foo" ]; then
    static_speex=false
  fi

  if $static_speex; then
    spx_type=a
  else
    spx_type=so
  fi
  if [ ! -f "$SPEEXLIBDIR/libspeex.${spx_type}" ];then
    echo "Info: configuring Kaldi not to link with Speex (don't worry, it's only needed if you"
    echo "intend to use 'compress-uncompress-speex', which is very unlikely)"
    return
  fi

  if [ -f $SPEEXINCDIR/speex/speex.h ]; then
    echo >> kaldi.mk
    echo CXXFLAGS += -DHAVE_SPEEX -I${SPEEXINCDIR} >> kaldi.mk

    if $static_speex; then
      echo LDLIBS += $SPEEXLIBDIR/libspeex.a
    else
      echo LDLIBS += -L${SPEEXLIBDIR} -lspeex >> kaldi.mk
      echo LDFLAGS += -Wl,-rpath=${SPEEXLIBDIR} >> kaldi.mk
    fi

    echo "Successfully configured with Speex at $SPEEXROOT, (static=[$static_speex])"
  else
    echo "Speex will not be used. If you want to use it, run tools/extras/install_speex.sh first."
  fi
}

<<<<<<< HEAD
function fix_cxx_flag {
  USINGGXX=`grep -c "CXX = g++" kaldi.mk`
  if [ $USINGGXX -ge 1 ]; then
    if [ -z "$HOST" ] ; then
      CXXCOMPILER="g++"
    else
      CXXCOMPILER="$HOST-g++"
    fi
    $CXXCOMPILER -dumpversion | \
    awk '{if(NR==1 && $1<"4.4") print "sed \"s/-Wno-unused-local-typedefs//g\" \
    kaldi.mk > tmpf; mv tmpf kaldi.mk; "}' | sh -
  fi
}

function linux_atlas_failure { # function we use when we couldn't find
   # ATLAS libs.
   echo ATLASINC = $ATLASROOT/include >> kaldi.mk
   echo ATLASLIBS = [somewhere]/liblapack.a [somewhere]/libcblas.a [somewhere]/libatlas.a [somewhere]/libf77blas.a $ATLASLIBDIR >> kaldi.mk
   if [[ "$TARGET_ARCH" == arm* ]]; then
     cat makefiles/linux_atlas_arm.mk >> kaldi.mk
   elif [[ "$TARGET_ARCH" == ppc64le ]]; then
     cat makefiles/linux_atlas_ppc64le.mk >> kaldi.mk
   else
     cat makefiles/linux_atlas.mk >> kaldi.mk
   fi
   fix_cxx_flag
   echo "** $* ***"
   echo "**  ERROR   **"
   echo "** Configure cannot proceed automatically."
   echo "**  If you know that you have ATLAS installed somewhere on your machine, you"
   echo "** may be able to proceed by replacing [somewhere] in kaldi.mk with a directory."
   echo "**  If you have sudo (root) access you could install the ATLAS package on your"
   echo "** machine, e.g. 'sudo apt-get install libatlas-dev libatlas-base-dev' or"
   echo "** 'sudo yum install atlas.x86_64' or 'sudo zypper install libatlas3-devel',"
   echo "** or on cygwin, install atlas from the installer GUI; and then run ./configure"
   echo "** again."
   echo "**"
   echo "**  Otherwise (or if you prefer OpenBLAS for speed), you could go the OpenBLAS"
   echo "** route: cd to ../tools, type 'extras/install_openblas.sh', cd back to here,"
   echo "** and type './configure  --openblas-root=../tools/OpenBLAS/install'"
   exit 1;
=======
function linux_atlas_failure {
  echo ATLASINC = $ATLASROOT/include >> kaldi.mk
  echo ATLASLIBS = [somewhere]/liblapack.a [somewhere]/libcblas.a [somewhere]/libatlas.a [somewhere]/libf77blas.a $ATLASLIBDIR >> kaldi.mk
  echo >> kaldi.mk
  if [[ "$TARGET_ARCH" == arm* ]]; then
    cat makefiles/linux_atlas_arm.mk >> kaldi.mk
  elif [[ "$TARGET_ARCH" == ppc64le ]]; then
    cat makefiles/linux_atlas_ppc64le.mk >> kaldi.mk
  else
    cat makefiles/linux_atlas.mk >> kaldi.mk
  fi
  echo "** $* ***"
  echo "**  ERROR   **"
  echo "** Configure cannot proceed automatically."
  echo "**  If you know that you have ATLAS installed somewhere on your machine, you"
  echo "** may be able to proceed by replacing [somewhere] in kaldi.mk with a directory."
  echo "**  If you have sudo (root) access you could install the ATLAS package on your"
  echo "** machine, e.g. 'sudo apt-get install libatlas-dev libatlas-base-dev' or"
  echo "** 'sudo yum install atlas.x86_64' or 'sudo zypper install libatlas3-devel',"
  echo "** or on cygwin, install atlas from the installer GUI; and then run ./configure"
  echo "** again."
  echo "**"
  echo "**  Otherwise (or if you prefer OpenBLAS for speed), you could go the OpenBLAS"
  echo "** route: cd to ../tools, type 'extras/install_openblas.sh', cd back to here,"
  echo "** and type './configure  --openblas-root=../tools/OpenBLAS/install'"
  exit 1;
>>>>>>> fc333ed7
}

function linux_check_static {
  # will exit with success if $dir seems to contain ATLAS libraries with
  # right architecture (compatible with default "nm")
  echo "int main(void) { return 0; }" > test_linking.cc;
  if [ -f $dir/libatlas.a ]; then # candidate...
    # Note: on the next line, the variable assignment
    # LANG=en_US should apply just to the program called on that line.
<<<<<<< HEAD
    if [ -z "$HOST" ] ; then
      compiler="gcc"
    else
      compiler="$HOST-gcc"
    fi
    if LANG=en_US $compiler -o test_linking test_linking.cc -u ATL_flushcache $dir/libatlas.a 2>&1 | grep -i "incompatible" >/dev/null; then
=======
    if LANG=en_US $CXX -o test_linking test_linking.cc -u ATL_flushcache $dir/libatlas.a 2>&1 | grep -i "incompatible" >/dev/null; then
>>>>>>> fc333ed7
      echo "Directory $dir may contain ATLAS libraries but seems to be wrong architecture";
      rm test_linking test_linking.cc 2>/dev/null
      return 1;
    fi
    rm test_linking test_linking.cc 2>/dev/null
    return 0;
  else
    rm test_linking.cc
    return 1;
  fi
}

function linux_configure_debian_ubuntu {
  m=$1
  ATLASLIBS="/usr/lib$m/atlas-base/libatlas.so.3gf  /usr/lib$m/atlas-base/libf77blas.so.3gf /usr/lib$m/atlas-base/libcblas.so.3gf  /usr/lib$m/atlas-base/liblapack_atlas.so.3gf"
  for f in $ATLASLIBS; do
    [ ! -f $f ] && return 1;
  done
  lapacklib=$(echo $ATLASLIBS | awk '{print $NF}')
  if ! nm --dynamic $lapacklib | grep ATL_cgetrf >/dev/null; then
    exit 1;
  fi
  echo ATLASINC = $ATLASROOT/include >> kaldi.mk
  echo ATLASLIBS = $ATLASLIBS >> kaldi.mk
<<<<<<< HEAD
=======
  echo >> kaldi.mk
>>>>>>> fc333ed7
  if [[ "$TARGET_ARCH" == arm* ]]; then
    cat makefiles/linux_atlas_arm.mk >> kaldi.mk
   elif [[ "$TARGET_ARCH" == ppc64le ]]; then
    cat makefiles/linux_atlas_ppc64le.mk >> kaldi.mk
  else
    cat makefiles/linux_atlas.mk >> kaldi.mk
  fi
<<<<<<< HEAD
  fix_cxx_flag
  add_cross_tools
=======
>>>>>>> fc333ed7
  echo "Successfully configured for Debian/Ubuntu Linux [dynamic libraries] with ATLASLIBS =$ATLASLIBS"
  $use_cuda && configure_cuda
  linux_configure_speex
}

function linux_configure_debian_ubuntu3 {
  ATLASLIBS="/usr/lib/libatlas.so.3  /usr/lib/libf77blas.so.3 /usr/lib/libcblas.so.3  /usr/lib/liblapack_atlas.so.3"
  for f in $ATLASLIBS; do
    [ ! -f $f ] && return 1;
  done
  lapacklib=$(echo $ATLASLIBS | awk '{print $NF}')
  if ! nm --dynamic $lapacklib | grep ATL_cgetrf >/dev/null; then
    exit 1;
  fi
  echo ATLASINC = $ATLASROOT/include >> kaldi.mk
  echo ATLASLIBS = $ATLASLIBS >> kaldi.mk
<<<<<<< HEAD
=======
  echo >> kaldi.mk
>>>>>>> fc333ed7
  if [[ "$TARGET_ARCH" == arm* ]]; then
    cat makefiles/linux_atlas_arm.mk >> kaldi.mk
  elif [[ "$TARGET_ARCH" == ppc64le ]]; then
    cat makefiles/linux_atlas_ppc64le.mk >> kaldi.mk
  else
    cat makefiles/linux_atlas.mk >> kaldi.mk
  fi
<<<<<<< HEAD
  fix_cxx_flag
  add_cross_tools
=======
>>>>>>> fc333ed7
  echo "Successfully configured for Debian/Ubuntu Linux [dynamic libraries] with ATLASLIBS =$ATLASLIBS"
  $use_cuda && configure_cuda
  linux_configure_speex
}

function linux_configure_debian7 {
  ATLASLIBS="/usr/lib/atlas-base/libatlas.so.3.0 /usr/lib/atlas-base/libf77blas.so.3.0 /usr/lib/atlas-base/libcblas.so.3 /usr/lib/atlas-base/liblapack_atlas.so.3"
  for f in $ATLASLIBS; do
    [ ! -f $f ] && return 1;
  done
  lapacklib=$(echo $ATLASLIBS | awk '{print $NF}')
  if ! nm --dynamic $lapacklib | grep ATL_cgetrf >/dev/null; then
    exit 1;
  fi
  libdir=$(dirname $(echo $ATLASLIBS | awk '{print $1}'))
  [ -z "$libdir" ] && echo "Error getting libdir in linux_configure_debian7" && exit 1;
  echo ATLASINC = $ATLASROOT/include >> kaldi.mk
  echo ATLASLIBS = $ATLASLIBS -Wl,-rpath=$libdir >> kaldi.mk
<<<<<<< HEAD
  echo
=======
  echo >> kaldi.mk
>>>>>>> fc333ed7
  if [[ "$TARGET_ARCH" == arm* ]]; then
    cat makefiles/linux_atlas_arm.mk >> kaldi.mk
  elif [[ "$TARGET_ARCH" == ppc64le ]]; then
    cat makefiles/linux_atlas_ppc64le.mk >> kaldi.mk
  else
    cat makefiles/linux_atlas.mk >> kaldi.mk
  fi
<<<<<<< HEAD
  fix_cxx_flag
  add_cross_tools
=======
>>>>>>> fc333ed7
  echo "Successfully configured for Debian 7 [dynamic libraries] with ATLASLIBS =$ATLASLIBS"
  $use_cuda && configure_cuda
  linux_configure_speex
}

function linux_configure_redhat {
  m=$1  # 64 or empty.
  ATLASLIBS="/usr/lib$m/atlas/libatlas.so.3 /usr/lib$m/atlas/libf77blas.so.3 /usr/lib$m/atlas/libcblas.so.3 /usr/lib$m/atlas/libclapack.so.3"
  for f in $ATLASLIBS; do
    [ ! -f $f ] && return 1;
  done
  libdir=$(dirname $(echo $ATLASLIBS | awk '{print $1}'))
  [ -z "$libdir" ] && echo "Error getting libdir in linux_configure_redhat" && exit 1;
  echo ATLASINC = $ATLASROOT/include >> kaldi.mk
  echo ATLASLIBS = $ATLASLIBS -Wl,-rpath=$libdir >> kaldi.mk
<<<<<<< HEAD
  echo
=======
  echo >> kaldi.mk
>>>>>>> fc333ed7
  if [[ "$TARGET_ARCH" == arm* ]]; then
    cat makefiles/linux_atlas_arm.mk >> kaldi.mk
  elif [[ "$TARGET_ARCH" == ppc64le ]]; then
    cat makefiles/linux_atlas_ppc64le.mk >> kaldi.mk
  else
    cat makefiles/linux_atlas.mk >> kaldi.mk
  fi
<<<<<<< HEAD
  fix_cxx_flag
  add_cross_tools
=======
>>>>>>> fc333ed7
  echo "Successfully configured for red hat [dynamic libraries] with ATLASLIBS =$ATLASLIBS"
  $use_cuda && configure_cuda
}

function linux_configure_redhat_fat {
  # This is for when only two so-called 'fat' ATLAS libs are provided:
  # libsatlas.so.3 and libtatlas.so.3.
  # See http://stackoverflow.com/questions/13439296/build-shared-libraries-in-atlas.
  m=$1  # 64 or empty.
  ATLASLIBS="/usr/lib$m/atlas/libsatlas.so.3 /usr/lib$m/atlas/libtatlas.so.3"
  for f in $ATLASLIBS; do
    [ ! -f $f ] && return 1;
  done
  libdir=$(dirname $(echo $ATLASLIBS | awk '{print $1}'))
  [ -z "$libdir" ] && echo "Error getting libdir in linux_configure_redhat_fat" && exit 1;
  echo ATLASINC = $ATLASROOT/include >> kaldi.mk
  echo ATLASLIBS = $ATLASLIBS -Wl,-rpath=$libdir >> kaldi.mk
<<<<<<< HEAD
  echo
=======
  echo >> kaldi.mk
>>>>>>> fc333ed7
  if [[ "$TARGET_ARCH" == arm* ]]; then
    cat makefiles/linux_atlas_arm.mk >> kaldi.mk
  elif [[ "$TARGET_ARCH" == ppc64le ]]; then
    cat makefiles/linux_atlas_ppc64le.mk >> kaldi.mk
  else
    cat makefiles/linux_atlas.mk >> kaldi.mk
  fi
<<<<<<< HEAD
  fix_cxx_flag
  add_cross_tools
=======
>>>>>>> fc333ed7
  echo "Successfully configured for red hat [dynamic libraries, fat] with ATLASLIBS =$ATLASLIBS"
  $use_cuda && configure_cuda
}

function linux_configure_static {
  if $threaded_atlas; then pt=pt; else pt=""; fi

  if [ -z $ATLASLIBDIR ]; then # Note: it'll pick up the last one below.
    for dir in /usr{,/local}/lib{64,}{,/atlas,/atlas-sse2,/atlas-sse3} \
       /usr/local/atlas/lib{,64} `pwd`/../tools/ATLAS/build/install/lib/ $ATLASROOT/lib; do
     linux_check_static &&  ATLASLIBDIR=$dir
    done
    if [ -z $ATLASLIBDIR ]; then # Note: it'll pick up the last one below.
      echo "Could not find libatlas.a in any of the generic-Linux places, but we'll try other stuff..."
      return 1;
    fi
  elif [ ! -f $ATLASLIBDIR/libatlas.a ]; then
    echo "Could not find libatlas.a in '$ATLASLIBDIR'"
    return 1;
  fi
  echo "Validating presence of ATLAS libs in $ATLASLIBDIR"
  ATLASLIBS=
  # The Lapack part of ATLAS seems to appear under various different names.. but it
  # should always have symbols like ATL_cgetrf defined, so we test for this,
  # for all the names we have encountered.
  for libname in liblapack liblapack_atlas  libclapack; do
    if [ -f $ATLASLIBDIR/${libname}.a -a "$ATLASLIBS" == "" ]; then
      if nm  $ATLASLIBDIR/${libname}.a  | grep ATL_cgetrf >/dev/null; then
         ATLASLIBS=$ATLASLIBDIR/${libname}.a
         echo "Using library $ATLASLIBS as ATLAS's CLAPACK library."
      fi
    fi
  done
  if [ "$ATLASLIBS" == "" ]; then
    echo Could not find any libraries $ATLASLIBDIR/{liblapack,liblapack_atlas,libclapack} that seem to be an ATLAS CLAPACK library.
    return ;
  fi

  for x in lib${pt}cblas.a libatlas.a lib${pt}f77blas.a; do
    if [ ! -f $ATLASLIBDIR/$x ]; then
      echo "Configuring static ATLAS libraries failed: Could not find library $x in directory $ATLASLIBDIR"
      return 1;
    fi
    ATLASLIBS="$ATLASLIBS $ATLASLIBDIR/$x"
  done
  if $threaded_atlas; then ATLASLIBS="$ATLASLIBS"; fi

  echo ATLASINC = $ATLASROOT/include >> kaldi.mk
  echo ATLASLIBS = $ATLASLIBS >> kaldi.mk
<<<<<<< HEAD
=======
  echo >> kaldi.mk
>>>>>>> fc333ed7
  if [[ "$TARGET_ARCH" == arm* ]]; then
    cat makefiles/linux_atlas_arm.mk >> kaldi.mk
  elif [[ "$TARGET_ARCH" == ppc64le ]]; then
    cat makefiles/linux_atlas_ppc64le.mk >> kaldi.mk
  else
    cat makefiles/linux_atlas.mk >> kaldi.mk
  fi
<<<<<<< HEAD
  fix_cxx_flag
  add_cross_tools
=======
>>>>>>> fc333ed7
  $use_cuda && configure_cuda
  linux_configure_speex
  echo "Successfully configured for Linux [static libraries] with ATLASLIBS =$ATLASLIBS"
}

function linux_check_dynamic {
  # will exit with success if $dir seems to contain ATLAS libraries with
  # right architecture (compatible with default "nm")
  if $threaded_atlas; then pt=t; else pt=s; fi
  for atlas_libname in libatlas.so lib${pt}atlas.so; do
    if [ -f $dir/$atlas_libname ]; then # candidate...
      if nm --dynamic $dir/$atlas_libname 2>&1 | grep "File format not recognized" >/dev/null; then
        echo "Directory $dir may contain dynamic ATLAS libraries but seems to be wrong architecture";
        return 1;
      fi
        echo "Atlas found in $dir";
        return 0;
      fi
  done
  # echo "... no {libatlas,lib${pt}atlas}.so in $dir";
  return 1;
}

function linux_configure_dynamic {
  if $threaded_atlas; then pt=t; else pt=s; fi # relevant to "fat" libraries, will change later for separate ones
  if [ -z $ATLASLIBDIR ]; then # Note: it'll pick up the last one below.
    for dir in /usr{,/local}/lib{,64}{,/atlas,/atlas-sse2,/atlas-sse3} \
      `pwd`/../tools/ATLAS/build/install/lib/ $ATLASROOT/lib; do
      linux_check_dynamic && ATLASLIBDIR=$dir && ATLASLIBNAME=$atlas_libname
    done
    if [ -z $ATLASLIBDIR -o -z $ATLASLIBNAME ]; then
      echo "Could not find {libatlas,lib${pt}atlas}.so in any of the obvious places, will most likely try static:"
      return 1;
    fi
  fi

  # If using "fat" libraries we only need one file to link against
  if [ $ATLASLIBNAME != libatlas.so ]; then
    if [ -f $ATLASLIBDIR/$ATLASLIBNAME ]; then
      ATLASLIBS="$ATLASLIBDIR/$ATLASLIBNAME"
    else
      echo "Configuring dynamic ATLAS library failed: library $ATLASLIBNAME not found in $ATLASLIBDIR"
      return 1;
    fi
  else  # with "thin" libraries, we have several object to link against, and different single/multi-thread names
    if $threaded_atlas; then pt=pt; else pt=""; fi
    echo "Validating presence of ATLAS libs in $ATLASLIBDIR"
    ATLASLIBS=
    # The Lapack part of ATLAS seems to appear under various different names.. but it
    # should always have symbols like ATL_cgetrf defined, so we test for this,
    # for all the names we have encountered.
    for libname in lapack lapack_atlas  clapack; do
      if [ -f $ATLASLIBDIR/lib${libname}.so -a "$ATLASLIBS" == "" ]; then
        if nm  --dynamic $ATLASLIBDIR/lib${libname}.so  | grep ATL_cgetrf >/dev/null; then
           ATLASLIBS="$ATLASLIBDIR/lib${libname}.so"
           echo "Using library $ATLASLIBS as ATLAS's CLAPACK library."
        fi
      fi
    done
    if [ "$ATLASLIBS" == "" ]; then
      echo Could not find any libraries $ATLASLIBDIR/{liblapack,liblapack_atlas,libclapack} that seem to be an ATLAS CLAPACK library.
      return 1;
    fi

    for x in ${pt}cblas atlas ${pt}f77blas; do
      if [ ! -f $ATLASLIBDIR/lib$x.so ]; then
        echo "Configuring dynamic ATLAS libraries failed: Could not find library $x in directory $ATLASLIBDIR"
        return 1;
      fi
      ATLASLIBS="$ATLASLIBS $ATLASLIBDIR/lib${x}.so"
    done
    if $threaded_atlas; then ATLASLIBS="$ATLASLIBS"; fi
  fi

  echo ATLASINC = $ATLASROOT/include >> kaldi.mk
  echo ATLASLIBS = $ATLASLIBS >> kaldi.mk
<<<<<<< HEAD
=======
  echo >> kaldi.mk
>>>>>>> fc333ed7
  if [[ "$TARGET_ARCH" == arm* ]]; then
    cat makefiles/linux_atlas_arm.mk >> kaldi.mk
  elif [[ "$TARGET_ARCH" == ppc64le ]]; then
    cat makefiles/linux_atlas_ppc64le.mk >> kaldi.mk
  else
    cat makefiles/linux_atlas.mk >> kaldi.mk
  fi
<<<<<<< HEAD
  fix_cxx_flag
  add_cross_tools
=======
>>>>>>> fc333ed7
  $use_cuda && configure_cuda
  linux_configure_speex
  echo "Successfully configured for Linux [dynamic libraries] with ATLASLIBS =$ATLASLIBS"
}

#############################    CONFIGURATION    #############################

# If configuration sets any of these variables, we will switch the external
# math library. Here we unset them so that we can check later.
unset MKLROOT
unset CLAPACKROOT
unset OPENBLASROOT
unset MKLLIBDIR

# This variable identifies the type of system where built programs and
# libraries will run. It is set by the configure script when cross compiling.
unset HOST

# These environment variables can be used to override the default toolchain.
CXX=${CXX:-g++}
AR=${AR:-ar}
AS=${AS:-as}
RANLIB=${RANLIB:-ranlib}

# These environment variables can be used to provide additional flags to the
# compiler/linker. We want these flags to override the flags determined by the
# configure script, so we append them to the appropriate variables (CXXFLAGS,
# LDFLAGS and LDLIBS) after those variables are set by the configure script.
ENV_CXXFLAGS=$CXXFLAGS
ENV_LDFLAGS=$LDFLAGS
ENV_LDLIBS=$LDLIBS

# Default configuration
double_precision=false
dynamic_kaldi=false
use_cuda=true
static_fst=false
static_math=false
threaded_atlas=false
mkl_threading=sequential
android=false

MATHLIB='ATLAS'
ATLASROOT=`rel2abs ../tools/ATLAS/`
FSTROOT=`rel2abs ../tools/openfst`

# Save the command line to include in kaldi.mk
cmd_line="$0 $@"

while [ $# -gt 0 ];
do
  case "$1" in
  --help)
    usage; exit 0 ;;
  --version)
    echo $CONFIGURE_VERSION; exit 0 ;;
  --static)
    dynamic_kaldi=false;
    static_math=true;
    static_fst=true;
    shift ;;
  --shared)
    dynamic_kaldi=true;
    static_math=false;
    static_fst=false;
    shift ;;
  --double-precision)
    double_precision=true;
    shift ;;
  --double-precision=yes)
    double_precision=true;
    shift ;;
  --double-precision=no)
    double_precision=false;
    shift ;;
  --atlas-root=*)
    ATLASROOT=`read_dirname $1`;
    shift ;;
  --threaded-atlas)
    threaded_atlas=true;
    shift ;;
  --threaded-atlas=yes)
    threaded_atlas=true;
    shift ;;
  --threaded-atlas=no)
    threaded_atlas=false;
    shift ;;
  --threaded-math)
    threaded_atlas=true;
    mkl_threading=iomp
    shift ;;
  --threaded-math=yes)
    threaded_atlas=true;
    mkl_threading=iomp
    shift ;;
  --threaded-math=no)
    threaded_atlas=false;
    mkl_threading=sequential
    shift ;;
  --use-cuda)
    use_cuda=true;
    shift ;;
  --use-cuda=yes)
    use_cuda=true;
    shift ;;
  --use-cuda=no)
    use_cuda=false;
    shift ;;
  --static-math)
    static_math=true;
    shift ;;
  --static-math=yes)
    static_math=true;
    shift ;;
  --static-math=no)
    static_math=false;
    shift ;;
  --static-fst)
    static_fst=true;
    shift ;;
  --static-fst=yes)
    static_fst=true;
    shift ;;
  --static-fst=no)
    static_fst=false;
    shift ;;
  --mkl-threading=sequential)
    threaded_atlas=false;
    mkl_threading=sequential;
    shift ;;
  --mkl-threading=*)
    mkl_threading=`expr "X$1" : '[^=]*=\(.*\)'`;
    threaded_atlas=true;
    shift ;;
  --fst-root=*)
    FSTROOT=`read_dirname $1`;
    shift ;;
  --clapack-root=*)
    CLAPACKROOT=`read_dirname $1`;
    shift ;;
  --openblas-root=*)
    OPENBLASROOT=`read_dirname $1`;
    shift ;;
  --mkl-root=*)
    MKLROOT=`read_dirname $1`;
    shift ;;
  --mkl-libdir=*)
    MKLLIBDIR=`read_dirname $1`;
    shift ;;
  --speex-root=*)
    SPEEXROOT=`read_dirname $1`;
    shift ;;
  --speex-libdir=*)
    SPEEXLIBDIR=`read_dirname $1`;
    shift ;;
  --speex-incdir=*)
    SPEEXINCDIR=`read_dirname $1`;
    shift ;;
  --omp-libdir=*)
    OMPLIBDIR=`read_dirname $1`;
    shift ;;
  --mathlib=*)
    MATHLIB=`expr "X$1" : '[^=]*=\(.*\)'`;
    shift ;;
  --cudatk-dir=*)
    CUDATKDIR=`read_dirname $1`;
    shift ;; #CUDA is used in src/cudamatrix and src/nnet{,bin} only
  --fst-version=*)
    OPENFST_VER=`expr "X$1" : '[^=]*=\(.*\)'`;
    shift;;
  --host=*)
    # The type of system where built programs and libraries will run.
    # It should be in the format cpu-vendor-os. If specified, this script
    # will infer the target architecture from the specified host triple.
    HOST=`expr "X$1" : '[^=]*=\(.*\)'`;
    shift ;;
  --android-incdir=*)
    android=true;
    threaded_math=false;
    static_math=true;
    static_fst=true;
    dynamic_kaldi=false;
    MATHLIB='OPENBLAS';
    ANDROIDINCDIR=`read_dirname $1`;
    shift;;
  *)  echo "Unknown argument: $1, exiting"; usage; exit 1 ;;
  esac
done

# The idea here is that if you change the configuration options from using
# CUDA to not using it, or vice versa, we want to recompile all parts of the
# code that may use a GPU. Touching this file is a way to force this.
touch cudamatrix/cu-common.h 2>/dev/null

if $android && [[ "$CXX" != *clang++*  ]] ; then
  failure "Android build requires clang++. Make sure you have clang++ installed
  on your system and then override the default compiler by setting CXX, e.g.
  CXX=clang++ ./configure"
fi

# If HOST is set
# 1. We prepend it to CXX, AR, AS and RANLIB.
# 2. We parse the target architecture from the HOST triple.
# Otherwise we set the target architecture to the output of `uname -m`.
if is_set $HOST; then
  CXX="$HOST-$CXX"
  AR="$HOST-$AR"
  AS="$HOST-$AS"
  RANLIB="$HOST-$RANLIB"

  # The host triple will be something like "armv8-rpi3-linux-gnueabihf". We
  # need the first field which is the target architecture for this build. The
  # following command will take the host triple "armv8-rpi3-linux-gnueabihf"
  # and return ["armv8", "rpi3", "linux", "gnueabihf"] in PARTS.
  IFS='-' read -ra PARTS <<< "$HOST"
  # The first field in the PARTS list is the target architecture.
  TARGET_ARCH="$PARTS"
  if [[ "$TARGET_ARCH" != arm* && "$TARGET_ARCH" != ppc64le && "$TARGET_ARCH" != x86* ]] ; then
    # We currently only support building for x86[_64], arm*, and ppc64le.
    # If TARGET_ARCH was read from the HOST variable, it must be one of these.
    failure "$TARGET_ARCH is not a supported architecture.
             Supported architectures: x86[_64], arm*, ppc64le."
  fi
else
  TARGET_ARCH="`uname -m`"
fi

# If one of these variables is set, we switch the external math library.
is_set $MKLLIBDIR && echo "Configuring KALDI to use MKL" && export MATHLIB="MKL"
is_set $MKLROOT && echo "Configuring KALDI to use MKL"&& export MATHLIB="MKL"
is_set $CLAPACKROOT && echo "Configuring KALDI to use CLAPACK"&& export MATHLIB="CLAPACK"
is_set $OPENBLASROOT && echo "Configuring KALDI to use OPENBLAS"&& export MATHLIB="OPENBLAS"

echo "Configuring ..."

# Back up the old kaldi.mk in case we modified it
if [ -f kaldi.mk ]; then
  echo "Backing up kaldi.mk to kaldi.mk.bak ..."
  cp kaldi.mk kaldi.mk.bak
fi

# Generate the new kaldi.mk file
echo "# This file was generated using the following command:" > kaldi.mk
echo "# $cmd_line" >> kaldi.mk
echo >> kaldi.mk
echo "CONFIGURE_VERSION := $CONFIGURE_VERSION" >> kaldi.mk
echo >> kaldi.mk

echo "# Toolchain configuration" >> kaldi.mk
echo >> kaldi.mk
echo "CXX = $CXX" >> kaldi.mk
echo "AR = $AR" >> kaldi.mk
echo "AS = $AS" >> kaldi.mk
echo "RANLIB = $RANLIB" >> kaldi.mk
echo >> kaldi.mk

echo "Checking compiler $CXX ..."
check_compiler $CXX

echo "# Base configuration" >> kaldi.mk
echo >> kaldi.mk
if $dynamic_kaldi ; then
  KALDILIBDIR=`pwd`/lib
  echo "KALDI_FLAVOR := dynamic" >> kaldi.mk
  echo "KALDILIBDIR := $KALDILIBDIR" >> kaldi.mk
fi
if $double_precision; then
  echo "DOUBLE_PRECISION = 1" >> kaldi.mk
else
  echo "DOUBLE_PRECISION = 0" >> kaldi.mk
fi
echo "Checking OpenFst library in $FSTROOT ..."
if [ ! -f $FSTROOT/include/fst/fst.h  ]; then
  failure "Could not find file $FSTROOT/include/fst/fst.h:
  you may not have installed OpenFst. See ../tools/INSTALL"
fi
OPENFST_VER=${OPENFST_VER:-$(grep 'PACKAGE_VERSION' $FSTROOT/Makefile | sed -e 's:.*= ::')}
OPENFST_VER_NUM=$(echo $OPENFST_VER | sed 's/\./ /g' | xargs printf "%d%02d%02d")
if [ $OPENFST_VER_NUM -lt 10600 ]; then
  failure "OpenFst-$OPENFST_VER is not supported. You need OpenFst >= 1.6.0.)"
fi
echo "OPENFSTINC = $FSTROOT/include" >> kaldi.mk
if $static_fst ; then
  OPENFSTLIBS="$FSTROOT/lib/libfst.a"
else
  if [ "`uname`" == "Darwin"  ]; then
    OPENFSTLIBS="$FSTROOT/lib/libfst.dylib"
    OPENFSTLDFLAGS="-Wl,-rpath -Wl,${FSTROOT}/lib"
  elif [ "`uname`" == "Linux" ]; then
    OPENFSTLIBS="$FSTROOT/lib/libfst.so"
    OPENFSTLDFLAGS="-Wl,-rpath=${FSTROOT}/lib"
  else
    failure "Dynamic libraries are not supported on this platform.
             Run configure with --static --static-fst=no flag."
  fi
fi
if [ ! -f "$OPENFSTLIBS" ]; then
  failure "Static=[$static_fst] OpenFST library not found:  See ../tools/INSTALL"
fi
echo "OPENFSTLIBS = $OPENFSTLIBS" >> kaldi.mk
echo "OPENFSTLDFLAGS = $OPENFSTLDFLAGS" >> kaldi.mk
echo >> kaldi.mk

# OS-specific steps given below append to kaldi.mk
echo "Doing OS specific configurations ..."

if $android ; then
<<<<<<< HEAD
  OPENFSTLIBS="$FSTROOT/lib/libfst.a"
  echo "OPENFSTLIBS = $OPENFSTLIBS" >> kaldi.mk

  if [ -z $ANDROIDINC ] ;  then
    failure "--android-includes must be specified for android builds"
  fi

  if [ -z $HOST ] ; then
    failure "HOST must be specified for android builds"
=======
  if [ -z $ANDROIDINCDIR ] ;  then
    failure "--android-incdir must be specified for android builds."
  fi

  if ! is_set $HOST; then
    failure "HOST must be specified for android builds."
>>>>>>> fc333ed7
  fi

  OPENBLASROOT=`rel2abs "$OPENBLASROOT"`
  if [ -z "$OPENBLASROOT" ]; then
<<<<<<< HEAD
    failure "Must specify the location of OPENBLAS with --openblas-root option (and it must exist)"
=======
    failure "The location of OPENBLAS must be specified for android builds
             using --openblas-root (and it must exist)"
>>>>>>> fc333ed7
  fi
  if [ ! -f $OPENBLASROOT/lib/libopenblas.a ]; then
    failure "Expected to find the file $OPENBLASROOT/lib/libopenblas.a"
  fi
<<<<<<< HEAD
  echo "Your math library seems to be OpenBLAS.  Configuring appropriately."

  OPENBLASLIBS="$OPENBLASROOT/lib/libopenblas.a $OPENBLASROOT/lib/libclapack.a $OPENBLASROOT/lib/liblapack.a $OPENBLASROOT/lib/libblas.a $OPENBLASROOT/lib/libf2c.a"
  echo "OPENBLASROOT = $OPENBLASROOT" >> kaldi.mk
  echo "OPENBLASLIBS = $OPENBLASLIBS" >> kaldi.mk
  echo "ANDROIDINC = $ANDROIDINC" >> kaldi.mk

  cat makefiles/android_openblas.mk >> kaldi.mk

  add_cross_tools

  echo "Successfully configured OpenBLAS from $OPENBLASROOT."
  echo "Configuration succeeded for platform Android"
  exit_success
fi


# Check for Darwin at first, because we later call uname -o (for Cygwin)
# which crashes on Darwin. Also the linear algebra libraries on Macs are
# used differently (through the Accelerate framework) than on Linux.
if [ "`uname`" == "Darwin"  ]; then
 $use_cuda && configure_cuda
  echo "On Darwin: checking for Accelerate framework ..."
=======
  echo "Using OpenBLAS as the linear algebra library."

  OPENBLASLIBS="$OPENBLASROOT/lib/libopenblas.a $OPENBLASROOT/lib/libclapack.a $OPENBLASROOT/lib/liblapack.a $OPENBLASROOT/lib/libblas.a $OPENBLASROOT/lib/libf2c.a"
  echo "OPENBLASINC = $OPENBLASROOT/include" >> kaldi.mk
  echo "OPENBLASLIBS = $OPENBLASLIBS" >> kaldi.mk
  echo "ANDROIDINCDIR = $ANDROIDINCDIR" >> kaldi.mk

  cat makefiles/android_openblas.mk >> kaldi.mk

  echo "Successfully configured for Android with OpenBLAS from $OPENBLASROOT."

elif [ "`uname`" == "Darwin" ]; then
  # Check for Darwin first, because we later call uname -o (for Cygwin)
  # which crashes on Darwin.

  echo "On Darwin: Checking for Accelerate framework ..."
>>>>>>> fc333ed7
  if [ ! -e /System/Library/Frameworks/Accelerate.framework ]; then
    failure "Need the Accelerate framework to compile on Darwin."
  fi
  OSX_VER=$(sw_vers | grep ProductVersion | awk '{print $2}' | awk '{split($0,a,"."); print a[1] "." a[2]; }')
  OSX_VER_NUM=$(echo $OSX_VER | sed 's/\./ /g' | xargs printf "%d%02d")
  echo "Configuring for OS X version $OSX_VER ..."
  if [ $OSX_VER_NUM -ge 1005 ]; then
    cat makefiles/darwin.mk >> kaldi.mk
  else
    failure "Mac OS X version '$OSX_VER' is not supported."
  fi

  if [ $OSX_VER_NUM == 1011 ]; then
    echo "**BAD WARNING**: You are using OS X El Capitan.  Some versions of this OS"
    echo "**BAD WARNING**: have a bug in the BLAS implementation that affects Kaldi."
    echo "**BAD WARNING**: After compiling, cd to matrix/ and type 'make test'.  The"
    echo "**BAD WARNING**: test will fail if the problem exists in your version. "
    echo "**BAD WARNING**: Eventually this issue will be fixed by system updates from"
    echo "**BAD WARNING**: Apple.  Unexplained crashes with reports of NaNs will"
    echo "**BAD WARNING**: be caused by this bug, but some recipes will (sometimes) work."
    sleep 1; echo -n .; sleep 1; echo -n .; sleep 1; echo .
  fi
  echo "Successfully configured for Darwin with Accelerate framework."
  $use_cuda && configure_cuda

elif [ "`uname -o`" == "Cygwin"  ]; then
  echo "On Cygwin: Checking for linear algebra libraries ..."
  if [ ! -f ../tools/CLAPACK/clapack.h ]; then
      failure "could not find file ../tools/CLAPACK/clapack.h"
  fi
  if [ ! -f /usr/lib/lapack/cygblas-0.dll ]; then
     failure "please first install package liblapack0"
  fi
  cat makefiles/cygwin.mk >> kaldi.mk
  echo "Successfully configured for Cygwin with CLAPACK."

elif [ "`uname`" == "Linux" ]; then
  echo "On Linux: Checking for linear algebra header files ..."
  if [ "$MATHLIB" == "ATLAS" ]; then
    if [ ! -f $ATLASROOT/include/cblas.h ] || [ ! -f $ATLASROOT/include/clapack.h ] ; then
      failure "Could not find required header files cblas.h or clapack.h in ATLAS dir '$ATLASROOT/include'"
    fi
    echo "Using ATLAS as the linear algebra library."

    # Finding out where the libraries are located:
    # First we look for the static libraries and then look for dynamic ones.
    # We're looking for four libraries, all in the same directory, named
    # libcblas.a, libatlas.a, libf77blas.a, and a library that's variously
    # named liblapack.a, libclapack.a, or liblapack_atlas.a, but which exports
    # the symbol ATL_cgetrf.
    # Note: there is a different type of ATLAS installation that is not
    # covered.  We saw a case where there was a directory called /usr/lib/atlas
    # containing {liblapack.a,libblas.a}, and linking against just these two
    # libraries worked.

    if $static_math; then
      # Prefer static to dynamic math.
      linux_configure_static || \
        linux_configure_debian_ubuntu3 || \
        linux_configure_dynamic || \
        linux_configure_debian_ubuntu 64 || \
        linux_configure_debian_ubuntu || \
        linux_configure_debian7 || \
        linux_configure_redhat 64 || \
        linux_configure_redhat || \
        linux_configure_redhat_fat 64 || \
        linux_configure_redhat_fat || \
        linux_atlas_failure "Failed to configure ATLAS libraries";
    else
      # Prefer dynamic to static math.
      linux_configure_debian_ubuntu3 || \
        linux_configure_dynamic || \
        linux_configure_static || \
        linux_configure_debian_ubuntu 64 || \
        linux_configure_debian_ubuntu || \
        linux_configure_debian7 || \
        linux_configure_redhat 64 || \
        linux_configure_redhat || \
        linux_configure_redhat_fat 64 || \
        linux_configure_redhat_fat || \
        linux_atlas_failure "Failed to configure ATLAS libraries";
    fi

  elif [ "$MATHLIB" == "MKL" ]; then
    if [ "$TARGET_ARCH" != "x86_64" ]; then
      failure "MKL on Linux only supported for Intel(R) 64 architecture (x86_64).
      See makefiles/linux_64_mkl.mk to manually configure for other platforms."
    fi

    if  ( is_set "$MKLROOT" && ! is_set "$MKLLIBDIR" ); then
      echo -n "Configuring MKL library directory: "
      MKLLIBDIR=`linux_configure_mkllibdir $MKLROOT`
      if [ $? -ne 0 ]; then
        failure "MKL libraries could not be found. Please use the switch --mkl-libdir "
      else
        echo "Found: $MKLLIBDIR"
      fi
    fi

    MKL_LINK_LINE=`linux_configure_mkl_libraries "$MKLLIBDIR" $static_math $mkl_threading` || exit 1
    echo "MKL configured with threading: $mkl_threading, libs: $MKL_LINK_LINE"

    MKL_COMPILE_LINE=`linux_configure_mkl_includes "$MKLROOT" "$MKLLIBDIR"` || exit 1
    echo "MKL include directory configured as: $MKL_COMPILE_LINE"
    MKL_COMPILE_LINE=" -I${MKL_COMPILE_LINE} "

    THREADING_LINE=`linux_configure_mkl_threading $MKLROOT $MKLLIBDIR $static_math $mkl_threading` || exit 1
    EXTRA_LIBS=`linux_configure_mkl_extra $static_math $mkl_threading` || exit 1
    if [ ! -z "$THREADING_LINE" ] || [ ! -z "$EXTRA_LIBS" ]; then
      echo "MKL threading libraries configured as $THREADING_LINE $EXTRA_LIBS"
    fi

    echo "Using Intel MKL as the linear algebra library."
    (
      cd probe; rm -f mkl-test;
      g++ mkl-test.cc -o mkl-test $MKL_COMPILE_LINE $MKL_LINK_LINE $THREADING_LINE $EXTRA_LIBS || exit 1
      test -f ./mkl-test || exit 1
      ./mkl-test || exit 1
      cd ..
    ) || failure "Cannot validate the MKL switches"

    echo MKLROOT = $MKLROOT >> kaldi.mk
    if [ ! -z $MKLLIBDIR ]; then
      echo MKLLIB = $MKLLIBDIR >> kaldi.mk
    fi
    echo >> kaldi.mk
    check_exists makefiles/linux_x86_64_mkl.mk
    cat makefiles/linux_x86_64_mkl.mk >> kaldi.mk
    echo "MKLFLAGS = ${MKL_LINK_LINE} ${THREADING_LINE} $EXTRA_LIBS " >> kaldi.mk
    echo "Successfully configured for Linux with MKL libs from $MKLROOT"
    $use_cuda && configure_cuda
    linux_configure_speex

  elif [ "$MATHLIB" == "CLAPACK" ]; then
    if [ -z "$CLAPACKROOT" ]; then
      failure "Must specify the location of CLAPACK with --clapack-root option (and it must exist)"
    fi
    if [ ! -f ../tools/CLAPACK/clapack.h ]; then
      failure "could not find file ../tools/CLAPACK/clapack.h"
    fi
    if [ ! -d "$CLAPACKROOT" ]; then
      failure "The directory $CLAPACKROOT does not exist"
    fi
    # Also check for cblas.h and f2c.h
    echo "Using CLAPACK libs from $CLAPACKROOT as the linear algebra library."
    if [ ! -f makefiles/linux_clapack.mk ]; then
      failure "makefiles/linux_clapack.mk not found."
    fi
    if [[ "$TARGET_ARCH" == arm* ]]; then
      cat makefiles/linux_clapack_arm.mk >> kaldi.mk
    else
      cat makefiles/linux_clapack.mk >> kaldi.mk
    fi
<<<<<<< HEAD
    fix_cxx_flag
    add_cross_tools
    echo "Warning (CLAPACK): this part of the configure process is not properly tested and will not work."
=======
    echo "Warning (CLAPACK): this part of the configure process is not properly tested and may not work."
    echo "Successfully configured for Linux with CLAPACK libs from $CLAPACKROOT"
>>>>>>> fc333ed7
    $use_cuda && configure_cuda
    linux_configure_speex

  elif [ "$MATHLIB" == "OPENBLAS" ]; then
    OPENBLASROOT=`rel2abs "$OPENBLASROOT"`
    if [ -z "$OPENBLASROOT" ]; then
      failure "Must specify the location of OPENBLAS with --openblas-root option (and it must exist)"
    fi
    if [ ! -f $OPENBLASROOT/lib/libopenblas.so ]; then
      failure "Expected to find the file $OPENBLASROOT/lib/libopenblas.so"
    fi
    echo "Your math library seems to be OpenBLAS from $OPENBLASROOT.  Configuring appropriately."
    if $static_math; then
      echo "Configuring static OpenBlas since --static-math=yes"
      OPENBLASLIBS="$OPENBLASROOT/lib/libopenblas.a -lgfortran"
    else
      echo "Configuring dynamically loaded OpenBlas since --static-math=no (the default)"
      OPENBLASLIBS="-L$OPENBLASROOT/lib -lopenblas -lgfortran -Wl,-rpath=$OPENBLASROOT/lib"
    fi
    echo "OPENBLASINC = $OPENBLASROOT/include" >> kaldi.mk
    echo "OPENBLASLIBS = $OPENBLASLIBS" >> kaldi.mk
<<<<<<< HEAD
    echo "OPENBLASROOT = $OPENBLASROOT" >> kaldi.mk
=======
    echo >> kaldi.mk
>>>>>>> fc333ed7
    if [[ "$TARGET_ARCH" == arm* ]]; then
      cat makefiles/linux_openblas_arm.mk >> kaldi.mk
    elif [[ "$TARGET_ARCH" == ppc64le ]]; then
      cat makefiles/linux_openblas_ppc64le.mk >> kaldi.mk
    else
      cat makefiles/linux_openblas.mk >> kaldi.mk
    fi
<<<<<<< HEAD
    fix_cxx_flag
    add_cross_tools
=======
    echo "Successfully configured for Linux with OpenBLAS from $OPENBLASROOT"
>>>>>>> fc333ed7
    $use_cuda && configure_cuda
    linux_configure_speex

  else
    failure "Unsupported linear algebra library '$MATHLIB'"
  fi
else
  failure "Could not detect the platform or we have not yet worked out the
  appropriate configuration for this platform. Please contact the developers."
fi

# Append the flags set by environment variables last so they can be used
# to override the automatically generated configuration.
echo >> kaldi.mk
echo "# Environment configuration" >> kaldi.mk
echo >> kaldi.mk
if [ -n "$ENV_CXXFLAGS" ]; then echo "CXXFLAGS += $ENV_CXXFLAGS" >> kaldi.mk; fi
if [ -n "$ENV_LDFLAGS" ]; then echo "LDFLAGS += $ENV_LDFLAGS" >> kaldi.mk; fi
if [ -n "$ENV_LDLIBS" ]; then echo "LDLIBS += $ENV_LDLIBS" >> kaldi.mk; fi

# We check for slow exp implementation just before we exit. This check uses
# and possibly modifies the kaldi.mk file that we just generated.
check_for_slow_expf;
echo "SUCCESS"
echo "To compile: make clean -j; make depend -j; make -j"
echo " ... or e.g. -j 10, instead of -j, to use a specified number of CPUs"
exit 0;<|MERGE_RESOLUTION|>--- conflicted
+++ resolved
@@ -22,26 +22,6 @@
 # ./configure --atlas-root=../tools/ATLAS/build
 # ./configure --use-cuda=no   # disable CUDA detection (will build cpu-only
 #                             # version of kaldi even on CUDA-enabled machine
-<<<<<<< HEAD
-#        # Cross compile for armv8hf, this assumes that you have openfst built
-#        # with the armv8-rpi3-linux-gnueabihf toolchain and installed to
-#        # /opt/cross/armv8hf.  It also assumes that you have an ATLAS library
-#        # built for the target install to /opt/cross/armv8hf and that the
-#        # armv8-rpi3-linux-gnueabihf toolchain is available in your path
-# ./configure --static --fst-root=/opt/cross/armv8hf --atlas-root=/opt/cross/armv8hf --host=armv8-rpi3-linux-gnueabihf
-#        # Cross compile for Android on arm
-#        # The only difference here is the addtion of the the --android-includes
-#        # flag because the toolchains produced by the Android NDK don't always
-#        # include the C++ stdlib headers in the normal cross compile include
-#        # path
-# ./configure --static --openblas-root=/opt/cross/arm-linux-androideabi \
-# --fst-root=/opt/cross/arm-linux-androideabi --host=arm-linux-androideabi \
-# --fst-version=1.4.1 --android-includes=/opt/cross/arm-linux-androideabi/sysroot/usr/include
-
-#This should be incremented after every significant change of the configure script
-#I.e. after each change that affects the kaldi.mk or the build system as whole
-CONFIGURE_VERSION=5
-=======
 # ./configure --static --fst-root=/opt/cross/armv8hf \
 # --atlas-root=/opt/cross/armv8hf --host=armv8-rpi3-linux-gnueabihf
 #        # Cross compile for armv8hf, this assumes that you have openfst built
@@ -123,7 +103,6 @@
 
 EOF
 }
->>>>>>> fc333ed7
 
 function rel2abs {
   if [ ! -z "$1" ]; then
@@ -148,191 +127,6 @@
   fi
 }
 
-<<<<<<< HEAD
-
-
-##   First do some checks.  These verify that all the things are
-##   here that should be here.
-if ! [ -x "$PWD/configure" ]; then
-  echo 'You must run "configure" from the src/ directory.'
-  exit 1
-fi
-
-## Default locations for FST and linear algebra libraries.
-MATHLIB='ATLAS'
-ATLASROOT=`rel2abs ../tools/ATLAS/`
-FSTROOT=`rel2abs ../tools/openfst`
-
-# Avoid using any variables that are set in the shell.
-unset MKLROOT
-unset CLAPACKROOT
-unset OPENBLASROOT
-unset MKLLIBDIR
-unset HOST
-
-function usage {
-  echo 'Usage: ./configure [--static|--shared] [--threaded-atlas={yes|no}] [--atlas-root=ATLASROOT] [--fst-root=FSTROOT]
-  [--openblas-root=OPENBLASROOOT] [--clapack-root=CLAPACKROOT] [--mkl-root=MKLROOT] [--mkl-libdir=MKLLIBDIR]
-  [--omp-libdir=OMPDIR] [--static-fst={yes|no}] [--static-math={yes|no}] [--threaded-math={yes|no}] [--mathlib=ATLAS|MKL|CLAPACK|OPENBLAS]
-  [--use-cuda={yes|no}] [--cudatk-dir=CUDATKDIR][--mkl-threading=sequential|iomp|tbb|gomp] [--fst-version=VERSION]
-  [--host=HOST] [--android-includes=ANDROID_INC_DIR]';
-}
-
-threaded_atlas=false #  By default, use the un-threaded version of ATLAS.
-threaded_math=${threaded_atlas}
-static_math=false
-static_fst=false
-use_cuda=true
-dynamic_kaldi=false
-mkl_threading=sequential
-# HOST and TARGET_ARCH are used when cross compiling, the user will specify HOST via the --host
-# switch.  TARGET_ARCH will be the first value in HOST if set, and `uname -m` otherwise
-HOST=""
-TARGET_ARCH=""
-android=false
-
-cmd_line="$0 $@"  # Save the command line to include in kaldi.mk
-
-while [ $# -gt 0 ];
-do
-  case "$1" in
-  --help)
-    usage; exit 0 ;;
-  --version)
-    echo $CONFIGURE_VERSION; exit 0 ;;
-  --static)
-    dynamic_kaldi=false;
-    static_math=true;
-    static_fst=true;
-    shift ;;
-  --shared)
-    dynamic_kaldi=true;
-    static_math=false;
-    static_fst=false;
-    shift ;;
-  --atlas-root=*)
-    ATLASROOT=`read_dirname $1`;
-    shift ;;
-  --threaded-atlas=yes)
-    threaded_atlas=true;
-    shift ;;
-  --threaded-atlas=no)
-    threaded_atlas=false;
-    shift ;;
-  --threaded-math=yes)
-    threaded_atlas=true;
-    threaded_math=true;
-    mkl_threading=iomp
-    shift ;;
-  --threaded-math=no)
-    threaded_atlas=false;
-    threaded_math=false;
-    mkl_threading=sequential
-    shift ;;
-  --use-cuda=yes)
-    use_cuda=true;
-    shift ;;
-  --use-cuda=no)
-    use_cuda=false;
-    shift ;;
-  --static-math=yes)
-    static_math=true;
-    shift ;;
-  --static-math=no)
-    static_math=false;
-    shift ;;
-  --static-fst=yes)
-    static_fst=true;
-    shift ;;
-  --static-fst=no)
-    static_fst=false;
-    shift ;;
-  --mkl-threading=sequential)
-    threaded_atlas=false;
-    threaded_math=false;
-    mkl_threading=sequential;
-    shift ;;
-  --mkl-threading=*)
-    mkl_threading=`expr "X$1" : '[^=]*=\(.*\)'`;
-    threaded_atlas=true;
-    threaded_math=true;
-    shift ;;
-  --fst-root=*)
-    FSTROOT=`read_dirname $1`;
-    shift ;;
-  --clapack-root=*)
-    CLAPACKROOT=`read_dirname $1`;
-    shift ;;
-  --openblas-root=*)
-    OPENBLASROOT=`read_dirname $1`;
-    shift ;;
-  --mkl-root=*)
-    MKLROOT=`read_dirname $1`;
-    shift ;;
-  --mkl-libdir=*)
-    MKLLIBDIR=`read_dirname $1`;
-    shift ;;
-  --speex-root=*)
-    SPEEXROOT=`read_dirname $1`;
-    shift ;;
-  --speex-libdir=*)
-    SPEEXLIBDIR=`read_dirname $1`;
-    shift ;;
-  --speex-includedir=*)
-    SPEEXINCLUDEDIR=`read_dirname $1`;
-    shift ;;
-  --omp-libdir=*)
-    OMPLIBDIR=`read_dirname $1`;
-    shift ;;
-  --mathlib=*)
-    MATHLIB=`expr "X$1" : '[^=]*=\(.*\)'`;
-    shift ;;
-  --cudatk-dir=*)
-    CUDATKDIR=`read_dirname $1`;
-    shift ;; #CUDA is used in src/cudamatrix and src/nnet{,bin} only
-  --fst-version=*)
-    OPENFST_VER=`expr "X$1" : '[^=]*=\(.*\)'`;
-    shift;;
-  --host=*)
-    # This expects the same format of host "triple" as autotools based projects
-    # this script will infer the target architecture from the specified triple.
-    HOST=`expr "X$1" : '[^=]*=\(.*\)'`;
-    shift ;;
-  --android-includes=*)
-    threaded_math=false;
-    static_math=true;
-    static_fst=true;
-    dynamic_kaldi=false;
-    MATHLIB='OPENBLAS';
-    android=true;
-    ANDROIDINC=`read_dirname $1`;
-    shift;;
-  *)  echo "Unknown argument: $1, exiting"; usage; exit 1 ;;
-  esac
-done
-
-
-# the idea here is that if you change the configuration options from using
-# CUDA to not using it, or vice versa, we want to recompile all parts of the
-# code that may use a GPU.  Touching this file is a way to force this.
-touch cudamatrix/cu-common.h 2>/dev/null
-
-
-function add_cross_tools {
-  # If the $HOST variable is set, we need to tell make to use the specified tools
-  if [ ! -z "$HOST" ]; then
-    echo '# A host triple was specified, we need to prepend all the tools with it' >> kaldi.mk
-    echo "HOST = $HOST" >> kaldi.mk
-    echo 'CC := $(HOST)-$(CC)' >> kaldi.mk
-    echo 'CXX := $(HOST)-$(CXX)' >> kaldi.mk
-    echo 'AR := $(HOST)-$(AR)' >> kaldi.mk
-    echo 'AS := $(HOST)-$(AS)' >> kaldi.mk
-    echo 'RANLIB := $(HOST)-$(RANLIB)' >> kaldi.mk
-  fi
-}
-
-=======
->>>>>>> fc333ed7
 function failure {
   echo "***configure failed: $* ***" >&2
   if [ -f kaldi.mk ]; then rm kaldi.mk; fi
@@ -343,54 +137,6 @@
   if [ ! -f $1 ]; then failure "$1 not found."; fi
 }
 
-<<<<<<< HEAD
-function check_for_bad_gcc {
-  if [ -z "$HOST" ] ; then
-    compiler="gcc"
-  else
-    compiler="$HOST-gcc"
-  fi
-  if which $compiler >&/dev/null; then  # gcc is on the path
-    gcc_version=$($compiler -dumpspecs 2>&1 | grep -A1 -F '*version:' | grep -v version)
-    if [ "$gcc_version" == "4.8.2" ] || [ "$gcc_version" == "4.8.1" ]; then
-      echo "*** WARNING: your version of gcc seems to be 4.8.1 or 4.8.2. ***"
-      echo "*** These versions of gcc has a bug in nth_element ***"
-      echo "*** in its implementation of the standard library ***"
-      echo "*** This will cause Kaldi to crash (make test   ***"
-      echo "*** would fail). Please either upgrade or downgrade gcc. ***"
-      exit 1
-    fi
-  fi
-}
-
-function check_for_slow_expf {
-  # We cannot run this test if we are cross compiling.
-  if [[ "$TARGET_ARCH" == "`uname -m`" ]] ; then
-    cd probe
-    rm -f exp-test
-    make -f Makefile.slow_expf 1>/dev/null
-    ./exp-test
-    if [ $? -eq 1 ]; then
-        echo "*** WARNING: expf() seems to be slower than exp() on your machine. This is a known bug in old versions of glibc. Please consider updating glibc. ***"
-        echo "*** Kaldi will be configured to use exp() instead of expf() in base/kaldi-math.h Exp() routine for single-precision floats. ***"
-        echo "CXXFLAGS += -DKALDI_NO_EXPF" >> ../kaldi.mk
-    fi
-    cd ..
-  fi
-}
-
-
-function exit_success {
-  check_for_bad_gcc;
-  check_for_slow_expf;
-  echo "SUCCESS"
-  exit 0;
-}
-
-
-
-=======
->>>>>>> fc333ed7
 function check_library {
   local libpath=$1
   local libname=$2
@@ -440,42 +186,6 @@
   fi
 }
 
-<<<<<<< HEAD
-#Check if at least one of these variables is set
-#If yes, we want to switch to using the MKL
-is_set $MKLLIBDIR && echo "Force-configuring KALDI to use MKL" && export MATHLIB="MKL"
-is_set $MKLROOT && echo "Force-configuring KALDI to use MKL"&& export MATHLIB="MKL"
-is_set $CLAPACKROOT && echo "Force-configuring KALDI to use CLAPACK"&& export MATHLIB="CLAPACK"
-is_set $OPENBLASROOT && echo "Force-configuring KALDI to use OPENBLAS"&& export MATHLIB="OPENBLAS"
-
-
-# If HOST is specified, parse the TARGET_ARCH, otherwise use uname -m
-if [[ "$HOST" == "" ]] ; then
-  TARGET_ARCH="`uname -m`"
-else
-  # The HOST value will be something like "armv8-rpi3-linux-gnueabihf" and we need the first value
-  # as delimited by '-' to be used as the TARGET_ARCH for this build.  The read command is the
-  # bash equivalent of split() found in other scripting languages.  read uses the value in
-  # environment variable IFS as the field delimiter.  The following command will take the
-  # host string "armv8-rpi3-linux-gnueabihf" as streamed in from the HOST variable
-  # and return ["armv8", "rpi3", "linux", "gnueabihf"] in PARTS
-  #
-  # Note that by changing the value of IFS (which is an environment variable) on the same
-  # line as the read invocation, it is only changed for that invocation and not for the shell
-  # executing this script.  So we do not need to cache and reset the value.
-  IFS='-' read -ra PARTS <<< "$HOST"
-  # We only want the first entry from the list as the architecture
-  TARGET_ARCH="$PARTS"
-  if [[ "$TARGET_ARCH" != arm* && "$TARGET_ARCH" != ppc64le && "$TARGET_ARCH" != x86* ]] ; then
-    # We currently only support building for x86[_64], arm*, and ppc64le, if the
-    # TARGET_ARCH was read from the HOST variable, it must be one of these
-    failure "$TARGET_ARCH is an unsupported architecture, kaldi currently supports x86[_64], arm*, and ppc64le"
-  fi
-fi
-
-
-#MKL functions
-=======
 function check_for_slow_expf {
   # We cannot run this test if we are cross compiling.
   if [[ "$TARGET_ARCH" == "`uname -m`" ]] ; then
@@ -493,7 +203,6 @@
 }
 
 # MKL functions
->>>>>>> fc333ed7
 function linux_configure_mkllibdir {
   local mklroot=$1
 
@@ -753,49 +462,6 @@
   fi
 }
 
-<<<<<<< HEAD
-function fix_cxx_flag {
-  USINGGXX=`grep -c "CXX = g++" kaldi.mk`
-  if [ $USINGGXX -ge 1 ]; then
-    if [ -z "$HOST" ] ; then
-      CXXCOMPILER="g++"
-    else
-      CXXCOMPILER="$HOST-g++"
-    fi
-    $CXXCOMPILER -dumpversion | \
-    awk '{if(NR==1 && $1<"4.4") print "sed \"s/-Wno-unused-local-typedefs//g\" \
-    kaldi.mk > tmpf; mv tmpf kaldi.mk; "}' | sh -
-  fi
-}
-
-function linux_atlas_failure { # function we use when we couldn't find
-   # ATLAS libs.
-   echo ATLASINC = $ATLASROOT/include >> kaldi.mk
-   echo ATLASLIBS = [somewhere]/liblapack.a [somewhere]/libcblas.a [somewhere]/libatlas.a [somewhere]/libf77blas.a $ATLASLIBDIR >> kaldi.mk
-   if [[ "$TARGET_ARCH" == arm* ]]; then
-     cat makefiles/linux_atlas_arm.mk >> kaldi.mk
-   elif [[ "$TARGET_ARCH" == ppc64le ]]; then
-     cat makefiles/linux_atlas_ppc64le.mk >> kaldi.mk
-   else
-     cat makefiles/linux_atlas.mk >> kaldi.mk
-   fi
-   fix_cxx_flag
-   echo "** $* ***"
-   echo "**  ERROR   **"
-   echo "** Configure cannot proceed automatically."
-   echo "**  If you know that you have ATLAS installed somewhere on your machine, you"
-   echo "** may be able to proceed by replacing [somewhere] in kaldi.mk with a directory."
-   echo "**  If you have sudo (root) access you could install the ATLAS package on your"
-   echo "** machine, e.g. 'sudo apt-get install libatlas-dev libatlas-base-dev' or"
-   echo "** 'sudo yum install atlas.x86_64' or 'sudo zypper install libatlas3-devel',"
-   echo "** or on cygwin, install atlas from the installer GUI; and then run ./configure"
-   echo "** again."
-   echo "**"
-   echo "**  Otherwise (or if you prefer OpenBLAS for speed), you could go the OpenBLAS"
-   echo "** route: cd to ../tools, type 'extras/install_openblas.sh', cd back to here,"
-   echo "** and type './configure  --openblas-root=../tools/OpenBLAS/install'"
-   exit 1;
-=======
 function linux_atlas_failure {
   echo ATLASINC = $ATLASROOT/include >> kaldi.mk
   echo ATLASLIBS = [somewhere]/liblapack.a [somewhere]/libcblas.a [somewhere]/libatlas.a [somewhere]/libf77blas.a $ATLASLIBDIR >> kaldi.mk
@@ -822,7 +488,6 @@
   echo "** route: cd to ../tools, type 'extras/install_openblas.sh', cd back to here,"
   echo "** and type './configure  --openblas-root=../tools/OpenBLAS/install'"
   exit 1;
->>>>>>> fc333ed7
 }
 
 function linux_check_static {
@@ -832,16 +497,7 @@
   if [ -f $dir/libatlas.a ]; then # candidate...
     # Note: on the next line, the variable assignment
     # LANG=en_US should apply just to the program called on that line.
-<<<<<<< HEAD
-    if [ -z "$HOST" ] ; then
-      compiler="gcc"
-    else
-      compiler="$HOST-gcc"
-    fi
-    if LANG=en_US $compiler -o test_linking test_linking.cc -u ATL_flushcache $dir/libatlas.a 2>&1 | grep -i "incompatible" >/dev/null; then
-=======
     if LANG=en_US $CXX -o test_linking test_linking.cc -u ATL_flushcache $dir/libatlas.a 2>&1 | grep -i "incompatible" >/dev/null; then
->>>>>>> fc333ed7
       echo "Directory $dir may contain ATLAS libraries but seems to be wrong architecture";
       rm test_linking test_linking.cc 2>/dev/null
       return 1;
@@ -866,10 +522,7 @@
   fi
   echo ATLASINC = $ATLASROOT/include >> kaldi.mk
   echo ATLASLIBS = $ATLASLIBS >> kaldi.mk
-<<<<<<< HEAD
-=======
   echo >> kaldi.mk
->>>>>>> fc333ed7
   if [[ "$TARGET_ARCH" == arm* ]]; then
     cat makefiles/linux_atlas_arm.mk >> kaldi.mk
    elif [[ "$TARGET_ARCH" == ppc64le ]]; then
@@ -877,11 +530,6 @@
   else
     cat makefiles/linux_atlas.mk >> kaldi.mk
   fi
-<<<<<<< HEAD
-  fix_cxx_flag
-  add_cross_tools
-=======
->>>>>>> fc333ed7
   echo "Successfully configured for Debian/Ubuntu Linux [dynamic libraries] with ATLASLIBS =$ATLASLIBS"
   $use_cuda && configure_cuda
   linux_configure_speex
@@ -898,10 +546,7 @@
   fi
   echo ATLASINC = $ATLASROOT/include >> kaldi.mk
   echo ATLASLIBS = $ATLASLIBS >> kaldi.mk
-<<<<<<< HEAD
-=======
   echo >> kaldi.mk
->>>>>>> fc333ed7
   if [[ "$TARGET_ARCH" == arm* ]]; then
     cat makefiles/linux_atlas_arm.mk >> kaldi.mk
   elif [[ "$TARGET_ARCH" == ppc64le ]]; then
@@ -909,11 +554,6 @@
   else
     cat makefiles/linux_atlas.mk >> kaldi.mk
   fi
-<<<<<<< HEAD
-  fix_cxx_flag
-  add_cross_tools
-=======
->>>>>>> fc333ed7
   echo "Successfully configured for Debian/Ubuntu Linux [dynamic libraries] with ATLASLIBS =$ATLASLIBS"
   $use_cuda && configure_cuda
   linux_configure_speex
@@ -932,11 +572,7 @@
   [ -z "$libdir" ] && echo "Error getting libdir in linux_configure_debian7" && exit 1;
   echo ATLASINC = $ATLASROOT/include >> kaldi.mk
   echo ATLASLIBS = $ATLASLIBS -Wl,-rpath=$libdir >> kaldi.mk
-<<<<<<< HEAD
-  echo
-=======
   echo >> kaldi.mk
->>>>>>> fc333ed7
   if [[ "$TARGET_ARCH" == arm* ]]; then
     cat makefiles/linux_atlas_arm.mk >> kaldi.mk
   elif [[ "$TARGET_ARCH" == ppc64le ]]; then
@@ -944,11 +580,6 @@
   else
     cat makefiles/linux_atlas.mk >> kaldi.mk
   fi
-<<<<<<< HEAD
-  fix_cxx_flag
-  add_cross_tools
-=======
->>>>>>> fc333ed7
   echo "Successfully configured for Debian 7 [dynamic libraries] with ATLASLIBS =$ATLASLIBS"
   $use_cuda && configure_cuda
   linux_configure_speex
@@ -964,11 +595,7 @@
   [ -z "$libdir" ] && echo "Error getting libdir in linux_configure_redhat" && exit 1;
   echo ATLASINC = $ATLASROOT/include >> kaldi.mk
   echo ATLASLIBS = $ATLASLIBS -Wl,-rpath=$libdir >> kaldi.mk
-<<<<<<< HEAD
-  echo
-=======
   echo >> kaldi.mk
->>>>>>> fc333ed7
   if [[ "$TARGET_ARCH" == arm* ]]; then
     cat makefiles/linux_atlas_arm.mk >> kaldi.mk
   elif [[ "$TARGET_ARCH" == ppc64le ]]; then
@@ -976,11 +603,6 @@
   else
     cat makefiles/linux_atlas.mk >> kaldi.mk
   fi
-<<<<<<< HEAD
-  fix_cxx_flag
-  add_cross_tools
-=======
->>>>>>> fc333ed7
   echo "Successfully configured for red hat [dynamic libraries] with ATLASLIBS =$ATLASLIBS"
   $use_cuda && configure_cuda
 }
@@ -998,11 +620,7 @@
   [ -z "$libdir" ] && echo "Error getting libdir in linux_configure_redhat_fat" && exit 1;
   echo ATLASINC = $ATLASROOT/include >> kaldi.mk
   echo ATLASLIBS = $ATLASLIBS -Wl,-rpath=$libdir >> kaldi.mk
-<<<<<<< HEAD
-  echo
-=======
   echo >> kaldi.mk
->>>>>>> fc333ed7
   if [[ "$TARGET_ARCH" == arm* ]]; then
     cat makefiles/linux_atlas_arm.mk >> kaldi.mk
   elif [[ "$TARGET_ARCH" == ppc64le ]]; then
@@ -1010,11 +628,6 @@
   else
     cat makefiles/linux_atlas.mk >> kaldi.mk
   fi
-<<<<<<< HEAD
-  fix_cxx_flag
-  add_cross_tools
-=======
->>>>>>> fc333ed7
   echo "Successfully configured for red hat [dynamic libraries, fat] with ATLASLIBS =$ATLASLIBS"
   $use_cuda && configure_cuda
 }
@@ -1064,10 +677,7 @@
 
   echo ATLASINC = $ATLASROOT/include >> kaldi.mk
   echo ATLASLIBS = $ATLASLIBS >> kaldi.mk
-<<<<<<< HEAD
-=======
   echo >> kaldi.mk
->>>>>>> fc333ed7
   if [[ "$TARGET_ARCH" == arm* ]]; then
     cat makefiles/linux_atlas_arm.mk >> kaldi.mk
   elif [[ "$TARGET_ARCH" == ppc64le ]]; then
@@ -1075,11 +685,6 @@
   else
     cat makefiles/linux_atlas.mk >> kaldi.mk
   fi
-<<<<<<< HEAD
-  fix_cxx_flag
-  add_cross_tools
-=======
->>>>>>> fc333ed7
   $use_cuda && configure_cuda
   linux_configure_speex
   echo "Successfully configured for Linux [static libraries] with ATLASLIBS =$ATLASLIBS"
@@ -1156,10 +761,7 @@
 
   echo ATLASINC = $ATLASROOT/include >> kaldi.mk
   echo ATLASLIBS = $ATLASLIBS >> kaldi.mk
-<<<<<<< HEAD
-=======
   echo >> kaldi.mk
->>>>>>> fc333ed7
   if [[ "$TARGET_ARCH" == arm* ]]; then
     cat makefiles/linux_atlas_arm.mk >> kaldi.mk
   elif [[ "$TARGET_ARCH" == ppc64le ]]; then
@@ -1167,11 +769,6 @@
   else
     cat makefiles/linux_atlas.mk >> kaldi.mk
   fi
-<<<<<<< HEAD
-  fix_cxx_flag
-  add_cross_tools
-=======
->>>>>>> fc333ed7
   $use_cuda && configure_cuda
   linux_configure_speex
   echo "Successfully configured for Linux [dynamic libraries] with ATLASLIBS =$ATLASLIBS"
@@ -1479,63 +1076,22 @@
 echo "Doing OS specific configurations ..."
 
 if $android ; then
-<<<<<<< HEAD
-  OPENFSTLIBS="$FSTROOT/lib/libfst.a"
-  echo "OPENFSTLIBS = $OPENFSTLIBS" >> kaldi.mk
-
-  if [ -z $ANDROIDINC ] ;  then
-    failure "--android-includes must be specified for android builds"
-  fi
-
-  if [ -z $HOST ] ; then
-    failure "HOST must be specified for android builds"
-=======
   if [ -z $ANDROIDINCDIR ] ;  then
     failure "--android-incdir must be specified for android builds."
   fi
 
   if ! is_set $HOST; then
     failure "HOST must be specified for android builds."
->>>>>>> fc333ed7
   fi
 
   OPENBLASROOT=`rel2abs "$OPENBLASROOT"`
   if [ -z "$OPENBLASROOT" ]; then
-<<<<<<< HEAD
-    failure "Must specify the location of OPENBLAS with --openblas-root option (and it must exist)"
-=======
     failure "The location of OPENBLAS must be specified for android builds
              using --openblas-root (and it must exist)"
->>>>>>> fc333ed7
   fi
   if [ ! -f $OPENBLASROOT/lib/libopenblas.a ]; then
     failure "Expected to find the file $OPENBLASROOT/lib/libopenblas.a"
   fi
-<<<<<<< HEAD
-  echo "Your math library seems to be OpenBLAS.  Configuring appropriately."
-
-  OPENBLASLIBS="$OPENBLASROOT/lib/libopenblas.a $OPENBLASROOT/lib/libclapack.a $OPENBLASROOT/lib/liblapack.a $OPENBLASROOT/lib/libblas.a $OPENBLASROOT/lib/libf2c.a"
-  echo "OPENBLASROOT = $OPENBLASROOT" >> kaldi.mk
-  echo "OPENBLASLIBS = $OPENBLASLIBS" >> kaldi.mk
-  echo "ANDROIDINC = $ANDROIDINC" >> kaldi.mk
-
-  cat makefiles/android_openblas.mk >> kaldi.mk
-
-  add_cross_tools
-
-  echo "Successfully configured OpenBLAS from $OPENBLASROOT."
-  echo "Configuration succeeded for platform Android"
-  exit_success
-fi
-
-
-# Check for Darwin at first, because we later call uname -o (for Cygwin)
-# which crashes on Darwin. Also the linear algebra libraries on Macs are
-# used differently (through the Accelerate framework) than on Linux.
-if [ "`uname`" == "Darwin"  ]; then
- $use_cuda && configure_cuda
-  echo "On Darwin: checking for Accelerate framework ..."
-=======
   echo "Using OpenBLAS as the linear algebra library."
 
   OPENBLASLIBS="$OPENBLASROOT/lib/libopenblas.a $OPENBLASROOT/lib/libclapack.a $OPENBLASROOT/lib/liblapack.a $OPENBLASROOT/lib/libblas.a $OPENBLASROOT/lib/libf2c.a"
@@ -1552,7 +1108,6 @@
   # which crashes on Darwin.
 
   echo "On Darwin: Checking for Accelerate framework ..."
->>>>>>> fc333ed7
   if [ ! -e /System/Library/Frameworks/Accelerate.framework ]; then
     failure "Need the Accelerate framework to compile on Darwin."
   fi
@@ -1706,14 +1261,8 @@
     else
       cat makefiles/linux_clapack.mk >> kaldi.mk
     fi
-<<<<<<< HEAD
-    fix_cxx_flag
-    add_cross_tools
-    echo "Warning (CLAPACK): this part of the configure process is not properly tested and will not work."
-=======
     echo "Warning (CLAPACK): this part of the configure process is not properly tested and may not work."
     echo "Successfully configured for Linux with CLAPACK libs from $CLAPACKROOT"
->>>>>>> fc333ed7
     $use_cuda && configure_cuda
     linux_configure_speex
 
@@ -1735,11 +1284,7 @@
     fi
     echo "OPENBLASINC = $OPENBLASROOT/include" >> kaldi.mk
     echo "OPENBLASLIBS = $OPENBLASLIBS" >> kaldi.mk
-<<<<<<< HEAD
-    echo "OPENBLASROOT = $OPENBLASROOT" >> kaldi.mk
-=======
     echo >> kaldi.mk
->>>>>>> fc333ed7
     if [[ "$TARGET_ARCH" == arm* ]]; then
       cat makefiles/linux_openblas_arm.mk >> kaldi.mk
     elif [[ "$TARGET_ARCH" == ppc64le ]]; then
@@ -1747,12 +1292,7 @@
     else
       cat makefiles/linux_openblas.mk >> kaldi.mk
     fi
-<<<<<<< HEAD
-    fix_cxx_flag
-    add_cross_tools
-=======
     echo "Successfully configured for Linux with OpenBLAS from $OPENBLASROOT"
->>>>>>> fc333ed7
     $use_cuda && configure_cuda
     linux_configure_speex
 
