// decoder/simple-decoder.cc

// Copyright 2009-2011 Microsoft Corporation
//           2012-2013 Johns Hopkins University (author: Daniel Povey)

// See ../../COPYING for clarification regarding multiple authors
//
// Licensed under the Apache License, Version 2.0 (the "License");
// you may not use this file except in compliance with the License.
// You may obtain a copy of the License at
//
//  http://www.apache.org/licenses/LICENSE-2.0
//
// THIS CODE IS PROVIDED *AS IS* BASIS, WITHOUT WARRANTIES OR CONDITIONS OF ANY
// KIND, EITHER EXPRESS OR IMPLIED, INCLUDING WITHOUT LIMITATION ANY IMPLIED
// WARRANTIES OR CONDITIONS OF TITLE, FITNESS FOR A PARTICULAR PURPOSE,
// MERCHANTABLITY OR NON-INFRINGEMENT.
// See the Apache 2 License for the specific language governing permissions and
// limitations under the License.

#include "decoder/simple-decoder.h"
#include "fstext/remove-eps-local.h"
#include <algorithm>

namespace kaldi {

SimpleDecoder::~SimpleDecoder() {
  ClearToks(cur_toks_);
  ClearToks(prev_toks_);
}


bool SimpleDecoder::Decode(DecodableInterface *decodable) {
  InitDecoding();
  AdvanceDecoding(decodable);
  return (!cur_toks_.empty());
}

void SimpleDecoder::InitDecoding() {
  // clean up from last time:
  ClearToks(cur_toks_);
  ClearToks(prev_toks_);
  // initialize decoding:
  StateId start_state = fst_.Start();
  KALDI_ASSERT(start_state != fst::kNoStateId);
  StdArc dummy_arc(0, 0, StdWeight::One(), start_state);
  cur_toks_[start_state] = new Token(dummy_arc, 0.0, NULL);
  num_frames_decoded_ = 0;
  ProcessNonemitting();
}

void SimpleDecoder::AdvanceDecoding(DecodableInterface *decodable,
                                      int32 max_num_frames) {
  KALDI_ASSERT(num_frames_decoded_ >= 0 &&
               "You must call InitDecoding() before AdvanceDecoding()");
  int32 num_frames_ready = decodable->NumFramesReady();
  // num_frames_ready must be >= num_frames_decoded, or else
  // the number of frames ready must have decreased (which doesn't
  // make sense) or the decodable object changed between calls
  // (which isn't allowed).
  KALDI_ASSERT(num_frames_ready >= num_frames_decoded_);
  int32 target_frames_decoded = num_frames_ready;
  if (max_num_frames >= 0)
    target_frames_decoded = std::min(target_frames_decoded,
                                     num_frames_decoded_ + max_num_frames);
  while (num_frames_decoded_ < target_frames_decoded) {
    // note: ProcessEmitting() increments num_frames_decoded_
    ClearToks(prev_toks_);
    cur_toks_.swap(prev_toks_);
    ProcessEmitting(decodable);
    ProcessNonemitting();
    PruneToks(beam_, &cur_toks_);
  }
}

bool SimpleDecoder::ReachedFinal() const {
  for (unordered_map<StateId, Token*>::const_iterator iter = cur_toks_.begin();
       iter != cur_toks_.end();
       ++iter) {
    if (iter->second->cost_ != std::numeric_limits<BaseFloat>::infinity() &&
        fst_.Final(iter->first) != StdWeight::Zero())
      return true;
  }
  return false;
}

BaseFloat SimpleDecoder::FinalRelativeCost() const {
  // as a special case, if there are no active tokens at all (e.g. some kind of
  // pruning failure), return infinity.
  double infinity = std::numeric_limits<double>::infinity();
  if (cur_toks_.empty())
    return infinity;
  double best_cost = infinity,
      best_cost_with_final = infinity;
  for (unordered_map<StateId, Token*>::const_iterator iter = cur_toks_.begin();
       iter != cur_toks_.end();
       ++iter) {
    // Note: Plus is taking the minimum cost, since we're in the tropical
    // semiring.
    best_cost = std::min(best_cost, iter->second->cost_);
    best_cost_with_final = std::min(best_cost_with_final,
                                    iter->second->cost_ +
                                    fst_.Final(iter->first).Value());
  }
  BaseFloat extra_cost = best_cost_with_final - best_cost;
  if (extra_cost != extra_cost) { // NaN.  This shouldn't happen; it indicates some
                                  // kind of error, most likely.
    KALDI_WARN << "Found NaN (likely search failure in decoding)";
    return infinity;
  }
  // Note: extra_cost will be infinity if no states were final.
  return extra_cost;
}

// Outputs an FST corresponding to the single best path
// through the lattice.
bool SimpleDecoder::GetBestPath(Lattice *fst_out, bool use_final_probs) const {
  fst_out->DeleteStates();
  Token *best_tok = NULL;
  bool is_final = ReachedFinal();
  if (!is_final) {
    for (unordered_map<StateId, Token*>::const_iterator iter = cur_toks_.begin();
         iter != cur_toks_.end();
         ++iter)
      if (best_tok == NULL || *best_tok < *(iter->second) )
        best_tok = iter->second;
  } else {
    double infinity =std::numeric_limits<double>::infinity(),
        best_cost = infinity;
    for (unordered_map<StateId, Token*>::const_iterator iter = cur_toks_.begin();
         iter != cur_toks_.end();
         ++iter) {
      double this_cost = iter->second->cost_ + fst_.Final(iter->first).Value();
      if (this_cost != infinity && this_cost < best_cost) {
        best_cost = this_cost;
        best_tok = iter->second;
      }
    }
  }
  if (best_tok == NULL) return false;  // No output.

  std::vector<LatticeArc> arcs_reverse;  // arcs in reverse order.
  for (Token *tok = best_tok; tok != NULL; tok = tok->prev_)
    arcs_reverse.push_back(tok->arc_);
  KALDI_ASSERT(arcs_reverse.back().nextstate == fst_.Start());
  arcs_reverse.pop_back();  // that was a "fake" token... gives no info.

  StateId cur_state = fst_out->AddState();
  fst_out->SetStart(cur_state);
  for (ssize_t i = static_cast<ssize_t>(arcs_reverse.size())-1; i >= 0; i--) {
    LatticeArc arc = arcs_reverse[i];
    arc.nextstate = fst_out->AddState();
    fst_out->AddArc(cur_state, arc);
    cur_state = arc.nextstate;
  }
  if (is_final && use_final_probs)
    fst_out->SetFinal(cur_state,
                      LatticeWeight(fst_.Final(best_tok->arc_.nextstate).Value(),
                                    0.0));
  else
    fst_out->SetFinal(cur_state, LatticeWeight::One());
  fst::RemoveEpsLocal(fst_out);
  return true;
}


void SimpleDecoder::ProcessEmitting(DecodableInterface *decodable) {
  int32 frame = num_frames_decoded_;
  // Processes emitting arcs for one frame.  Propagates from
  // prev_toks_ to cur_toks_.
  double cutoff = std::numeric_limits<BaseFloat>::infinity();
  for (unordered_map<StateId, Token*>::iterator iter = prev_toks_.begin();
       iter != prev_toks_.end();
       ++iter) {
    StateId state = iter->first;
    Token *tok = iter->second;
    KALDI_ASSERT(state == tok->arc_.nextstate);
    for (fst::ArcIterator<fst::Fst<StdArc> > aiter(fst_, state);
         !aiter.Done();
         aiter.Next()) {
      const StdArc &arc = aiter.Value();
      if (arc.ilabel != 0) {  // propagate..
        BaseFloat acoustic_cost = -decodable->LogLikelihood(frame, arc.ilabel);
        double total_cost = tok->cost_ + arc.weight.Value() + acoustic_cost;

<<<<<<< HEAD
        if (total_cost > cutoff) continue;
=======
        if (total_cost >= cutoff) continue;
>>>>>>> 1f357ceb
        if (total_cost + beam_  < cutoff)
          cutoff = total_cost + beam_;
        Token *new_tok = new Token(arc, acoustic_cost, tok);
        unordered_map<StateId, Token*>::iterator find_iter
            = cur_toks_.find(arc.nextstate);
        if (find_iter == cur_toks_.end()) {
          cur_toks_[arc.nextstate] = new_tok;
        } else {
          if ( *(find_iter->second) < *new_tok ) {
            Token::TokenDelete(find_iter->second);
            find_iter->second = new_tok;
          } else {
            Token::TokenDelete(new_tok);
          }
        }
      }
    }
  }
  num_frames_decoded_++;
}

void SimpleDecoder::ProcessNonemitting() {
  // Processes nonemitting arcs for one frame.  Propagates within
  // cur_toks_.
  std::vector<StateId> queue;
  double infinity = std::numeric_limits<double>::infinity();
  double best_cost = infinity;
  for (unordered_map<StateId, Token*>::iterator iter = cur_toks_.begin();
       iter != cur_toks_.end();
       ++iter) {
    queue.push_back(iter->first);
    best_cost = std::min(best_cost, iter->second->cost_);
  }
  double cutoff = best_cost + beam_;

  while (!queue.empty()) {
    StateId state = queue.back();
    queue.pop_back();
    Token *tok = cur_toks_[state];
    KALDI_ASSERT(tok != NULL && state == tok->arc_.nextstate);
    for (fst::ArcIterator<fst::Fst<StdArc> > aiter(fst_, state);
         !aiter.Done();
         aiter.Next()) {
      const StdArc &arc = aiter.Value();
      if (arc.ilabel == 0) {  // propagate nonemitting only...
        const BaseFloat acoustic_cost = 0.0;
        Token *new_tok = new Token(arc, acoustic_cost, tok);
        if (new_tok->cost_ > cutoff) {
          Token::TokenDelete(new_tok);
        } else {
          unordered_map<StateId, Token*>::iterator find_iter
              = cur_toks_.find(arc.nextstate);
          if (find_iter == cur_toks_.end()) {
            cur_toks_[arc.nextstate] = new_tok;
            queue.push_back(arc.nextstate);
          } else {
            if ( *(find_iter->second) < *new_tok ) {
              Token::TokenDelete(find_iter->second);
              find_iter->second = new_tok;
              queue.push_back(arc.nextstate);
            } else {
              Token::TokenDelete(new_tok);
            }
          }
        }
      }
    }
  }
}

// static
void SimpleDecoder::ClearToks(unordered_map<StateId, Token*> &toks) {
  for (unordered_map<StateId, Token*>::iterator iter = toks.begin();
       iter != toks.end(); ++iter) {
    Token::TokenDelete(iter->second);
  }
  toks.clear();
}

// static
void SimpleDecoder::PruneToks(BaseFloat beam, unordered_map<StateId, Token*> *toks) {
  if (toks->empty()) {
    KALDI_VLOG(2) <<  "No tokens to prune.\n";
    return;
  }
  double best_cost = std::numeric_limits<double>::infinity();
  for (unordered_map<StateId, Token*>::iterator iter = toks->begin();
       iter != toks->end(); ++iter)
    best_cost = std::min(best_cost, iter->second->cost_);
  std::vector<StateId> retained;
  double cutoff = best_cost + beam;
  for (unordered_map<StateId, Token*>::iterator iter = toks->begin();
       iter != toks->end(); ++iter) {
    if (iter->second->cost_ < cutoff)
      retained.push_back(iter->first);
    else
      Token::TokenDelete(iter->second);
  }
  unordered_map<StateId, Token*> tmp;
  for (size_t i = 0; i < retained.size(); i++) {
    tmp[retained[i]] = (*toks)[retained[i]];
  }
  KALDI_VLOG(2) <<  "Pruned to " << (retained.size()) << " toks.\n";
  tmp.swap(*toks);
}

} // end namespace kaldi.<|MERGE_RESOLUTION|>--- conflicted
+++ resolved
@@ -183,11 +183,7 @@
         BaseFloat acoustic_cost = -decodable->LogLikelihood(frame, arc.ilabel);
         double total_cost = tok->cost_ + arc.weight.Value() + acoustic_cost;
 
-<<<<<<< HEAD
-        if (total_cost > cutoff) continue;
-=======
         if (total_cost >= cutoff) continue;
->>>>>>> 1f357ceb
         if (total_cost + beam_  < cutoff)
           cutoff = total_cost + beam_;
         Token *new_tok = new Token(arc, acoustic_cost, tok);
