--- conflicted
+++ resolved
@@ -40,16 +40,13 @@
   BaseFloat lattice_beam;
   int32 prune_interval;
   bool determinize_lattice; // not inspected by this class... used in
-  // command-line program.
+                            // command-line program.
   BaseFloat beam_delta; // has nothing to do with beam_ratio
   BaseFloat hash_ratio;
-<<<<<<< HEAD
   BaseFloat prune_scale;   // Note: we don't make this configurable on the command line,
                            // it's not a very important parameter.  It affects the
                            // algorithm that prunes the tokens as we go.
-=======
   fst::DeterminizeLatticePhonePrunedOptions det_opts;
->>>>>>> b42b9b73
   LatticeFasterDecoderConfig(): beam(16.0),
                                 max_active(std::numeric_limits<int32>::max()),
                                 min_active(200),
@@ -57,12 +54,8 @@
                                 prune_interval(25),
                                 determinize_lattice(true),
                                 beam_delta(0.5),
-<<<<<<< HEAD
                                 hash_ratio(2.0),
                                 prune_scale(0.1) { }
-=======
-                                hash_ratio(2.0) {}
->>>>>>> b42b9b73
   void Register(OptionsItf *po) {
     det_opts.Register(po);
     po->Register("beam", &beam, "Decoding beam.");
@@ -82,13 +75,8 @@
   }
   void Check() const {
     KALDI_ASSERT(beam > 0.0 && max_active > 1 && lattice_beam > 0.0 
-<<<<<<< HEAD
                  && prune_interval > 0 && beam_delta > 0.0 && hash_ratio >= 1.0
                  && prune_scale > 0.0 && prune_scale < 1.0);
-=======
-                 && prune_interval > 0 && beam_delta > 0.0
-                 && hash_ratio >= 1.0);
->>>>>>> b42b9b73
   }
 };
 
@@ -150,7 +138,6 @@
                    bool use_final_probs = true) const;
 
   // Outputs an FST corresponding to the raw, state-level
-<<<<<<< HEAD
   // tracebacks.  Returns true if result is nonempty.
   // If "use_final_probs" is true AND we reached the final-state
   // of the graph then it will include those as final-probs, else
@@ -205,18 +192,6 @@
   BaseFloat FinalRelativeCost() const;
   
   inline int32 NumFramesDecoded() { return active_toks_.size() - 1; }
-=======
-  // tracebacks.
-  bool GetRawLattice(fst::MutableFst<LatticeArc> *ofst) const;
-
-  // This function is now deprecated, since now we do determinization from
-  // outside the LatticeTrackingDecoder class.
-  // Outputs an FST corresponding to the lattice-determinized
-  // lattice (one path per word sequence).
-  bool GetLattice(fst::MutableFst<CompactLatticeArc> *ofst) const;
-
-
->>>>>>> b42b9b73
  private:
   struct Token;
   // ForwardLinks are the links from a token to a token on the next frame.
