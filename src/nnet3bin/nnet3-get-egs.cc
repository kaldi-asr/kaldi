--- conflicted
+++ resolved
@@ -39,18 +39,12 @@
                         int32 num_pdfs,
                         UtteranceSplitter *utt_splitter,
                         NnetExampleWriter *example_writer) {
-<<<<<<< HEAD
-  KALDI_ASSERT(feats.NumRows() == static_cast<int32>(pdf_post.size()));
-
-  for (int32 t = 0; t < feats.NumRows(); t += frames_per_eg) {
-=======
   int32 num_input_frames = feats.NumRows();
   if (!utt_splitter->LengthsMatch(utt_id, num_input_frames,
                              static_cast<int32>(pdf_post.size())))
     return false;  // LengthsMatch() will have printed a warning.
 
   std::vector<ChunkTimeInfo> chunks;
->>>>>>> 6477decf
 
   utt_splitter->GetChunksForUtterance(num_input_frames, &chunks);
 
@@ -69,13 +63,6 @@
   for (size_t c = 0; c < chunks.size(); c++) {
     const ChunkTimeInfo &chunk = chunks[c];
 
-<<<<<<< HEAD
-    Matrix<BaseFloat> input_frames(tot_frames, feats.NumCols(), kUndefined);
-
-    // Set up "input_frames".
-    for (int32 j = -left_context; j < frames_per_eg + right_context; j++) {
-      int32 t2 = j + t;
-=======
     int32 tot_input_frames = chunk.left_context + chunk.num_frames +
         chunk.right_context;
 
@@ -85,7 +72,6 @@
     int32 start_frame = chunk.first_frame - chunk.left_context;
     for (int32 t = start_frame; t < start_frame + tot_input_frames; t++) {
       int32 t2 = t;
->>>>>>> 6477decf
       if (t2 < 0) t2 = 0;
       if (t2 >= num_input_frames) t2 = num_input_frames - 1;
       int32 j = t - start_frame;
@@ -185,12 +171,6 @@
 
 
     bool compress = true;
-<<<<<<< HEAD
-    int32 num_pdfs = -1, left_context = 0, right_context = 0,
-        num_frames = 1, length_tolerance = 100;
-
-    std::string ivector_rspecifier;
-=======
     int32 num_pdfs = -1, length_tolerance = 100,
         online_ivector_period = 1;
 
@@ -198,7 +178,6 @@
                                         // left/right-context, etc.
 
     std::string online_ivector_rspecifier;
->>>>>>> 6477decf
 
     ParseOptions po(usage);
 
@@ -215,10 +194,7 @@
                 "--online-ivectors option");
     po.Register("length-tolerance", &length_tolerance, "Tolerance for "
                 "difference in num-frames between feat and ivector matrices");
-<<<<<<< HEAD
-=======
     eg_config.Register(&po);
->>>>>>> 6477decf
 
     po.Read(argc, argv);
 
@@ -230,11 +206,8 @@
     if (num_pdfs <= 0)
       KALDI_ERR << "--num-pdfs options is required.";
 
-<<<<<<< HEAD
-=======
     eg_config.ComputeDerived();
     UtteranceSplitter utt_splitter(eg_config);
->>>>>>> 6477decf
 
     std::string feature_rspecifier = po.GetArg(1),
         pdf_post_rspecifier = po.GetArg(2),
@@ -244,17 +217,10 @@
     SequentialBaseFloatMatrixReader feat_reader(feature_rspecifier);
     RandomAccessPosteriorReader pdf_post_reader(pdf_post_rspecifier);
     NnetExampleWriter example_writer(examples_wspecifier);
-<<<<<<< HEAD
-    RandomAccessBaseFloatMatrixReader ivector_reader(ivector_rspecifier);
-
-    int32 num_done = 0, num_err = 0;
-    int64 num_frames_written = 0, num_egs_written = 0;
-=======
     RandomAccessBaseFloatMatrixReader online_ivector_reader(
         online_ivector_rspecifier);
 
     int32 num_err = 0;
->>>>>>> 6477decf
 
     for (; !feat_reader.Done(); feat_reader.Next()) {
       std::string key = feat_reader.Key();
@@ -294,18 +260,10 @@
           continue;
         }
 
-<<<<<<< HEAD
-        ProcessFile(feats, ivector_feats, pdf_post, key, compress,
-                    num_pdfs, left_context, right_context, num_frames,
-                    &num_frames_written, &num_egs_written,
-                    &example_writer);
-        num_done++;
-=======
         if (!ProcessFile(feats, online_ivector_feats, online_ivector_period,
                          pdf_post, key, compress, num_pdfs,
                          &utt_splitter, &example_writer))
             num_err++;
->>>>>>> 6477decf
       }
     }
     if (num_err > 0)
