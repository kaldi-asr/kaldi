// nnet3bin/nnet3-get-egs.cc

// Copyright 2012-2015  Johns Hopkins University (author:  Daniel Povey)
//                2014  Vimal Manohar

// See ../../COPYING for clarification regarding multiple authors
//
// Licensed under the Apache License, Version 2.0 (the "License");
// you may not use this file except in compliance with the License.
// You may obtain a copy of the License at
//
//  http://www.apache.org/licenses/LICENSE-2.0
//
// THIS CODE IS PROVIDED *AS IS* BASIS, WITHOUT WARRANTIES OR CONDITIONS OF ANY
// KIND, EITHER EXPRESS OR IMPLIED, INCLUDING WITHOUT LIMITATION ANY IMPLIED
// WARRANTIES OR CONDITIONS OF TITLE, FITNESS FOR A PARTICULAR PURPOSE,
// MERCHANTABLITY OR NON-INFRINGEMENT.
// See the Apache 2 License for the specific language governing permissions and
// limitations under the License.

#include <sstream>
#include "base/kaldi-common.h"
#include "util/common-utils.h"
#include "hmm/transition-model.h"
#include "hmm/posterior.h"
#include "nnet3/nnet-example.h"
#include "nnet3/nnet-example-utils.h"

namespace kaldi {
namespace nnet3 {


static bool ProcessFile(const MatrixBase<BaseFloat> &feats,
                        const MatrixBase<BaseFloat> *ivector_feats,
<<<<<<< HEAD
                        const VectorBase<BaseFloat> *deriv_weights,
=======
                        int32 ivector_period,
>>>>>>> 4a58ab98
                        const Posterior &pdf_post,
                        const std::string &utt_id,
                        bool compress,
                        int32 input_compress_format,
                        int32 feats_compress_format,
                        int32 num_pdfs,
                        UtteranceSplitter *utt_splitter,
                        NnetExampleWriter *example_writer) {
<<<<<<< HEAD
  //KALDI_ASSERT(feats.NumRows() == static_cast<int32>(pdf_post.size()));
  int32 min_size = std::min(feats.NumRows(), static_cast<int32>(pdf_post.size()));
  for (int32 t = 0; t < min_size; t += frames_per_eg) {

    // actual_frames_per_eg is the number of frames with nonzero
    // posteriors.  At the end of the file we pad with zero posteriors
    // so that all examples have the same structure (prevents the need
    // for recompilations).
    int32 actual_frames_per_eg = std::min(frames_per_eg,
                                          min_size - t);
=======
  int32 num_input_frames = feats.NumRows();
  if (!utt_splitter->LengthsMatch(utt_id, num_input_frames,
                             static_cast<int32>(pdf_post.size())))
    return false;  // LengthsMatch() will have printed a warning.

  std::vector<ChunkTimeInfo> chunks;

  utt_splitter->GetChunksForUtterance(num_input_frames, &chunks);

  if (chunks.empty()) {
    KALDI_WARN << "Not producing egs for utterance " << utt_id
               << " because it is too short: "
               << num_input_frames << " frames.";
  }
>>>>>>> 4a58ab98

  // 'frame_subsampling_factor' is not used in any recipes at the time of
  // writing, this is being supported to unify the code with the 'chain' recipes
  // and in case we need it for some reason in future.
  int32 frame_subsampling_factor =
      utt_splitter->Config().frame_subsampling_factor;

  for (size_t c = 0; c < chunks.size(); c++) {
    const ChunkTimeInfo &chunk = chunks[c];

    int32 tot_input_frames = chunk.left_context + chunk.num_frames +
        chunk.right_context;

    Matrix<BaseFloat> input_frames(tot_input_frames, feats.NumCols(),
                                   kUndefined);

    int32 start_frame = chunk.first_frame - chunk.left_context;
    for (int32 t = start_frame; t < start_frame + tot_input_frames; t++) {
      int32 t2 = t;
      if (t2 < 0) t2 = 0;
<<<<<<< HEAD
      if (t2 >= min_size) t2 = min_size - 1;
=======
      if (t2 >= num_input_frames) t2 = num_input_frames - 1;
      int32 j = t - start_frame;
>>>>>>> 4a58ab98
      SubVector<BaseFloat> src(feats, t2),
          dest(input_frames, j);
      dest.CopyFromVec(src);
    }

    NnetExample eg;

    // call the regular input "input".
<<<<<<< HEAD
    eg.io.push_back(NnetIo("input", - left_context,
                           input_frames));
    
    if (compress)
      eg.io.back().Compress(input_compress_format);

    // if applicable, add the iVector feature.
    if (ivector_feats) {
      // try to get closest frame to middle of window to get
      // a representative iVector.
      int32 closest_frame = t + (actual_frames_per_eg / 2);
      KALDI_ASSERT(ivector_feats->NumRows() > 0);
      if (closest_frame >= ivector_feats->NumRows())
        closest_frame = ivector_feats->NumRows() - 1;
=======
    eg.io.push_back(NnetIo("input", -chunk.left_context, input_frames));

    if (ivector_feats != NULL) {
      // if applicable, add the iVector feature.
      // choose iVector from a random frame in the chunk
      int32 ivector_frame = RandInt(start_frame,
                                    start_frame + num_input_frames - 1),
          ivector_frame_subsampled = ivector_frame / ivector_period;
      if (ivector_frame_subsampled < 0)
        ivector_frame_subsampled = 0;
      if (ivector_frame_subsampled >= ivector_feats->NumRows())
        ivector_frame_subsampled = ivector_feats->NumRows() - 1;
>>>>>>> 4a58ab98
      Matrix<BaseFloat> ivector(1, ivector_feats->NumCols());
      ivector.Row(0).CopyFromVec(ivector_feats->Row(ivector_frame_subsampled));
      eg.io.push_back(NnetIo("ivector", 0, ivector));
    }

<<<<<<< HEAD
    // add the labels.
    Posterior labels(frames_per_eg);
    for (int32 i = 0; i < actual_frames_per_eg; i++)
      labels[i] = pdf_post[t + i];
    // remaining posteriors for frames are empty.

    if (!deriv_weights) {
      eg.io.push_back(NnetIo("output", num_pdfs, 0, labels));
    } else {
      Vector<BaseFloat> this_deriv_weights(frames_per_eg);
      int32 frames_to_copy = std::min(t + actual_frames_per_eg, deriv_weights->Dim()) - t; 
      this_deriv_weights.Range(0, frames_to_copy).CopyFromVec(deriv_weights->Range(t, frames_to_copy));
      if (this_deriv_weights.Sum() == 0) continue;  // Ignore frames that have frame weights 0
      eg.io.push_back(NnetIo("output", this_deriv_weights, num_pdfs, 0, labels));
    }

    
    if (compress)
      eg.Compress(feats_compress_format);
      
=======
    // Note: chunk.first_frame and chunk.num_frames will both be
    // multiples of frame_subsampling_factor.
    int32 start_frame_subsampled = chunk.first_frame / frame_subsampling_factor,
        num_frames_subsampled = chunk.num_frames / frame_subsampling_factor;

    KALDI_ASSERT(start_frame_subsampled + num_frames_subsampled - 1 <
                 static_cast<int32>(pdf_post.size()));

    // Note: in all current cases there is no subsampling of output-frames going
    // on (--frame-subsampling-factor=1), so you could read
    // 'num_frames_subsampled' as just 'num_frames'.
    Posterior labels(num_frames_subsampled);

    // TODO: it may be that using these weights is not actually helpful (with
    // chain training, it was not), and that setting them all to 1 is better.
    // We could add a boolean option to this program to control that; but I
    // don't want to add such an option if experiments show that it is not
    // helpful.
    for (int32 i = 0; i < num_frames_subsampled; i++) {
      int32 t = i + start_frame_subsampled;
      labels[i] = pdf_post[t];
      for (std::vector<std::pair<int32, BaseFloat> >::iterator
               iter = labels[i].begin(); iter != labels[i].end(); ++iter)
        iter->second *= chunk.output_weights[i];
    }

    eg.io.push_back(NnetIo("output", num_pdfs, 0, labels));

    if (compress)
      eg.Compress();

>>>>>>> 4a58ab98
    std::ostringstream os;
    os << utt_id << "-" << chunk.first_frame;

    std::string key = os.str(); // key is <utt_id>-<frame_id>

    example_writer->Write(key, eg);
  }
  return true;
}

} // namespace nnet3
} // namespace kaldi

int main(int argc, char *argv[]) {
  try {
    using namespace kaldi;
    using namespace kaldi::nnet3;
    typedef kaldi::int32 int32;
    typedef kaldi::int64 int64;

    const char *usage =
        "Get frame-by-frame examples of data for nnet3 neural network training.\n"
        "Essentially this is a format change from features and posteriors\n"
        "into a special frame-by-frame format.  This program handles the\n"
        "common case where you have some input features, possibly some\n"
        "iVectors, and one set of labels.  If people in future want to\n"
        "do different things they may have to extend this program or create\n"
        "different versions of it for different tasks (the egs format is quite\n"
        "general)\n"
        "\n"
        "Usage:  nnet3-get-egs [options] <features-rspecifier> "
        "<pdf-post-rspecifier> <egs-out>\n"
        "\n"
        "An example [where $feats expands to the actual features]:\n"
        "nnet3-get-egs --num-pdfs=2658 --left-context=12 --right-context=9 --num-frames=8 \"$feats\"\\\n"
        "\"ark:gunzip -c exp/nnet/ali.1.gz | ali-to-pdf exp/nnet/1.nnet ark:- ark:- | ali-to-post ark:- ark:- |\" \\\n"
        "   ark:- \n";


    bool compress = true;
<<<<<<< HEAD
    int32 input_compress_format = 0, feats_compress_format = 0;
    int32 num_pdfs = -1, left_context = 0, right_context = 0,
        num_frames = 1, length_tolerance = 100;
        
    std::string ivector_rspecifier, deriv_weights_rspecifier;
    
=======
    int32 num_pdfs = -1, length_tolerance = 100,
        online_ivector_period = 1;

    ExampleGenerationConfig eg_config;  // controls num-frames,
                                        // left/right-context, etc.

    std::string online_ivector_rspecifier;

>>>>>>> 4a58ab98
    ParseOptions po(usage);

    po.Register("compress", &compress, "If true, write egs in "
<<<<<<< HEAD
                "compressed format.");
    po.Register("compress-format", &feats_compress_format, "Format for "
                "compressing all feats in general");
    po.Register("input-compress-format", &input_compress_format, "Format for "
                "compressing input feats e.g. Use 2 for compressing wave");
=======
                "compressed format (recommended).");
>>>>>>> 4a58ab98
    po.Register("num-pdfs", &num_pdfs, "Number of pdfs in the acoustic "
                "model");
    po.Register("ivectors", &online_ivector_rspecifier, "Alias for "
                "--online-ivectors option, for back compatibility");
    po.Register("online-ivectors", &online_ivector_rspecifier, "Rspecifier of "
                "ivector features, as a matrix.");
    po.Register("online-ivector-period", &online_ivector_period, "Number of "
                "frames between iVectors in matrices supplied to the "
                "--online-ivectors option");
    po.Register("length-tolerance", &length_tolerance, "Tolerance for "
                "difference in num-frames between feat and ivector matrices");
<<<<<<< HEAD
    po.Register("deriv-weights-rspecifier", &deriv_weights_rspecifier,
                "Per-frame weights (only binary - 0 or 1) that specifies "
                "whether a frame's gradient must be backpropagated or not. "
                "Not specifying this is equivalent to specifying a vector of "
                "all 1s.");
    
=======
    eg_config.Register(&po);

>>>>>>> 4a58ab98
    po.Read(argc, argv);

    if (po.NumArgs() != 3) {
      po.PrintUsage();
      exit(1);
    }

    if (num_pdfs <= 0)
      KALDI_ERR << "--num-pdfs options is required.";

    eg_config.ComputeDerived();
    UtteranceSplitter utt_splitter(eg_config);

    std::string feature_rspecifier = po.GetArg(1),
        pdf_post_rspecifier = po.GetArg(2),
        examples_wspecifier = po.GetArg(3);

    // Read in all the training files.
    SequentialBaseFloatMatrixReader feat_reader(feature_rspecifier);
    RandomAccessPosteriorReader pdf_post_reader(pdf_post_rspecifier);
    NnetExampleWriter example_writer(examples_wspecifier);
<<<<<<< HEAD
    RandomAccessBaseFloatMatrixReader ivector_reader(ivector_rspecifier);
    RandomAccessBaseFloatVectorReader deriv_weights_reader(deriv_weights_rspecifier);
    
    int32 num_done = 0, num_err = 0;
    int64 num_frames_written = 0, num_egs_written = 0;
    
=======
    RandomAccessBaseFloatMatrixReader online_ivector_reader(
        online_ivector_rspecifier);

    int32 num_err = 0;

>>>>>>> 4a58ab98
    for (; !feat_reader.Done(); feat_reader.Next()) {
      std::string key = feat_reader.Key();
      const Matrix<BaseFloat> &feats = feat_reader.Value();
      if (!pdf_post_reader.HasKey(key)) {
        KALDI_WARN << "No pdf-level posterior for key " << key;
        num_err++;
      } else {
        Posterior pdf_post = pdf_post_reader.Value(key);
        if (abs(static_cast<int32>(pdf_post.size()) - feats.NumRows()) > length_tolerance
            || pdf_post.size() < feats.NumRows()) {
          KALDI_WARN << "Posterior has wrong size " << pdf_post.size()
                     << " versus " << feats.NumRows();
          num_err++;
          continue;
        }
<<<<<<< HEAD
        while (static_cast<int32>(pdf_post.size()) > feats.NumRows()) {
          pdf_post.pop_back();
        }
        const Matrix<BaseFloat> *ivector_feats = NULL;
        if (!ivector_rspecifier.empty()) {
          if (!ivector_reader.HasKey(key)) {
=======
        const Matrix<BaseFloat> *online_ivector_feats = NULL;
        if (!online_ivector_rspecifier.empty()) {
          if (!online_ivector_reader.HasKey(key)) {
>>>>>>> 4a58ab98
            KALDI_WARN << "No iVectors for utterance " << key;
            num_err++;
            continue;
          } else {
            // this address will be valid until we call HasKey() or Value()
            // again.
            online_ivector_feats = &(online_ivector_reader.Value(key));
          }
        }

<<<<<<< HEAD
        if (ivector_feats &&
            (abs(feats.NumRows() - ivector_feats->NumRows()) > length_tolerance
             || ivector_feats->NumRows() == 0)) {
=======
        if (online_ivector_feats != NULL &&
            (abs(feats.NumRows() - (online_ivector_feats->NumRows() *
                                    online_ivector_period)) > length_tolerance
             || online_ivector_feats->NumRows() == 0)) {
>>>>>>> 4a58ab98
          KALDI_WARN << "Length difference between feats " << feats.NumRows()
                     << " and iVectors " << online_ivector_feats->NumRows()
                     << "exceeds tolerance " << length_tolerance;
          num_err++;
          continue;
        }

<<<<<<< HEAD
        const Vector<BaseFloat> *deriv_weights = NULL;
        if (!deriv_weights_rspecifier.empty()) {
          if (!deriv_weights_reader.HasKey(key)) {
            KALDI_WARN << "No deriv weights for utterance " << key;
            num_err++;
            continue;
          } else {
            // this address will be valid until we call HasKey() or Value()
            // again.
            deriv_weights = &(deriv_weights_reader.Value(key));
          }
        }

        if (deriv_weights && 
            (abs(feats.NumRows() - deriv_weights->Dim()) > length_tolerance
            || deriv_weights->Dim() == 0)) {
          KALDI_WARN << "Length difference between feats " << feats.NumRows()
                     << " and deriv weights " << deriv_weights->Dim()
                     << " exceeds tolerance " << length_tolerance;
          num_err++;
          continue;
        }

          
        ProcessFile(feats, ivector_feats, deriv_weights, pdf_post, 
                    key, compress, input_compress_format, feats_compress_format, 
                    num_pdfs, left_context, right_context, num_frames,
                    &num_frames_written, &num_egs_written,
                    &example_writer);
        num_done++;
=======
        if (!ProcessFile(feats, online_ivector_feats, online_ivector_period,
                         pdf_post, key, compress, num_pdfs,
                         &utt_splitter, &example_writer))
            num_err++;
>>>>>>> 4a58ab98
      }
    }
    if (num_err > 0)
      KALDI_WARN << num_err << " utterances had errors and could "
          "not be processed.";
    // utt_splitter prints stats in its destructor.
    return utt_splitter.ExitStatus();
  } catch(const std::exception &e) {
    std::cerr << e.what() << '\n';
    return -1;
  }
}<|MERGE_RESOLUTION|>--- conflicted
+++ resolved
@@ -32,11 +32,8 @@
 
 static bool ProcessFile(const MatrixBase<BaseFloat> &feats,
                         const MatrixBase<BaseFloat> *ivector_feats,
-<<<<<<< HEAD
+                        int32 ivector_period,
                         const VectorBase<BaseFloat> *deriv_weights,
-=======
-                        int32 ivector_period,
->>>>>>> 4a58ab98
                         const Posterior &pdf_post,
                         const std::string &utt_id,
                         bool compress,
@@ -45,18 +42,6 @@
                         int32 num_pdfs,
                         UtteranceSplitter *utt_splitter,
                         NnetExampleWriter *example_writer) {
-<<<<<<< HEAD
-  //KALDI_ASSERT(feats.NumRows() == static_cast<int32>(pdf_post.size()));
-  int32 min_size = std::min(feats.NumRows(), static_cast<int32>(pdf_post.size()));
-  for (int32 t = 0; t < min_size; t += frames_per_eg) {
-
-    // actual_frames_per_eg is the number of frames with nonzero
-    // posteriors.  At the end of the file we pad with zero posteriors
-    // so that all examples have the same structure (prevents the need
-    // for recompilations).
-    int32 actual_frames_per_eg = std::min(frames_per_eg,
-                                          min_size - t);
-=======
   int32 num_input_frames = feats.NumRows();
   if (!utt_splitter->LengthsMatch(utt_id, num_input_frames,
                              static_cast<int32>(pdf_post.size())))
@@ -71,7 +56,6 @@
                << " because it is too short: "
                << num_input_frames << " frames.";
   }
->>>>>>> 4a58ab98
 
   // 'frame_subsampling_factor' is not used in any recipes at the time of
   // writing, this is being supported to unify the code with the 'chain' recipes
@@ -92,12 +76,8 @@
     for (int32 t = start_frame; t < start_frame + tot_input_frames; t++) {
       int32 t2 = t;
       if (t2 < 0) t2 = 0;
-<<<<<<< HEAD
-      if (t2 >= min_size) t2 = min_size - 1;
-=======
       if (t2 >= num_input_frames) t2 = num_input_frames - 1;
       int32 j = t - start_frame;
->>>>>>> 4a58ab98
       SubVector<BaseFloat> src(feats, t2),
           dest(input_frames, j);
       dest.CopyFromVec(src);
@@ -106,23 +86,10 @@
     NnetExample eg;
 
     // call the regular input "input".
-<<<<<<< HEAD
-    eg.io.push_back(NnetIo("input", - left_context,
-                           input_frames));
+    eg.io.push_back(NnetIo("input", -chunk.left_context, input_frames));
     
     if (compress)
       eg.io.back().Compress(input_compress_format);
-
-    // if applicable, add the iVector feature.
-    if (ivector_feats) {
-      // try to get closest frame to middle of window to get
-      // a representative iVector.
-      int32 closest_frame = t + (actual_frames_per_eg / 2);
-      KALDI_ASSERT(ivector_feats->NumRows() > 0);
-      if (closest_frame >= ivector_feats->NumRows())
-        closest_frame = ivector_feats->NumRows() - 1;
-=======
-    eg.io.push_back(NnetIo("input", -chunk.left_context, input_frames));
 
     if (ivector_feats != NULL) {
       // if applicable, add the iVector feature.
@@ -134,34 +101,11 @@
         ivector_frame_subsampled = 0;
       if (ivector_frame_subsampled >= ivector_feats->NumRows())
         ivector_frame_subsampled = ivector_feats->NumRows() - 1;
->>>>>>> 4a58ab98
       Matrix<BaseFloat> ivector(1, ivector_feats->NumCols());
       ivector.Row(0).CopyFromVec(ivector_feats->Row(ivector_frame_subsampled));
       eg.io.push_back(NnetIo("ivector", 0, ivector));
     }
 
-<<<<<<< HEAD
-    // add the labels.
-    Posterior labels(frames_per_eg);
-    for (int32 i = 0; i < actual_frames_per_eg; i++)
-      labels[i] = pdf_post[t + i];
-    // remaining posteriors for frames are empty.
-
-    if (!deriv_weights) {
-      eg.io.push_back(NnetIo("output", num_pdfs, 0, labels));
-    } else {
-      Vector<BaseFloat> this_deriv_weights(frames_per_eg);
-      int32 frames_to_copy = std::min(t + actual_frames_per_eg, deriv_weights->Dim()) - t; 
-      this_deriv_weights.Range(0, frames_to_copy).CopyFromVec(deriv_weights->Range(t, frames_to_copy));
-      if (this_deriv_weights.Sum() == 0) continue;  // Ignore frames that have frame weights 0
-      eg.io.push_back(NnetIo("output", this_deriv_weights, num_pdfs, 0, labels));
-    }
-
-    
-    if (compress)
-      eg.Compress(feats_compress_format);
-      
-=======
     // Note: chunk.first_frame and chunk.num_frames will both be
     // multiples of frame_subsampling_factor.
     int32 start_frame_subsampled = chunk.first_frame / frame_subsampling_factor,
@@ -188,12 +132,24 @@
         iter->second *= chunk.output_weights[i];
     }
 
-    eg.io.push_back(NnetIo("output", num_pdfs, 0, labels));
+    if (!deriv_weights) {
+      eg.io.push_back(NnetIo("output", num_pdfs, 0, labels));
+    } else {
+      KALDI_ASSERT(start_frame_subsampled + num_frames_subsampled - 1 <
+                   deriv_weights->Dim());
+      Vector<BaseFloat> this_deriv_weights(num_frames_subsampled);
+      for (int32 i = 0; i < num_frames_subsampled; i++) {
+        int32 t = i + start_frame_subsampled;
+        this_deriv_weights(i) = deriv_weights(t);
+      }
+      // Ignore frames that have frame weights 0
+      if (this_deriv_weights.Sum() == 0) continue;  
+      eg.io.push_back(NnetIo("output", this_deriv_weights, num_pdfs, 0, labels));
+    }
 
     if (compress)
-      eg.Compress();
-
->>>>>>> 4a58ab98
+      eg.Compress(feats_compress_format);
+
     std::ostringstream os;
     os << utt_id << "-" << chunk.first_frame;
 
@@ -234,35 +190,24 @@
 
 
     bool compress = true;
-<<<<<<< HEAD
     int32 input_compress_format = 0, feats_compress_format = 0;
-    int32 num_pdfs = -1, left_context = 0, right_context = 0,
-        num_frames = 1, length_tolerance = 100;
-        
-    std::string ivector_rspecifier, deriv_weights_rspecifier;
-    
-=======
     int32 num_pdfs = -1, length_tolerance = 100,
         online_ivector_period = 1;
-
+        
     ExampleGenerationConfig eg_config;  // controls num-frames,
                                         // left/right-context, etc.
 
     std::string online_ivector_rspecifier;
-
->>>>>>> 4a58ab98
+    std::string deriv_weights_rspecifier;
+
     ParseOptions po(usage);
 
     po.Register("compress", &compress, "If true, write egs in "
-<<<<<<< HEAD
                 "compressed format.");
     po.Register("compress-format", &feats_compress_format, "Format for "
                 "compressing all feats in general");
     po.Register("input-compress-format", &input_compress_format, "Format for "
                 "compressing input feats e.g. Use 2 for compressing wave");
-=======
-                "compressed format (recommended).");
->>>>>>> 4a58ab98
     po.Register("num-pdfs", &num_pdfs, "Number of pdfs in the acoustic "
                 "model");
     po.Register("ivectors", &online_ivector_rspecifier, "Alias for "
@@ -274,17 +219,14 @@
                 "--online-ivectors option");
     po.Register("length-tolerance", &length_tolerance, "Tolerance for "
                 "difference in num-frames between feat and ivector matrices");
-<<<<<<< HEAD
     po.Register("deriv-weights-rspecifier", &deriv_weights_rspecifier,
                 "Per-frame weights (only binary - 0 or 1) that specifies "
                 "whether a frame's gradient must be backpropagated or not. "
                 "Not specifying this is equivalent to specifying a vector of "
                 "all 1s.");
     
-=======
     eg_config.Register(&po);
 
->>>>>>> 4a58ab98
     po.Read(argc, argv);
 
     if (po.NumArgs() != 3) {
@@ -306,20 +248,11 @@
     SequentialBaseFloatMatrixReader feat_reader(feature_rspecifier);
     RandomAccessPosteriorReader pdf_post_reader(pdf_post_rspecifier);
     NnetExampleWriter example_writer(examples_wspecifier);
-<<<<<<< HEAD
-    RandomAccessBaseFloatMatrixReader ivector_reader(ivector_rspecifier);
+    RandomAccessBaseFloatMatrixReader online_ivector_reader(
+        online_ivector_rspecifier);
     RandomAccessBaseFloatVectorReader deriv_weights_reader(deriv_weights_rspecifier);
     
-    int32 num_done = 0, num_err = 0;
-    int64 num_frames_written = 0, num_egs_written = 0;
-    
-=======
-    RandomAccessBaseFloatMatrixReader online_ivector_reader(
-        online_ivector_rspecifier);
-
     int32 num_err = 0;
-
->>>>>>> 4a58ab98
     for (; !feat_reader.Done(); feat_reader.Next()) {
       std::string key = feat_reader.Key();
       const Matrix<BaseFloat> &feats = feat_reader.Value();
@@ -335,18 +268,9 @@
           num_err++;
           continue;
         }
-<<<<<<< HEAD
-        while (static_cast<int32>(pdf_post.size()) > feats.NumRows()) {
-          pdf_post.pop_back();
-        }
-        const Matrix<BaseFloat> *ivector_feats = NULL;
-        if (!ivector_rspecifier.empty()) {
-          if (!ivector_reader.HasKey(key)) {
-=======
         const Matrix<BaseFloat> *online_ivector_feats = NULL;
         if (!online_ivector_rspecifier.empty()) {
           if (!online_ivector_reader.HasKey(key)) {
->>>>>>> 4a58ab98
             KALDI_WARN << "No iVectors for utterance " << key;
             num_err++;
             continue;
@@ -357,16 +281,10 @@
           }
         }
 
-<<<<<<< HEAD
-        if (ivector_feats &&
-            (abs(feats.NumRows() - ivector_feats->NumRows()) > length_tolerance
-             || ivector_feats->NumRows() == 0)) {
-=======
         if (online_ivector_feats != NULL &&
             (abs(feats.NumRows() - (online_ivector_feats->NumRows() *
                                     online_ivector_period)) > length_tolerance
              || online_ivector_feats->NumRows() == 0)) {
->>>>>>> 4a58ab98
           KALDI_WARN << "Length difference between feats " << feats.NumRows()
                      << " and iVectors " << online_ivector_feats->NumRows()
                      << "exceeds tolerance " << length_tolerance;
@@ -374,7 +292,6 @@
           continue;
         }
 
-<<<<<<< HEAD
         const Vector<BaseFloat> *deriv_weights = NULL;
         if (!deriv_weights_rspecifier.empty()) {
           if (!deriv_weights_reader.HasKey(key)) {
@@ -398,19 +315,10 @@
           continue;
         }
 
-          
-        ProcessFile(feats, ivector_feats, deriv_weights, pdf_post, 
-                    key, compress, input_compress_format, feats_compress_format, 
-                    num_pdfs, left_context, right_context, num_frames,
-                    &num_frames_written, &num_egs_written,
-                    &example_writer);
-        num_done++;
-=======
         if (!ProcessFile(feats, online_ivector_feats, online_ivector_period,
-                         pdf_post, key, compress, num_pdfs,
+                         deriv_weights, pdf_post, key, compress, num_pdfs,
                          &utt_splitter, &example_writer))
             num_err++;
->>>>>>> 4a58ab98
       }
     }
     if (num_err > 0)
