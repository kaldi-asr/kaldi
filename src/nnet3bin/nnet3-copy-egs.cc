// nnet3bin/nnet3-copy-egs.cc

// Copyright 2012-2015  Johns Hopkins University (author:  Daniel Povey)
//                2014  Vimal Manohar

// See ../../COPYING for clarification regarding multiple authors
//
// Licensed under the Apache License, Version 2.0 (the "License");
// you may not use this file except in compliance with the License.
// You may obtain a copy of the License at
//
//  http://www.apache.org/licenses/LICENSE-2.0
//
// THIS CODE IS PROVIDED *AS IS* BASIS, WITHOUT WARRANTIES OR CONDITIONS OF ANY
// KIND, EITHER EXPRESS OR IMPLIED, INCLUDING WITHOUT LIMITATION ANY IMPLIED
// WARRANTIES OR CONDITIONS OF TITLE, FITNESS FOR A PARTICULAR PURPOSE,
// MERCHANTABLITY OR NON-INFRINGEMENT.
// See the Apache 2 License for the specific language governing permissions and
// limitations under the License.

#include "base/kaldi-common.h"
#include "util/common-utils.h"
#include "hmm/transition-model.h"
#include "nnet3/nnet-example.h"
#include "nnet3/nnet-example-utils.h"
#include <algorithm>

namespace kaldi {
namespace nnet3 {
// rename name of NnetIo with old_name to new_name.
void RenameIoNames(const std::string &old_name,
                   const std::string &new_name,
                   NnetExample *eg_modified) {
  // list of io-names in eg_modified.
  std::vector<std::string> orig_io_list;
  int32 io_size = eg_modified->io.size();
  for (int32 io_ind = 0; io_ind < io_size; io_ind++)
    orig_io_list.push_back(eg_modified->io[io_ind].name);

  // find the io in eg with name 'old_name'.
  int32 rename_io_ind =
     std::find(orig_io_list.begin(), orig_io_list.end(), old_name) -
      orig_io_list.begin();

  if (rename_io_ind >= io_size)
    KALDI_ERR << "No io-node with name " << old_name
              << "exists in eg.";
  eg_modified->io[rename_io_ind].name = new_name;
}

// ranames NnetIo name with name 'output' to new_output_name
// and scales the supervision for 'output' using weight.
void ScaleAndRenameOutput(BaseFloat weight,
                          const std::string &new_output_name,
                          NnetExample *eg) {
  // scale the supervision weight for egs
  for (int32 i = 0; i < eg->io.size(); i++)
    if (eg->io[i].name == "output")
      if (weight != 0.0 && weight != 1.0)
        eg->io[i].features.Scale(weight);
  // rename output io name to 'new_output_name'.
  RenameIoNames("output", new_output_name, eg);
}

// rename io-name of eg w.r.t io_names list e.g. input/input-1,output/output-1
// 'input' is renamed to input-1 and 'output' renamed to output-1.
void RenameIoNames(const std::string &io_names,
                   NnetExample *eg_modified) {
  std::vector<std::string> separated_io_names;
  SplitStringToVector(io_names, ",", true, &separated_io_names);
  int32 num_modified_io = separated_io_names.size(),
   io_size = eg_modified->io.size();
  std::vector<std::string> orig_io_list;
  for (int32 io_ind = 0; io_ind < io_size; io_ind++)
    orig_io_list.push_back(eg_modified->io[io_ind].name);
  
  for (int32 ind = 0; ind < num_modified_io; ind++) {
    std::vector<std::string> rename_io_name;
    SplitStringToVector(separated_io_names[ind], "/", true, &rename_io_name);
    // find the io in eg with specific name and rename it to new name.

    int32 rename_io_ind = 
       std::find(orig_io_list.begin(), orig_io_list.end(), rename_io_name[0]) - 
        orig_io_list.begin();

    if (rename_io_ind >= io_size)
      KALDI_ERR << "No io-node with name " << rename_io_name[0]
                << "exists in eg.";
    eg_modified->io[rename_io_ind].name = rename_io_name[1];            
  }
}

bool KeepOutputs(const std::vector<std::string> &keep_outputs, 
                 NnetExample *eg) {
  std::vector<NnetIo> io_new;
  int32 num_outputs = 0;
  for (std::vector<NnetIo>::iterator it = eg->io.begin();
        it != eg->io.end(); ++it) {
    if (it->name.find("output") != std::string::npos) {
      if (!std::binary_search(keep_outputs.begin(), keep_outputs.end(), it->name)) 
        continue;
      num_outputs++;
    } 
    io_new.push_back(*it);
  }
  eg->io.swap(io_new);

  return num_outputs;
}

// returns an integer randomly drawn with expected value "expected_count"
// (will be either floor(expected_count) or ceil(expected_count)).
int32 GetCount(double expected_count) {
  KALDI_ASSERT(expected_count >= 0.0);
  int32 ans = floor(expected_count);
  expected_count -= ans;
  if (WithProb(expected_count))
    ans++;
  return ans;
}

/** Returns true if the "eg" contains just a single example, meaning
    that all the "n" values in the indexes are zero, and the example
    has NnetIo members named both "input" and "output"

    Also computes the minimum and maximum "t" values in the "input" and
    "output" NnetIo members.
 */
bool ContainsSingleExample(const NnetExample &eg,
                           int32 *min_input_t,
                           int32 *max_input_t,
                           int32 *min_output_t,
                           int32 *max_output_t) {
  bool done_input = false, done_output = false;
  int32 num_indexes = eg.io.size();
  for (int32 i = 0; i < num_indexes; i++) {
    const NnetIo &io = eg.io[i];
    std::vector<Index>::const_iterator iter = io.indexes.begin(),
                                        end = io.indexes.end();
    // Should not have an empty input/output type.
    KALDI_ASSERT(!io.indexes.empty());
    if (io.name == "input" || io.name.find("output") != std::string::npos) {
      int32 min_t = iter->t, max_t = iter->t;
      for (; iter != end; ++iter) {
        int32 this_t = iter->t;
        min_t = std::min(min_t, this_t);
        max_t = std::max(max_t, this_t);
        if (iter->n != 0) {
          KALDI_WARN << "Example does not contain just a single example; "
                     << "too late to do frame selection or reduce context.";
          return false;
        }
      }
      if (io.name == "input") {
        done_input = true;
        *min_input_t = min_t;
        *max_input_t = max_t;
      } else {
        KALDI_ASSERT(io.name.find("output") != std::string::npos);
        done_output = true;
        *min_output_t = min_t;
        *max_output_t = max_t;
      }
    } else {
      for (; iter != end; ++iter) {
        if (iter->n != 0) {
          KALDI_WARN << "Example does not contain just a single example; "
                     << "too late to do frame selection or reduce context.";
          return false;
        }
      }
    }
  }
  if (!done_input) {
    KALDI_WARN << "Example does not have any input named 'input'";
    return false;
  }
  if (!done_output) {
    KALDI_WARN << "Example does not have any output named 'output'";
    return false;
  }
  return true;
}

/**
   This function filters the indexes (and associated feature rows) in a
   NnetExample, removing any index/row in an NnetIo named "input" with t <
   min_input_t or t > max_input_t and any index/row in an NnetIo named "output" with t <
   min_output_t or t > max_output_t.
   Will crash if filtering removes all Indexes of "input" or "output".
 */
void FilterExample(const NnetExample &eg,
                   int32 min_input_t,
                   int32 max_input_t,
                   int32 min_output_t,
                   int32 max_output_t,
                   NnetExample *eg_out) {
  eg_out->io.clear();
  eg_out->io.resize(eg.io.size());
  for (size_t i = 0; i < eg.io.size(); i++) {
    bool is_input_or_output;
    int32 min_t, max_t;
    const NnetIo &io_in = eg.io[i];
    NnetIo &io_out = eg_out->io[i];
    const std::string &name = io_in.name;
    io_out.name = name;
    if (name == "input") {
      min_t = min_input_t;
      max_t = max_input_t;
      is_input_or_output = true;
    } else if (name.find("output") != std::string::npos) {
      min_t = min_output_t;
      max_t = max_output_t;
      is_input_or_output = true;
    } else {
      is_input_or_output = false;
    }
    if (!is_input_or_output) {  // Just copy everything.
      io_out.indexes = io_in.indexes;
      io_out.features = io_in.features;
      io_out.deriv_weights = io_in.deriv_weights;
    } else {
      const std::vector<Index> &indexes_in = io_in.indexes;
      std::vector<Index> &indexes_out = io_out.indexes;
      indexes_out.reserve(indexes_in.size());
      int32 num_indexes = indexes_in.size(), num_kept = 0;
      KALDI_ASSERT(io_in.features.NumRows() == num_indexes);
      std::vector<bool> keep(num_indexes, false);
      std::vector<Index>::const_iterator iter_in = indexes_in.begin(),
                                          end_in = indexes_in.end();
      std::vector<bool>::iterator iter_out = keep.begin();
      for (; iter_in != end_in; ++iter_in,++iter_out) {
        int32 t = iter_in->t;
        bool is_within_range = (t >= min_t && t <= max_t);
        *iter_out = is_within_range;
        if (is_within_range) {
          indexes_out.push_back(*iter_in);
          num_kept++;
        }
      }
      KALDI_ASSERT(iter_out == keep.end());

      if (io_in.deriv_weights.Dim() > 0) {
        io_out.deriv_weights.Resize(num_kept, kUndefined);
        int32 in_dim = 0, out_dim = 0;
        iter_out = keep.begin();
        for (; iter_out != keep.end(); ++iter_out, in_dim++) {
          if (*iter_out)
            io_out.deriv_weights(out_dim++) = io_in.deriv_weights(in_dim);
        }
        KALDI_ASSERT(out_dim == num_kept);
        KALDI_ASSERT(iter_out == keep.end());
      }

      if (num_kept == 0)
        KALDI_ERR << "FilterExample removed all indexes for '" << name << "'";

      FilterGeneralMatrixRows(io_in.features, keep,
                              &io_out.features);
      KALDI_ASSERT(io_out.features.NumRows() == num_kept &&
                   indexes_out.size() == static_cast<size_t>(num_kept));
    }
  }
}


/**
   This function is responsible for possibly selecting one frame from multiple
   supervised frames, and reducing the left and right context as specified.  If
   frame == "" it does not reduce the supervised frames; if frame == "random" it
   selects one random frame; otherwise it expects frame to be an integer, and
   will select only the output with that frame index (or return false if there was
   no such output).

   If left_context != -1 it removes any inputs with t < (smallest output - left_context).
      If left_context != -1 it removes any inputs with t < (smallest output - left_context).

   It returns true if it was able to select a frame.  We only anticipate it ever
   returning false in situations where frame is an integer, and the eg came from
   the end of a file and has a smaller than normal number of supervised frames.

*/
bool SelectFromExample(const NnetExample &eg,
                       std::string frame_str,
                       int32 left_context,
                       int32 right_context,
                       int32 frame_shift,
                       NnetExample *eg_out) {
  static bool warned_left = false, warned_right = false;
  int32 min_input_t, max_input_t,
      min_output_t, max_output_t;
  if (!ContainsSingleExample(eg, &min_input_t, &max_input_t,
                             &min_output_t, &max_output_t))
    KALDI_ERR << "Too late to perform frame selection/context reduction on "
              << "these examples (already merged?)";
  if (frame_str != "") {
    // select one frame.
    if (frame_str == "random") {
      min_output_t = max_output_t = RandInt(min_output_t,
                                                          max_output_t);
    } else {
      int32 frame;
      if (!ConvertStringToInteger(frame_str, &frame))
        KALDI_ERR << "Invalid option --frame='" << frame_str << "'";
      if (frame < min_output_t || frame > max_output_t) {
        // Frame is out of range.  Should happen only rarely.  Calling code
        // makes sure of this.
        return false;
      }
      min_output_t = max_output_t = frame;
    }
  }
  if (left_context != -1) {
    if (!warned_left && min_input_t > min_output_t - left_context) {
      warned_left = true;
      KALDI_WARN << "You requested --left-context=" << left_context
                 << ", but example only has left-context of "
                 <<  (min_output_t - min_input_t)
                 << " (will warn only once; this may be harmless if "
          "using any --*left-context-initial options)";
    }
    min_input_t = std::max(min_input_t, min_output_t - left_context);
  }
  if (right_context != -1) {
    if (!warned_right && max_input_t < max_output_t + right_context) {
      warned_right = true;
      KALDI_WARN << "You requested --right-context=" << right_context
                << ", but example only has right-context of "
                <<  (max_input_t - max_output_t)
                 << " (will warn only once; this may be harmless if "
            "using any --*right-context-final options.";
    }
    max_input_t = std::min(max_input_t, max_output_t + right_context);
  }
  FilterExample(eg,
                min_input_t, max_input_t,
                min_output_t, max_output_t,
                eg_out);
  if (frame_shift != 0) {
    std::vector<std::string> exclude_names;  // we can later make this
    exclude_names.push_back(std::string("ivector")); // configurable.
    ShiftExampleTimes(frame_shift, exclude_names, eg_out);
  }
  return true;
}

bool RemoveZeroDerivOutputs(NnetExample *eg) {
  std::vector<NnetIo> io_new;
  int32 num_outputs = 0;
  for (std::vector<NnetIo>::iterator it = eg->io.begin();
        it != eg->io.end(); ++it) {
    if (it->name.find("output") != std::string::npos) {
      if (it->deriv_weights.Dim() > 0 && it->deriv_weights.Sum() == 0)
        continue;
      num_outputs++;
    } 
    io_new.push_back(*it);
  }
  eg->io.swap(io_new);

  return (num_outputs > 0);
}

} // namespace nnet3
} // namespace kaldi

int main(int argc, char *argv[]) {
  try {
    using namespace kaldi;
    using namespace kaldi::nnet3;
    typedef kaldi::int32 int32;
    typedef kaldi::int64 int64;

    const char *usage =
        "Copy examples (single frames or fixed-size groups of frames) for neural\n"
        "network training, possibly changing the binary mode.  Supports multiple wspecifiers, in\n"
        "which case it will write the examples round-robin to the outputs.\n"
        "\n"
        "Usage:  nnet3-copy-egs [options] <egs-rspecifier> <egs-wspecifier1> [<egs-wspecifier2> ...]\n"
        "\n"
        "e.g.\n"
        "nnet3-copy-egs ark:train.egs ark,t:text.egs\n"
        "or:\n"
        "nnet3-copy-egs ark:train.egs ark:1.egs ark:2.egs\n";

    bool random = false;
    int32 srand_seed = 0;
    int32 frame_shift = 0;
    BaseFloat keep_proportion = 1.0;
    std::string keep_outputs_str;
    bool remove_zero_deriv_outputs = false;

    // The following config variables, if set, can be used to extract a single
    // frame of labels from a multi-frame example, and/or to reduce the amount
    // of context.
    int32 left_context = -1, right_context = -1;

    // you can set frame to a number to select a single frame with a particular
    // offset, or to 'random' to select a random single frame.
<<<<<<< HEAD
    std::string frame_str;
    std::string weight_str;
    std::string output_str;
=======
    std::string frame_str,
      eg_weight_rspecifier, eg_output_rspecifier;
>>>>>>> 7af2128d

    ParseOptions po(usage);
    po.Register("random", &random, "If true, will write frames to output "
                "archives randomly, not round-robin.");
    po.Register("frame-shift", &frame_shift, "Allows you to shift time values "
                "in the supervision data (excluding iVector data).  Only really "
                "useful in clockwork topologies (i.e. any topology for which "
                "modulus != 1).  Shifting is done after any frame selection.");
    po.Register("keep-proportion", &keep_proportion, "If <1.0, this program will "
                "randomly keep this proportion of the input samples.  If >1.0, it will "
                "in expectation copy a sample this many times.  It will copy it a number "
                "of times equal to floor(keep-proportion) or ceil(keep-proportion).");
    po.Register("srand", &srand_seed, "Seed for random number generator "
                "(only relevant if --random=true or --keep-proportion != 1.0)");
    po.Register("frame", &frame_str, "This option can be used to select a single "
                "frame from each multi-frame example.  Set to a number 0, 1, etc. "
                "to select a frame with a given index, or 'random' to select a "
                "random frame.");
    po.Register("left-context", &left_context, "Can be used to truncate the "
                "feature left-context that we output.");
    po.Register("right-context", &right_context, "Can be used to truncate the "
                "feature right-context that we output.");
<<<<<<< HEAD
    po.Register("keep-outputs", &keep_outputs_str, "Comma separated list of "
                "output nodes to keep");
    po.Register("remove-zero-deriv-outputs", &remove_zero_deriv_outputs,
                "Remove outputs that do not contribute to the objective "
                "because of zero deriv-weights");
    po.Register("weights", &weight_str,
                "Rspecifier maps the output posterior to each example" 
                "If provided, the supervision weight for output is scaled."
                " Scaling supervision weight is the same as scaling to the derivative during training "
                " in case of linear objective."
                "The default is one, which means we are not applying per-example weights.");
    po.Register("outputs", &output_str,
                "Rspecifier maps example old output-name to new output-name in example."
                " If provided, the NnetIo with name 'output' in each example "
                " is renamed to new output name.");
=======
    po.Register("weights", &eg_weight_rspecifier,
                "Rspecifier indexed by the key of egs, providing a weight by "
                "which we will scale the supervision matrix for that eg. "
                "Used in multilingual training.");
    po.Register("outputs", &eg_output_rspecifier,
                "Rspecifier indexed by the key of egs, providing a string-valued "
                "output name, e.g. 'output-0'.  If provided, the NnetIo with "
                "name 'output' will be renamed to the provided name. Used in "
                "multilingual training.");
>>>>>>> 7af2128d

    po.Read(argc, argv);

    srand(srand_seed);

    if (po.NumArgs() < 2) {
      po.PrintUsage();
      exit(1);
    }

    std::string examples_rspecifier = po.GetArg(1);

    SequentialNnetExampleReader example_reader(examples_rspecifier);
    RandomAccessTokenReader output_reader(output_str);
    RandomAccessBaseFloatReader egs_weight_reader(weight_str);

    RandomAccessTokenReader output_reader(eg_output_rspecifier);
    RandomAccessBaseFloatReader egs_weight_reader(eg_weight_rspecifier);
    int32 num_outputs = po.NumArgs() - 1;
    std::vector<NnetExampleWriter*> example_writers(num_outputs);
    for (int32 i = 0; i < num_outputs; i++)
      example_writers[i] = new NnetExampleWriter(po.GetArg(i+2));

    std::vector<std::string> keep_outputs;
    if (!keep_outputs_str.empty()) {
      SplitStringToVector(keep_outputs_str, ",:", true, &keep_outputs);
      std::sort(keep_outputs.begin(), keep_outputs.end());
    }

    int64 num_read = 0, num_written = 0, num_err = 0;
    for (; !example_reader.Done(); example_reader.Next(), num_read++) {
      bool modify_eg_output = !(eg_output_rspecifier.empty() &&
                                eg_weight_rspecifier.empty());
      // count is normally 1; could be 0, or possibly >1.
      int32 count = GetCount(keep_proportion);
      std::string key = example_reader.Key();
<<<<<<< HEAD
      KALDI_VLOG(2) << "Copying eg " << key;
      NnetExample eg(example_reader.Value());
      
      if (!keep_outputs_str.empty()) {
        if (!KeepOutputs(keep_outputs, &eg)) continue;
      }

=======
      NnetExample eg_modified_output;
      const NnetExample &eg_orig = example_reader.Value(),
        &eg = (modify_eg_output ? eg_modified_output : eg_orig);
      // Note: in the normal case we just use 'eg'; eg_modified_output is
      // for the case when the --outputs or --weights option is specified
      // (only for multilingual training).
      BaseFloat weight = 1.0;
      std::string new_output_name;
      if (modify_eg_output) { // This branch is only taken for multilingual training.
        eg_modified_output = eg_orig;
        if (!eg_weight_rspecifier.empty()) {
          if (!egs_weight_reader.HasKey(key)) {
            KALDI_WARN << "No weight for example key " << key;
            num_err++;
            continue;
          }
          weight = egs_weight_reader.Value(key);
        }
        if (!eg_output_rspecifier.empty()) {
          if (!output_reader.HasKey(key)) {
            KALDI_WARN << "No new output-name for example key " << key;
            num_err++;
            continue;
          }
          new_output_name = output_reader.Value(key);
        }
      }
>>>>>>> 7af2128d
      for (int32 c = 0; c < count; c++) {
        int32 index = (random ? Rand() : num_written) % num_outputs;
        if (frame_str == "" && left_context == -1 && right_context == -1 &&
            frame_shift == 0) {
<<<<<<< HEAD
          if (remove_zero_deriv_outputs) 
            if (!RemoveZeroDerivOutputs(&eg)) continue;
          if (!weight_str.empty()) {
            if (!egs_weight_reader.HasKey(key)) {
              KALDI_WARN << "No weight for example key " << key;
              num_err++;
              continue;
            }
            BaseFloat weight = egs_weight_reader.Value(key);
            for (int32 i = 0; i < eg.io.size(); i++) 
              if (eg.io[i].name.find("output") != std::string::npos)
                eg.io[i].features.Scale(weight);
          }
          if (!output_str.empty()) {
            if (!output_reader.HasKey(key)) {
              KALDI_WARN << "No new output-name for example key " << key;
              num_err++;
              continue;
            }
            std::string new_output_name = output_reader.Value(key);
            // rename output io name to $new_output_name.
            std::string rename_io_names = "output/" + new_output_name;
            RenameIoNames(rename_io_names, &eg);
          }
=======
          if (modify_eg_output) // Only for multilingual training
            ScaleAndRenameOutput(weight, new_output_name, &eg_modified_output);
>>>>>>> 7af2128d
          example_writers[index]->Write(key, eg);
          num_written++;
        } else { // the --frame option or context options were set.
          NnetExample eg_modified;
          if (SelectFromExample(eg, frame_str, left_context, right_context,
                                frame_shift, &eg_modified)) {
<<<<<<< HEAD
            if (remove_zero_deriv_outputs) 
              if (!RemoveZeroDerivOutputs(&eg_modified)) continue;
            if (!weight_str.empty()) {
              // scale the supervision weight for egs
              if (!egs_weight_reader.HasKey(key)) {
                KALDI_WARN << "No weight for example key " << key;
                num_err++;
                continue;
              }
              int32 weight = egs_weight_reader.Value(key);
              for (int32 i = 0; i < eg_modified.io.size(); i++) 
                if (eg_modified.io[i].name.find("output") != std::string::npos)
                  eg_modified.io[i].features.Scale(weight);
            }
            if (!output_str.empty()) {
              if (!output_reader.HasKey(key)) {
                KALDI_WARN << "No new output-name for example key " << key;
                num_err++;
                continue;
              }
              std::string new_output_name = output_reader.Value(key);
              // rename output io name to $new_output_name.
              std::string rename_io_names = "output/" + new_output_name;
              RenameIoNames(rename_io_names, &eg_modified);
            }
=======
            if (modify_eg_output)
              ScaleAndRenameOutput(weight, new_output_name, &eg_modified);
>>>>>>> 7af2128d
            // this branch of the if statement will almost always be taken (should only
            // not be taken for shorter-than-normal egs from the end of a file.
            example_writers[index]->Write(key, eg_modified);
            num_written++;
          }
        }
      }
    }

    for (int32 i = 0; i < num_outputs; i++)
      delete example_writers[i];
    KALDI_LOG << "Read " << num_read << " neural-network training examples, wrote "
              << num_written << ", "
              << num_err <<  " examples had errors.";
    return (num_written == 0 ? 1 : 0);
  } catch(const std::exception &e) {
    std::cerr << e.what() << '\n';
    return -1;
  }
}<|MERGE_RESOLUTION|>--- conflicted
+++ resolved
@@ -27,6 +27,7 @@
 
 namespace kaldi {
 namespace nnet3 {
+
 // rename name of NnetIo with old_name to new_name.
 void RenameIoNames(const std::string &old_name,
                    const std::string &new_name,
@@ -62,34 +63,6 @@
   RenameIoNames("output", new_output_name, eg);
 }
 
-// rename io-name of eg w.r.t io_names list e.g. input/input-1,output/output-1
-// 'input' is renamed to input-1 and 'output' renamed to output-1.
-void RenameIoNames(const std::string &io_names,
-                   NnetExample *eg_modified) {
-  std::vector<std::string> separated_io_names;
-  SplitStringToVector(io_names, ",", true, &separated_io_names);
-  int32 num_modified_io = separated_io_names.size(),
-   io_size = eg_modified->io.size();
-  std::vector<std::string> orig_io_list;
-  for (int32 io_ind = 0; io_ind < io_size; io_ind++)
-    orig_io_list.push_back(eg_modified->io[io_ind].name);
-  
-  for (int32 ind = 0; ind < num_modified_io; ind++) {
-    std::vector<std::string> rename_io_name;
-    SplitStringToVector(separated_io_names[ind], "/", true, &rename_io_name);
-    // find the io in eg with specific name and rename it to new name.
-
-    int32 rename_io_ind = 
-       std::find(orig_io_list.begin(), orig_io_list.end(), rename_io_name[0]) - 
-        orig_io_list.begin();
-
-    if (rename_io_ind >= io_size)
-      KALDI_ERR << "No io-node with name " << rename_io_name[0]
-                << "exists in eg.";
-    eg_modified->io[rename_io_ind].name = rename_io_name[1];            
-  }
-}
-
 bool KeepOutputs(const std::vector<std::string> &keep_outputs, 
                  NnetExample *eg) {
   std::vector<NnetIo> io_new;
@@ -97,7 +70,8 @@
   for (std::vector<NnetIo>::iterator it = eg->io.begin();
         it != eg->io.end(); ++it) {
     if (it->name.find("output") != std::string::npos) {
-      if (!std::binary_search(keep_outputs.begin(), keep_outputs.end(), it->name)) 
+      if (!std::binary_search(keep_outputs.begin(), keep_outputs.end(), 
+                              it->name)) 
         continue;
       num_outputs++;
     } 
@@ -397,14 +371,8 @@
 
     // you can set frame to a number to select a single frame with a particular
     // offset, or to 'random' to select a random single frame.
-<<<<<<< HEAD
-    std::string frame_str;
-    std::string weight_str;
-    std::string output_str;
-=======
     std::string frame_str,
       eg_weight_rspecifier, eg_output_rspecifier;
->>>>>>> 7af2128d
 
     ParseOptions po(usage);
     po.Register("random", &random, "If true, will write frames to output "
@@ -427,23 +395,11 @@
                 "feature left-context that we output.");
     po.Register("right-context", &right_context, "Can be used to truncate the "
                 "feature right-context that we output.");
-<<<<<<< HEAD
     po.Register("keep-outputs", &keep_outputs_str, "Comma separated list of "
                 "output nodes to keep");
     po.Register("remove-zero-deriv-outputs", &remove_zero_deriv_outputs,
                 "Remove outputs that do not contribute to the objective "
                 "because of zero deriv-weights");
-    po.Register("weights", &weight_str,
-                "Rspecifier maps the output posterior to each example" 
-                "If provided, the supervision weight for output is scaled."
-                " Scaling supervision weight is the same as scaling to the derivative during training "
-                " in case of linear objective."
-                "The default is one, which means we are not applying per-example weights.");
-    po.Register("outputs", &output_str,
-                "Rspecifier maps example old output-name to new output-name in example."
-                " If provided, the NnetIo with name 'output' in each example "
-                " is renamed to new output name.");
-=======
     po.Register("weights", &eg_weight_rspecifier,
                 "Rspecifier indexed by the key of egs, providing a weight by "
                 "which we will scale the supervision matrix for that eg. "
@@ -453,7 +409,6 @@
                 "output name, e.g. 'output-0'.  If provided, the NnetIo with "
                 "name 'output' will be renamed to the provided name. Used in "
                 "multilingual training.");
->>>>>>> 7af2128d
 
     po.Read(argc, argv);
 
@@ -467,8 +422,6 @@
     std::string examples_rspecifier = po.GetArg(1);
 
     SequentialNnetExampleReader example_reader(examples_rspecifier);
-    RandomAccessTokenReader output_reader(output_str);
-    RandomAccessBaseFloatReader egs_weight_reader(weight_str);
 
     RandomAccessTokenReader output_reader(eg_output_rspecifier);
     RandomAccessBaseFloatReader egs_weight_reader(eg_weight_rspecifier);
@@ -485,30 +438,26 @@
 
     int64 num_read = 0, num_written = 0, num_err = 0;
     for (; !example_reader.Done(); example_reader.Next(), num_read++) {
-      bool modify_eg_output = !(eg_output_rspecifier.empty() &&
-                                eg_weight_rspecifier.empty());
+      bool modify_eg_output = (!eg_weight_rspecifier.empty() ||
+                               !eg_output_rspecifier.empty() ||
+                               !keep_outputs_str.empty())
       // count is normally 1; could be 0, or possibly >1.
       int32 count = GetCount(keep_proportion);
       std::string key = example_reader.Key();
-<<<<<<< HEAD
-      KALDI_VLOG(2) << "Copying eg " << key;
-      NnetExample eg(example_reader.Value());
-      
-      if (!keep_outputs_str.empty()) {
-        if (!KeepOutputs(keep_outputs, &eg)) continue;
-      }
-
-=======
       NnetExample eg_modified_output;
       const NnetExample &eg_orig = example_reader.Value(),
         &eg = (modify_eg_output ? eg_modified_output : eg_orig);
       // Note: in the normal case we just use 'eg'; eg_modified_output is
       // for the case when the --outputs or --weights option is specified
-      // (only for multilingual training).
+      // (e.g. for multitask learning)
       BaseFloat weight = 1.0;
       std::string new_output_name;
-      if (modify_eg_output) { // This branch is only taken for multilingual training.
+      if (modify_eg_output) { 
+        // This branch is only taken for multilingual training.
         eg_modified_output = eg_orig;
+        if (!keep_outputs_str.empty()) {
+          if (!KeepOutputs(keep_outputs, &eg_modified_output)) continue;
+        }
         if (!eg_weight_rspecifier.empty()) {
           if (!egs_weight_reader.HasKey(key)) {
             KALDI_WARN << "No weight for example key " << key;
@@ -526,76 +475,24 @@
           new_output_name = output_reader.Value(key);
         }
       }
->>>>>>> 7af2128d
       for (int32 c = 0; c < count; c++) {
         int32 index = (random ? Rand() : num_written) % num_outputs;
         if (frame_str == "" && left_context == -1 && right_context == -1 &&
             frame_shift == 0) {
-<<<<<<< HEAD
           if (remove_zero_deriv_outputs) 
-            if (!RemoveZeroDerivOutputs(&eg)) continue;
-          if (!weight_str.empty()) {
-            if (!egs_weight_reader.HasKey(key)) {
-              KALDI_WARN << "No weight for example key " << key;
-              num_err++;
-              continue;
-            }
-            BaseFloat weight = egs_weight_reader.Value(key);
-            for (int32 i = 0; i < eg.io.size(); i++) 
-              if (eg.io[i].name.find("output") != std::string::npos)
-                eg.io[i].features.Scale(weight);
-          }
-          if (!output_str.empty()) {
-            if (!output_reader.HasKey(key)) {
-              KALDI_WARN << "No new output-name for example key " << key;
-              num_err++;
-              continue;
-            }
-            std::string new_output_name = output_reader.Value(key);
-            // rename output io name to $new_output_name.
-            std::string rename_io_names = "output/" + new_output_name;
-            RenameIoNames(rename_io_names, &eg);
-          }
-=======
+            if (!RemoveZeroDerivOutputs(&eg_modified_output)) continue;
           if (modify_eg_output) // Only for multilingual training
             ScaleAndRenameOutput(weight, new_output_name, &eg_modified_output);
->>>>>>> 7af2128d
           example_writers[index]->Write(key, eg);
           num_written++;
         } else { // the --frame option or context options were set.
           NnetExample eg_modified;
           if (SelectFromExample(eg, frame_str, left_context, right_context,
                                 frame_shift, &eg_modified)) {
-<<<<<<< HEAD
             if (remove_zero_deriv_outputs) 
               if (!RemoveZeroDerivOutputs(&eg_modified)) continue;
-            if (!weight_str.empty()) {
-              // scale the supervision weight for egs
-              if (!egs_weight_reader.HasKey(key)) {
-                KALDI_WARN << "No weight for example key " << key;
-                num_err++;
-                continue;
-              }
-              int32 weight = egs_weight_reader.Value(key);
-              for (int32 i = 0; i < eg_modified.io.size(); i++) 
-                if (eg_modified.io[i].name.find("output") != std::string::npos)
-                  eg_modified.io[i].features.Scale(weight);
-            }
-            if (!output_str.empty()) {
-              if (!output_reader.HasKey(key)) {
-                KALDI_WARN << "No new output-name for example key " << key;
-                num_err++;
-                continue;
-              }
-              std::string new_output_name = output_reader.Value(key);
-              // rename output io name to $new_output_name.
-              std::string rename_io_names = "output/" + new_output_name;
-              RenameIoNames(rename_io_names, &eg_modified);
-            }
-=======
             if (modify_eg_output)
               ScaleAndRenameOutput(weight, new_output_name, &eg_modified);
->>>>>>> 7af2128d
             // this branch of the if statement will almost always be taken (should only
             // not be taken for shorter-than-normal egs from the end of a file.
             example_writers[index]->Write(key, eg_modified);
