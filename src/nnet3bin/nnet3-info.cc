--- conflicted
+++ resolved
@@ -20,7 +20,6 @@
 #include "base/kaldi-common.h"
 #include "util/common-utils.h"
 #include "nnet3/nnet-nnet.h"
-#include "nnet3/nnet-utils.h"
 
 int main(int argc, char *argv[]) {
   try {
@@ -36,19 +35,9 @@
         "e.g.:\n"
         " nnet3-info 0.raw\n"
         "See also: nnet3-am-info\n";
-<<<<<<< HEAD
-    
-    bool print_detailed_info = false;
-
-    ParseOptions po(usage);
-    po.Register("print-detailed-info", &print_detailed_info, 
-                "Print more detailed info");
-    
-=======
 
     ParseOptions po(usage);
 
->>>>>>> 7af2128d
     po.Read(argc, argv);
 
     if (po.NumArgs() != 1) {
@@ -61,10 +50,7 @@
     Nnet nnet;
     ReadKaldiObject(raw_nnet_rxfilename, &nnet);
 
-    if (print_detailed_info)
-      std::cout << NnetInfo(nnet);
-    else
-      std::cout << nnet.Info();
+    std::cout << nnet.Info();
 
     return 0;
   } catch(const std::exception &e) {
