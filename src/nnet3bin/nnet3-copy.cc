// nnet3bin/nnet3-copy.cc

// Copyright 2012  Johns Hopkins University (author:  Daniel Povey)
//           2015  Xingyu Na

// See ../../COPYING for clarification regarding multiple authors
//
// Licensed under the Apache License, Version 2.0 (the "License");
// you may not use this file except in compliance with the License.
// You may obtain a copy of the License at
//
//  http://www.apache.org/licenses/LICENSE-2.0
//
// THIS CODE IS PROVIDED *AS IS* BASIS, WITHOUT WARRANTIES OR CONDITIONS OF ANY
// KIND, EITHER EXPRESS OR IMPLIED, INCLUDING WITHOUT LIMITATION ANY IMPLIED
// WARRANTIES OR CONDITIONS OF TITLE, FITNESS FOR A PARTICULAR PURPOSE,
// MERCHANTABLITY OR NON-INFRINGEMENT.
// See the Apache 2 License for the specific language governing permissions and
// limitations under the License.

#include <typeinfo>
#include "base/kaldi-common.h"
#include "util/common-utils.h"
#include "hmm/transition-model.h"
#include "nnet3/am-nnet-simple.h"
#include "nnet3/nnet-utils.h"

int main(int argc, char *argv[]) {
  try {
    using namespace kaldi;
    using namespace kaldi::nnet3;
    typedef kaldi::int32 int32;

    const char *usage =
        "Copy 'raw' nnet3 neural network to standard output\n"
        "Also supports setting all the learning rates to a value\n"
        "(the --learning-rate option)\n"
        "\n"
        "Usage:  nnet3-copy [options] <nnet-in> <nnet-out>\n"
        "e.g.:\n"
        " nnet3-copy --binary=false 0.raw text.raw\n";

    bool binary_write = true;
<<<<<<< HEAD
    
    BaseFloat learning_rate = -1,
      dropout = -1;
=======
    BaseFloat learning_rate = -1;
>>>>>>> 4a58ab98
    std::string nnet_config, edits_config, edits_str;
    BaseFloat scale = 1.0;

    ParseOptions po(usage);
    po.Register("binary", &binary_write, "Write output in binary mode");
    po.Register("learning-rate", &learning_rate,
                "If supplied, all the learning rates of updatable components"
                "are set to this value.");
    po.Register("nnet-config", &nnet_config,
                "Name of nnet3 config file that can be used to add or replace "
                "components or nodes of the neural network (the same as you "
                "would give to nnet3-init).");
    po.Register("edits-config", &edits_config,
                "Name of edits-config file that can be used to modify the network "
                "(applied after nnet-config).  See comments for ReadEditConfig()"
                "in nnet3/nnet-utils.h to see currently supported commands.");
    po.Register("edits", &edits_str,
                "Can be used as an inline alternative to edits-config; semicolons "
                "will be converted to newlines before parsing.  E.g. "
                "'--edits=remove-orphans'.");
<<<<<<< HEAD
    po.Register("set-dropout-proportion", &dropout, "Set dropout proportion "
                "in all DropoutComponent to this value. "
                "This option is deprecated. Use set-dropout-proportion "
                "option in edits-config. See comments in ReadEditConfig() "
                "in nnet3/nnet-utils.h."); 
=======
>>>>>>> 4a58ab98
    po.Register("scale", &scale, "The parameter matrices are scaled"
                " by the specified value.");
    po.Read(argc, argv);

    if (po.NumArgs() != 2) {
      po.PrintUsage();
      exit(1);
    }

    std::string raw_nnet_rxfilename = po.GetArg(1),
                raw_nnet_wxfilename = po.GetArg(2);

    Nnet nnet;
    ReadKaldiObject(raw_nnet_rxfilename, &nnet);

    if (!nnet_config.empty()) {
      Input ki(nnet_config);
      nnet.ReadConfig(ki.Stream());
    }

    if (learning_rate >= 0)
      SetLearningRate(learning_rate, &nnet);

    if (scale != 1.0)
      ScaleNnet(scale, &nnet);
<<<<<<< HEAD
    
    if (dropout > 0)
      KALDI_ERR << "--dropout option is deprecated. "
                << "Use set-dropout-proportion "
                << "option in edits-config. See comments in ReadEditConfig() "
                << "in nnet3/nnet-utils.h."; 
=======
>>>>>>> 4a58ab98

    if (!edits_config.empty()) {
      Input ki(edits_config);
      ReadEditConfig(ki.Stream(), &nnet);
    }
    if (!edits_str.empty()) {
      for (size_t i = 0; i < edits_str.size(); i++)
        if (edits_str[i] == ';')
          edits_str[i] = '\n';
      std::istringstream is(edits_str);
      ReadEditConfig(is, &nnet);
    }

    WriteKaldiObject(nnet, raw_nnet_wxfilename, binary_write);
    KALDI_LOG << "Copied raw neural net from " << raw_nnet_rxfilename
              << " to " << raw_nnet_wxfilename;

    return 0;
  } catch(const std::exception &e) {
    std::cerr << e.what() << '\n';
    return -1;
  }
}<|MERGE_RESOLUTION|>--- conflicted
+++ resolved
@@ -41,13 +41,7 @@
         " nnet3-copy --binary=false 0.raw text.raw\n";
 
     bool binary_write = true;
-<<<<<<< HEAD
-    
-    BaseFloat learning_rate = -1,
-      dropout = -1;
-=======
     BaseFloat learning_rate = -1;
->>>>>>> 4a58ab98
     std::string nnet_config, edits_config, edits_str;
     BaseFloat scale = 1.0;
 
@@ -68,14 +62,6 @@
                 "Can be used as an inline alternative to edits-config; semicolons "
                 "will be converted to newlines before parsing.  E.g. "
                 "'--edits=remove-orphans'.");
-<<<<<<< HEAD
-    po.Register("set-dropout-proportion", &dropout, "Set dropout proportion "
-                "in all DropoutComponent to this value. "
-                "This option is deprecated. Use set-dropout-proportion "
-                "option in edits-config. See comments in ReadEditConfig() "
-                "in nnet3/nnet-utils.h."); 
-=======
->>>>>>> 4a58ab98
     po.Register("scale", &scale, "The parameter matrices are scaled"
                 " by the specified value.");
     po.Read(argc, argv);
@@ -101,15 +87,6 @@
 
     if (scale != 1.0)
       ScaleNnet(scale, &nnet);
-<<<<<<< HEAD
-    
-    if (dropout > 0)
-      KALDI_ERR << "--dropout option is deprecated. "
-                << "Use set-dropout-proportion "
-                << "option in edits-config. See comments in ReadEditConfig() "
-                << "in nnet3/nnet-utils.h."; 
-=======
->>>>>>> 4a58ab98
 
     if (!edits_config.empty()) {
       Input ki(edits_config);
