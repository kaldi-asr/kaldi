// nnet3bin/nnet3-xvector-compute.cc

// Copyright 2017   Johns Hopkins University (author: Daniel Povey)
//           2017   Johns Hopkins University (author: Daniel Garcia-Romero)
//           2017   David Snyder

// See ../../COPYING for clarification regarding multiple authors
//
// Licensed under the Apache License, Version 2.0 (the "License");
// you may not use this file except in compliance with the License.
// You may obtain a copy of the License at
//
//  http://www.apache.org/licenses/LICENSE-2.0
//
// THIS CODE IS PROVIDED *AS IS* BASIS, WITHOUT WARRANTIES OR CONDITIONS OF ANY
// KIND, EITHER EXPRESS OR IMPLIED, INCLUDING WITHOUT LIMITATION ANY IMPLIED
// WARRANTIES OR CONDITIONS OF TITLE, FITNESS FOR A PARTICULAR PURPOSE,
// MERCHANTABLITY OR NON-INFRINGEMENT.
// See the Apache 2 License for the specific language governing permissions and
// limitations under the License.


#include "base/kaldi-common.h"
#include "util/common-utils.h"
#include "nnet3/nnet-am-decodable-simple.h"
#include "base/timer.h"
#include "nnet3/nnet-utils.h"

namespace kaldi {
namespace nnet3 {

// Computes an xvector from a chunk of speech features.
static void RunNnetComputation(const MatrixBase<BaseFloat> &features,
    const Nnet &nnet, CachingOptimizingCompiler *compiler,
    Vector<BaseFloat> *xvector) {
  ComputationRequest request;
  request.need_model_derivative = false;
  request.store_component_stats = false;
  request.inputs.push_back(
    IoSpecification("input", 0, features.NumRows()));
  IoSpecification output_spec;
  output_spec.name = "output";
  output_spec.has_deriv = false;
  output_spec.indexes.resize(1);
  request.outputs.resize(1);
  request.outputs[0].Swap(&output_spec);
<<<<<<< HEAD
  //std::shared_ptr NnetComputation *computation = compiler->Compile(request);
=======
>>>>>>> f4a5667d
  std::shared_ptr<const NnetComputation> computation = compiler->Compile(request);
  Nnet *nnet_to_update = NULL;  // we're not doing any update.
  NnetComputer computer(NnetComputeOptions(), *computation,
                  nnet, nnet_to_update);
  CuMatrix<BaseFloat> input_feats_cu(features);
  computer.AcceptInput("input", &input_feats_cu);
  computer.Run();
  CuMatrix<BaseFloat> cu_output;
  computer.GetOutputDestructive("output", &cu_output);
  xvector->Resize(cu_output.NumCols());
  xvector->CopyFromVec(cu_output.Row(0));
}

} // namespace nnet3
} // namespace kaldi

int main(int argc, char *argv[]) {
  try {
    using namespace kaldi;
    using namespace kaldi::nnet3;
    typedef kaldi::int32 int32;
    typedef kaldi::int64 int64;

    const char *usage =
        "Propagate features through an xvector neural network model and write\n"
        "the output vectors.  \"Xvector\" is our term for a vector or\n"
        "embedding which is the output of a particular type of neural network\n"
        "architecture found in speaker recognition.  This architecture\n"
        "consists of several layers that operate on frames, a statistics\n"
        "pooling layer that aggregates over the frame-level representations\n"
        "and possibly additional layers that operate on segment-level\n"
        "representations.  The xvectors are generally extracted from an\n"
        "output layer after the statistics pooling layer.  By default, one\n"
        "xvector is extracted directly from the set of features for each\n"
        "utterance.  Optionally, xvectors are extracted from chunks of input\n"
        "features and averaged, to produce a single vector.\n"
        "\n"
        "Usage: nnet3-xvector-compute [options] <raw-nnet-in> "
        "<features-rspecifier> <vector-wspecifier>\n"
        "e.g.: nnet3-xvector-compute final.raw scp:feats.scp "
        "ark:nnet_prediction.ark\n"
        "See also: nnet3-compute\n";

    ParseOptions po(usage);
    Timer timer;

    NnetSimpleComputationOptions opts;
    opts.acoustic_scale = 1.0; // by default do no scaling in this recipe.

    std::string use_gpu = "no";
    int32 chunk_size = -1,
      min_chunk_size = 100;

    opts.Register(&po);
    po.Register("use-gpu", &use_gpu,
      "yes|no|optional|wait, only has effect if compiled with CUDA");
    po.Register("chunk-size", &chunk_size,
      "If set, extracts xectors from specified chunk-size, and averages.  "
      "If not set, extracts an xvector from all available features.");
    po.Register("min-chunk-size", &min_chunk_size,
      "Minimum chunk-size allowed when extracting xvectors.");

    po.Read(argc, argv);

    if (po.NumArgs() != 3) {
      po.PrintUsage();
      exit(1);
    }

#if HAVE_CUDA==1
    CuDevice::Instantiate().SelectGpuId(use_gpu);
#endif

    std::string nnet_rxfilename = po.GetArg(1),
                feature_rspecifier = po.GetArg(2),
                vector_wspecifier = po.GetArg(3);

    Nnet nnet;
    ReadKaldiObject(nnet_rxfilename, &nnet);
    SetBatchnormTestMode(true, &nnet);
    SetDropoutTestMode(true, &nnet);
    CollapseModel(CollapseModelConfig(), &nnet);

    CachingOptimizingCompiler compiler(nnet, opts.optimize_config);

    BaseFloatVectorWriter vector_writer(vector_wspecifier);

    int32 num_success = 0, num_fail = 0;
    int64 frame_count = 0;
    int32 xvector_dim = nnet.OutputDim("output");

    SequentialBaseFloatMatrixReader feature_reader(feature_rspecifier);

    for (; !feature_reader.Done(); feature_reader.Next()) {
      std::string utt = feature_reader.Key();
      const Matrix<BaseFloat> &features (feature_reader.Value());
      if (features.NumRows() == 0) {
        KALDI_WARN << "Zero-length utterance: " << utt;
        num_fail++;
        continue;
      }
      int32 num_rows = features.NumRows(),
            feat_dim = features.NumCols(),
            this_chunk_size = chunk_size;

      if (num_rows < min_chunk_size) {
        KALDI_WARN << "Minimum chunk size of " << min_chunk_size
                   << " is greater than the number of rows "
                   << "in utterance: " << utt;
        num_fail++;
        continue;
      } else if (num_rows < chunk_size) {
        KALDI_LOG << "Chunk size of " << chunk_size << " is greater than "
                  << "the number of rows in utterance: " << utt
                  << ", using chunk size  of " << num_rows;
        this_chunk_size = num_rows;
      } else if (chunk_size == -1) {
        this_chunk_size = num_rows;
      }

      int32 num_chunks = ceil(
        num_rows / static_cast<BaseFloat>(this_chunk_size));
      Vector<BaseFloat> xvector_avg(xvector_dim, kSetZero);
      BaseFloat tot_weight = 0.0;

      // Iterate over the feature chunks.
      for (int32 chunk_indx = 0; chunk_indx < num_chunks; chunk_indx++) {
        // If we're nearing the end of the input, we may need to shift the
        // offset back so that we can get this_chunk_size frames of input to
        // the nnet.
        int32 offset = std::min(
          this_chunk_size, num_rows - chunk_indx * this_chunk_size);
        if (offset < min_chunk_size)
          continue;
        SubMatrix<BaseFloat> sub_features(
          features, chunk_indx * this_chunk_size, offset, 0, feat_dim);
        Vector<BaseFloat> xvector;
        tot_weight += offset;
        RunNnetComputation(sub_features, nnet, &compiler, &xvector);
        xvector_avg.AddVec(offset, xvector);
      }
      xvector_avg.Scale(1.0 / tot_weight);
      vector_writer.Write(utt, xvector_avg);

      frame_count += features.NumRows();
      num_success++;
    }

#if HAVE_CUDA==1
    CuDevice::Instantiate().PrintProfile();
#endif
    double elapsed = timer.Elapsed();
    KALDI_LOG << "Time taken "<< elapsed
              << "s: real-time factor assuming 100 frames/sec is "
              << (elapsed*100.0/frame_count);
    KALDI_LOG << "Done " << num_success << " utterances, failed for "
              << num_fail;

    if (num_success != 0) return 0;
    else return 1;
  } catch(const std::exception &e) {
    std::cerr << e.what();
    return -1;
  }
}<|MERGE_RESOLUTION|>--- conflicted
+++ resolved
@@ -44,10 +44,6 @@
   output_spec.indexes.resize(1);
   request.outputs.resize(1);
   request.outputs[0].Swap(&output_spec);
-<<<<<<< HEAD
-  //std::shared_ptr NnetComputation *computation = compiler->Compile(request);
-=======
->>>>>>> f4a5667d
   std::shared_ptr<const NnetComputation> computation = compiler->Compile(request);
   Nnet *nnet_to_update = NULL;  // we're not doing any update.
   NnetComputer computer(NnetComputeOptions(), *computation,
