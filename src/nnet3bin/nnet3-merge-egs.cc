--- conflicted
+++ resolved
@@ -26,16 +26,9 @@
 
 namespace kaldi {
 namespace nnet3 {
-<<<<<<< HEAD
-// returns the number of indexes/frames in the output NnetIo
-// assumes the output name starts with "output" and only looks at the 
-// first such output to get the indexes size.
-// crashes if it there is no such output
-=======
 // returns the number of indexes/frames in the NnetIo with output name
 // including string "output" as part of its name in the eg.
 // e.g. output-0, output-xent
->>>>>>> 7af2128d
 int32 NumOutputIndexes(const NnetExample &eg) {
   for (size_t i = 0; i < eg.io.size(); i++)
     if (eg.io[i].name.find("output") != std::string::npos)
