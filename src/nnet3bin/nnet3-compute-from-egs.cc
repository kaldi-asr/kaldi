// nnet3bin/nnet3-compute-from-egs.cc

// Copyright 2015  Johns Hopkins University (author: Daniel Povey)

// See ../../COPYING for clarification regarding multiple authors
//
// Licensed under the Apache License, Version 2.0 (the "License");
// you may not use this file except in compliance with the License.
// You may obtain a copy of the License at
//
//  http://www.apache.org/licenses/LICENSE-2.0
//
// THIS CODE IS PROVIDED *AS IS* BASIS, WITHOUT WARRANTIES OR CONDITIONS OF ANY
// KIND, EITHER EXPRESS OR IMPLIED, INCLUDING WITHOUT LIMITATION ANY IMPLIED
// WARRANTIES OR CONDITIONS OF TITLE, FITNESS FOR A PARTICULAR PURPOSE,
// MERCHANTABLITY OR NON-INFRINGEMENT.
// See the Apache 2 License for the specific language governing permissions and
// limitations under the License.

#include "base/kaldi-common.h"
#include "util/common-utils.h"
#include "hmm/transition-model.h"
#include "nnet3/nnet-nnet.h"
#include "nnet3/nnet-example-utils.h"
#include "nnet3/nnet-optimize.h"
#include "transform/lda-estimate.h"


namespace kaldi {
namespace nnet3 {

class NnetComputerFromEg {
 public:
  NnetComputerFromEg(const Nnet &nnet):
      nnet_(nnet), compiler_(nnet) { }

  // Compute the output (which will have the same number of rows as the number
  // of Indexes in the output of the eg), and put it in "output".
  void Compute(const NnetExample &eg, const std::string &output_name, 
               Matrix<BaseFloat> *output) {
    ComputationRequest request;
    bool need_backprop = false, store_stats = false;
    GetComputationRequest(nnet_, eg, need_backprop, store_stats, &request);
    const NnetComputation &computation = *(compiler_.Compile(request));
    NnetComputeOptions options;
    if (GetVerboseLevel() >= 3)
      options.debug = true;
    NnetComputer computer(options, computation, nnet_, NULL);
    computer.AcceptInputs(nnet_, eg.io);
<<<<<<< HEAD
    computer.Forward();
    const CuMatrixBase<BaseFloat> &nnet_output = computer.GetOutput(output_name);
=======
    computer.Run();
    const CuMatrixBase<BaseFloat> &nnet_output = computer.GetOutput("output");
>>>>>>> 4a58ab98
    output->Resize(nnet_output.NumRows(), nnet_output.NumCols());
    nnet_output.CopyToMat(output);
  }
 private:
  const Nnet &nnet_;
  CachingOptimizingCompiler compiler_;

};

}
}

int main(int argc, char *argv[]) {
  try {
    using namespace kaldi;
    using namespace kaldi::nnet3;
    typedef kaldi::int32 int32;
    typedef kaldi::int64 int64;

    const char *usage =
        "Read input nnet training examples, and compute the output for each one.\n"
        "If --apply-exp=true, apply the Exp() function to the output before writing\n"
        "it out.\n"
        "\n"
        "Usage:  nnet3-compute-from-egs [options] <raw-nnet-in> <training-examples-in> <matrices-out>\n"
        "e.g.:\n"
        "nnet3-compute-from-egs --apply-exp=true 0.raw ark:1.egs ark:- | matrix-sum-rows ark:- ... \n"
        "See also: nnet3-compute\n";

    bool binary_write = true,
        apply_exp = false;
    std::string use_gpu = "yes";
    std::string output_name = "output";

    ParseOptions po(usage);
    po.Register("binary", &binary_write, "Write output in binary mode");
    po.Register("apply-exp", &apply_exp, "If true, apply exp function to "
                "output");
    po.Register("output-name", &output_name, "Do computation for "
                "specified output");
    po.Register("use-gpu", &use_gpu,
                "yes|no|optional|wait, only has effect if compiled with CUDA");

    po.Read(argc, argv);

    if (po.NumArgs() != 3) {
      po.PrintUsage();
      exit(1);
    }

#if HAVE_CUDA==1
    CuDevice::Instantiate().SelectGpuId(use_gpu);
#endif

    std::string nnet_rxfilename = po.GetArg(1),
        examples_rspecifier = po.GetArg(2),
        matrix_wspecifier = po.GetArg(3);

    Nnet nnet;
    ReadKaldiObject(nnet_rxfilename, &nnet);

    NnetComputerFromEg computer(nnet);

    int64 num_egs = 0;

    SequentialNnetExampleReader example_reader(examples_rspecifier);
    BaseFloatMatrixWriter matrix_writer(matrix_wspecifier);

    for (; !example_reader.Done(); example_reader.Next(), num_egs++) {
      Matrix<BaseFloat> output;
      computer.Compute(example_reader.Value(), output_name, &output);
      KALDI_ASSERT(output.NumRows() != 0);
      if (apply_exp)
        output.ApplyExp();
      matrix_writer.Write(example_reader.Key(), output);
    }
#if HAVE_CUDA==1
    CuDevice::Instantiate().PrintProfile();
#endif
    KALDI_LOG << "Processed " << num_egs << " examples.";
    return 0;
  } catch(const std::exception &e) {
    std::cerr << e.what() << '\n';
    return -1;
  }
}<|MERGE_RESOLUTION|>--- conflicted
+++ resolved
@@ -47,13 +47,8 @@
       options.debug = true;
     NnetComputer computer(options, computation, nnet_, NULL);
     computer.AcceptInputs(nnet_, eg.io);
-<<<<<<< HEAD
-    computer.Forward();
+    computer.Run();
     const CuMatrixBase<BaseFloat> &nnet_output = computer.GetOutput(output_name);
-=======
-    computer.Run();
-    const CuMatrixBase<BaseFloat> &nnet_output = computer.GetOutput("output");
->>>>>>> 4a58ab98
     output->Resize(nnet_output.NumRows(), nnet_output.NumCols());
     nnet_output.CopyToMat(output);
   }
