// chain/chain-kernels.cu

// Copyright  2015  Johns Hopkins University (author: Daniel Povey)
//            2016  Hossein Hadian


// Licensed under the Apache License, Version 2.0 (the "License");
// you may not use this file except in compliance with the License.
// You may obtain a copy of the License at
//
//  http://www.apache.org/licenses/LICENSE-2.0
//
// THIS CODE IS PROVIDED *AS IS* BASIS, WITHOUT WARRANTIES OR CONDITIONS OF ANY
// KIND, EITHER EXPRESS OR IMPLIED, INCLUDING WITHOUT LIMITATION ANY IMPLIED
// WARRANTIES OR CONDITIONS OF TITLE, FITNESS FOR A PARTICULAR PURPOSE,
// MERCHANTABLITY OR NON-INFRINGEMENT.
// See the Apache 2 License for the specific language governing permissions and
// limitations under the License.


#include <cfloat>
#include "chain/chain-kernels-ansi.h"

#if defined(__CUDA_ARCH__) && __CUDA_ARCH__ < 200
#error - Kaldi no longer supports CC1.x devices. Please use a newer GPU or \
         configure with --use-cuda=no (this will disable the use of GPU).
#endif


#ifdef __CUDACC__
#if ( __CUDACC_VER_MAJOR__ >= 8 ) && ( !defined(__CUDA_ARCH__) || __CUDA_ARCH__ >= 600 )
// native implementation available
#else
#if __CUDA_ARCH__ >= 600
#error using CAS implementation of double atomicAdd
#endif
__device__ double atomicAdd(double* address, double val) {
  unsigned long long int* address_as_ull = (unsigned long long int*) address;
  unsigned long long int old = *address_as_ull, assumed;

  do {
    assumed = old;
    old = atomicCAS(address_as_ull, assumed,
                    __double_as_longlong(val + __longlong_as_double(assumed)));

    // Note: uses integer comparison to avoid hang in case of NaN (since NaN != NaN)
  } while (assumed != old);

  return __longlong_as_double(old);
}
#endif
#endif


template <typename Real>
__device__ inline void atomic_add(Real* address, Real value) {
  atomicAdd(address, value);
}

template <typename Real>
__device__ inline void atomic_add_thresholded(Real* address, Real value) {
  // This function uses a randomized algorithm to only do atomic adds for values
  // >=n a threshold, and if it's below the threshold, randomly add the
  // threshold itself with probability (value / threshold).  This preserves
  // expectations.  Note: we assume that value >= 0.

  // kThresholdingPowerOfTwo is defined in chain-datastruct.h; it defines
  // the threshold for randomized posterior pruning.
  const Real threshold = 1.0 / (1 << kThresholdingPowerOfTwo);
  if (value >= threshold) {
    atomic_add(address, value);
  } else {
    // The intention here is to do:
    // with probability(value / threshold), do:
    //   atomic_add(address, threshold);
    // We use the least significant bits of the value as a source of
    // randomness.  It would probably be more efficient to extract these
    // random bits directly from the float, but I don't want to have to
    // deal with endian-ness issues.
    //
    // below, x is a fixed-point representation of (value / threshold); it would
    // be 16777216 == 2^24 if value == threshold and 0 if value == 0.  We choose
    // the power 24 because that's the number of binary digits in the mantissa
    // in IEEE single precision floating point.
    // Note: we parenthesize the expression like this so that the
    // denominator can be precomputed as a constant expression.
    int32_cuda x = value / (threshold / (1 << 24));
    // in the line below, the expression (x >> 12) is a representation of (value /
    // threshold) between 0 and 4096, with 4096 representing (value / threshold ==
    // 1), while (x & 4095) is treated as a pseudorandom number between 0 and 4095.
    if ((x >> 12) > (x & 4095))
      atomic_add(address, threshold);
  }
}

// one iteration of the forward computation in the 'tombstone' CTC HMM computation.
// The grid y determines which HMM-state we handle.  [put this in the grid because
// HMM-states don't all take the same amount of time in the backwards direction, and it's
// better for scheduling to have them at the outer level.]
// The block x and grid x determine which sequence (0 ... num_sequences - 1) we handle;
// note that num_sequences == the number of elements in the minibatch, and we
// insist they all have the same number of time steps.
// note: 'probs' is indexed by sequence-index + (pdf-index * prob_stride).
__global__
static void _cuda_chain_hmm_forward(const Int32Pair *backward_transitions,
                                    const DenominatorGraphTransition *transitions,
                                    int32_cuda num_sequences,
                                    int32_cuda num_hmm_states,
                                    const BaseFloat *probs,
                                    int32_cuda prob_stride,
                                    const BaseFloat *prev_alpha,
                                    BaseFloat *this_alpha) {
  // 'backward_transitions', indexed by hmm-state, consists of [start, end]
  // indexes into the 'transitions' array.  This gives us the info for
  // transitions *into* this state.  'probs' contains the exponentiated neural
  // net outputs; it has dimension num-output-indexes by num_sequences and its
  // stride is 'prob_stride'.  'prev_alpha' and 'this_alpha', which are
  // extracted from a larger matrix, both have dimension num-history-states by
  // num-sequences.

  // s is the index of the sequence within the minibatch,
  // from 0 .. num-egs-in-this-minibatch - 1.
  // h is the hmm-state index.
  int32_cuda s = threadIdx.x + blockIdx.x * blockDim.x,
      h  = blockIdx.y;
  if (s >= num_sequences)
    return;

  double this_tot_alpha = 0.0;
  const DenominatorGraphTransition
      *trans_iter = transitions + backward_transitions[h].first,
      *trans_end = transitions + backward_transitions[h].second;
  // Note: regarding this loop unrolling, I tried the automatic unrolling using
  // #pragma unroll 2 (after modifying the loop to have an integer index), but I
  // did not see any performance improvement, it was slightly slower.  So the
  // compiler must be doing something different than what I'm doing here.
  const int loop_unroll = 2;  // don't change this without changing the code
                              // below.
  for (; trans_iter + loop_unroll <= trans_end; trans_iter += loop_unroll) {
    BaseFloat transition_prob0 = trans_iter[0].transition_prob;
    int32_cuda pdf_id0 = trans_iter[0].pdf_id,
        prev_hmm_state0 = trans_iter[0].hmm_state;
    BaseFloat transition_prob1 = trans_iter[1].transition_prob;
    int32_cuda pdf_id1 = trans_iter[1].pdf_id,
        prev_hmm_state1 = trans_iter[1].hmm_state;
    BaseFloat pseudo_loglike0 = probs[pdf_id0 * prob_stride + s],
             this_prev_alpha0 = prev_alpha[prev_hmm_state0 * num_sequences + s],
              pseudo_loglike1 = probs[pdf_id1 * prob_stride + s],
             this_prev_alpha1 = prev_alpha[prev_hmm_state1 * num_sequences + s];

    this_tot_alpha += this_prev_alpha0 * transition_prob0 * pseudo_loglike0 +
                       this_prev_alpha1 * transition_prob1 * pseudo_loglike1;
  }
  if (trans_iter != trans_end) {
    // mop up the odd transition.
    BaseFloat transition_prob0 = trans_iter[0].transition_prob;
    int32_cuda pdf_id0 = trans_iter[0].pdf_id,
       prev_hmm_state0 = trans_iter[0].hmm_state;
    BaseFloat pseudo_loglike0 = probs[pdf_id0 * prob_stride + s],
             this_prev_alpha0 = prev_alpha[prev_hmm_state0 * num_sequences + s];
    this_tot_alpha += this_prev_alpha0 * transition_prob0 * pseudo_loglike0;
  }

  // Let arbitrary_scale be the inverse of the sum of all alpha values on-- the
  // previous frame this sum of all the alpha values is stored in the place that
  // we'd store the previous alpha for state-index equal to num_hmm_states
  // (i.e. one past the end).  We multiply this into all the
  // transition-probabilities from the previous frame to this frame, in both the
  // forward and backward passes, in order to keep the alphas in a good numeric
  // range.  This won't affect the posteriors, as it's just a constant factor
  // for each frame, but when computing the total likelihood we'll need to
  // compensate for it later on.
  BaseFloat arbitrary_scale =
      1.0 / prev_alpha[num_hmm_states * num_sequences + s];
  this_alpha[h * num_sequences + s] = this_tot_alpha * arbitrary_scale;
}


__global__
static void _cuda_chain_hmm_backward(const Int32Pair *forward_transitions,
                                     const DenominatorGraphTransition *transitions,
                                     int32_cuda num_sequences, int32_cuda num_hmm_states,
                                     const BaseFloat *probs, int32_cuda prob_stride,
                                     const BaseFloat *this_alpha, const BaseFloat *next_beta,
                                     BaseFloat *this_beta, BaseFloat *log_prob_deriv,
                                     int32_cuda log_prob_deriv_stride) {
  // 'forward_transitions', indexed by hmm-state, consists of [start, end]
  // indexes into the 'transition_info' array.  This is about the transitions
  // *out of* this state.  'probs' contains the exponentiated neural net
  // outputs; it has dimension num-output-indexes by num_sequences, and contains
  // just the observation probabilities for this time index.  Its stride is
  // prob_stride.
  // 'this_alpha', 'next_beta' and 'this_beta' all have dimension
  // num-history-states by num-sequences.
  // The beta probs are normalized in such a way (by multiplying by 1/(total-data-prob))
  // that to get occupation counts we don't need to multiply by 1/total-data-prob.
  // deriv_scale is a factor (e.g. -1.0 or -0.99) that we multiply these derivs by
  // while accumulating them.

  // s is the index of the sequence within the minibatch,
  // from 0 .. num-egs-in-this-minibatch - 1.
  // h is the hmm-state index.
  int32_cuda s = threadIdx.x + blockIdx.x * blockDim.x,
      h = blockIdx.y;
  if (s >= num_sequences)
    return;

  // See where arbitrary_scale is defined in the forward computation above, for
  // more explanation of inv_arbitrary_scale.
  BaseFloat this_alpha_prob = this_alpha[h * num_sequences + s],
      inv_arbitrary_scale =
      this_alpha[num_hmm_states * num_sequences + s];
  double tot_variable_factor = 0.0;

  BaseFloat occupation_factor = this_alpha_prob / inv_arbitrary_scale;
  const DenominatorGraphTransition
      *trans_iter = transitions + forward_transitions[h].first,
      *trans_end = transitions + forward_transitions[h].second;
  const int loop_unroll = 2;  // don't change this without changing the code
                              // below.
  for (; trans_iter + loop_unroll <= trans_end; trans_iter += loop_unroll) {
    BaseFloat transition_prob0 = trans_iter[0].transition_prob;
    int32_cuda pdf_id0 = trans_iter[0].pdf_id,
        next_hmm_state0 = trans_iter[0].hmm_state;
    BaseFloat transition_prob1 = trans_iter[1].transition_prob;
    int32_cuda pdf_id1 = trans_iter[1].pdf_id,
        next_hmm_state1 = trans_iter[1].hmm_state;
    BaseFloat variable_factor0 = transition_prob0 *
        next_beta[next_hmm_state0 * num_sequences + s] *
                    probs[pdf_id0 * prob_stride + s],
         variable_factor1 = transition_prob1 *
        next_beta[next_hmm_state1 * num_sequences + s] *
                    probs[pdf_id1 * prob_stride + s];
    tot_variable_factor += variable_factor0 + variable_factor1;
    BaseFloat occupation_prob0 = variable_factor0 * occupation_factor;
    atomic_add_thresholded(log_prob_deriv + (pdf_id0 * log_prob_deriv_stride + s),
                           occupation_prob0);
    BaseFloat occupation_prob1 = variable_factor1 * occupation_factor;
    atomic_add_thresholded(log_prob_deriv + (pdf_id1 * log_prob_deriv_stride + s),
                           occupation_prob1);
  }
  if (trans_iter != trans_end) {
    // mop up the odd transition.
    BaseFloat transition_prob0 = trans_iter[0].transition_prob;
    int32_cuda pdf_id0 = trans_iter[0].pdf_id,
        next_hmm_state0 = trans_iter[0].hmm_state;
    BaseFloat variable_factor0 = transition_prob0 *
        next_beta[next_hmm_state0 * num_sequences + s] *
                      probs[pdf_id0 * prob_stride + s];
    tot_variable_factor += variable_factor0;
    BaseFloat occupation_prob0 = variable_factor0 * occupation_factor;
    atomic_add_thresholded(log_prob_deriv + (pdf_id0 * log_prob_deriv_stride + s),
                           occupation_prob0);
  }
  BaseFloat beta = tot_variable_factor / inv_arbitrary_scale;
  this_beta[h * num_sequences + s] = beta;
}



__global__
static void _cuda_chain_num_hmm_forward(const Int32Pair *backward_transitions,
                                    const DenominatorGraphTransition *transitions,
                                    int32_cuda num_sequences,
                                    const int32_cuda *num_states,
                                    int32_cuda max_num_hmm_states,
                                    const BaseFloat *probs,
                                    int32_cuda prob_stride,
                                    const BaseFloat *prev_alpha,
                                    BaseFloat *this_alpha) {
  int32_cuda s = threadIdx.x + blockIdx.x * blockDim.x,
      h  = blockIdx.y;
  if (s >= num_sequences)
    return;
  if (h >= num_states[s])
    return;

  double this_tot_alpha = 0.0;
  const DenominatorGraphTransition
      *trans_iter = transitions + backward_transitions[s*max_num_hmm_states+h].first,
      *trans_end = transitions + backward_transitions[s*max_num_hmm_states+h].second;
  const int loop_unroll = 2;  // don't change this without changing the code
                              // below.
  for (; trans_iter + loop_unroll <= trans_end; trans_iter += loop_unroll) {
    BaseFloat transition_prob0 = trans_iter[0].transition_prob;
    int32_cuda pdf_id0 = trans_iter[0].pdf_id,
        prev_hmm_state0 = trans_iter[0].hmm_state;
    BaseFloat transition_prob1 = trans_iter[1].transition_prob;
    int32_cuda pdf_id1 = trans_iter[1].pdf_id,
        prev_hmm_state1 = trans_iter[1].hmm_state;
    BaseFloat pseudo_loglike0 = probs[pdf_id0 * prob_stride + s],
             this_prev_alpha0 = prev_alpha[prev_hmm_state0 * num_sequences + s],
              pseudo_loglike1 = probs[pdf_id1 * prob_stride + s],
             this_prev_alpha1 = prev_alpha[prev_hmm_state1 * num_sequences + s];

    this_tot_alpha += this_prev_alpha0 * transition_prob0 * pseudo_loglike0 +
                       this_prev_alpha1 * transition_prob1 * pseudo_loglike1;
  }
  if (trans_iter != trans_end) {
    // mop up the odd transition.
    BaseFloat transition_prob0 = trans_iter[0].transition_prob;
    int32_cuda pdf_id0 = trans_iter[0].pdf_id,
       prev_hmm_state0 = trans_iter[0].hmm_state;
    BaseFloat pseudo_loglike0 = probs[pdf_id0 * prob_stride + s],
             this_prev_alpha0 = prev_alpha[prev_hmm_state0 * num_sequences + s];
    this_tot_alpha += this_prev_alpha0 * transition_prob0 * pseudo_loglike0;
  }

  BaseFloat arbitrary_scale =
      1.0 / prev_alpha[max_num_hmm_states * num_sequences + s];
  this_alpha[h * num_sequences + s] = this_tot_alpha * arbitrary_scale;
}


__global__
static void _cuda_chain_num_hmm_backward(const Int32Pair *forward_transitions,
                                     const DenominatorGraphTransition *transitions,
                                     int32_cuda num_sequences,
                                     const int32_cuda *num_states,
                                     int32_cuda max_num_hmm_states,
                                     const BaseFloat *probs, int32_cuda prob_stride,
                                     const BaseFloat *this_alpha, const BaseFloat *next_beta,
                                     BaseFloat *this_beta, BaseFloat *log_prob_deriv,
                                     int32_cuda log_prob_deriv_stride) {
  int32_cuda s = threadIdx.x + blockIdx.x * blockDim.x,
      h = blockIdx.y;
  if (s >= num_sequences)
    return;
  if (h >= num_states[s])
    return;

  // See where arbitrary_scale is defined in the forward computation above, for
  // more explanation of inv_arbitrary_scale.
  BaseFloat this_alpha_prob = this_alpha[h * num_sequences + s],
      inv_arbitrary_scale =
      this_alpha[max_num_hmm_states * num_sequences + s];
  double tot_variable_factor = 0.0;

  BaseFloat occupation_factor = this_alpha_prob / inv_arbitrary_scale;
  const DenominatorGraphTransition
      *trans_iter = transitions + forward_transitions[s*max_num_hmm_states+h].first,
      *trans_end = transitions + forward_transitions[s*max_num_hmm_states+h].second;
  const int loop_unroll = 2;  // don't change this without changing the code
                              // below.
  for (; trans_iter + loop_unroll <= trans_end; trans_iter += loop_unroll) {
    BaseFloat transition_prob0 = trans_iter[0].transition_prob;
    int32_cuda pdf_id0 = trans_iter[0].pdf_id,
        next_hmm_state0 = trans_iter[0].hmm_state;
    BaseFloat transition_prob1 = trans_iter[1].transition_prob;
    int32_cuda pdf_id1 = trans_iter[1].pdf_id,
        next_hmm_state1 = trans_iter[1].hmm_state;
    BaseFloat variable_factor0 = transition_prob0 *
        next_beta[next_hmm_state0 * num_sequences + s] *
                    probs[pdf_id0 * prob_stride + s],
         variable_factor1 = transition_prob1 *
        next_beta[next_hmm_state1 * num_sequences + s] *
                    probs[pdf_id1 * prob_stride + s];
    tot_variable_factor += variable_factor0 + variable_factor1;
    BaseFloat occupation_prob0 = variable_factor0 * occupation_factor;
    atomic_add_thresholded(log_prob_deriv + (pdf_id0 * log_prob_deriv_stride + s),
                           occupation_prob0);
    BaseFloat occupation_prob1 = variable_factor1 * occupation_factor;
    atomic_add_thresholded(log_prob_deriv + (pdf_id1 * log_prob_deriv_stride + s),
                           occupation_prob1);
  }
  if (trans_iter != trans_end) {
    // mop up the odd transition.
    BaseFloat transition_prob0 = trans_iter[0].transition_prob;
    int32_cuda pdf_id0 = trans_iter[0].pdf_id,
        next_hmm_state0 = trans_iter[0].hmm_state;
    BaseFloat variable_factor0 = transition_prob0 *
        next_beta[next_hmm_state0 * num_sequences + s] *
                      probs[pdf_id0 * prob_stride + s];
    tot_variable_factor += variable_factor0;
    BaseFloat occupation_prob0 = variable_factor0 * occupation_factor;
    atomic_add_thresholded(log_prob_deriv + (pdf_id0 * log_prob_deriv_stride + s),
                           occupation_prob0);
  }
  BaseFloat beta = tot_variable_factor / inv_arbitrary_scale;
  this_beta[h * num_sequences + s] = beta;
}





void cuda_chain_hmm_forward(dim3 Gr, dim3 Bl,
                            const Int32Pair *backward_transitions,
                            const DenominatorGraphTransition *transitions,
                            int32_cuda num_sequences,
                            int32_cuda num_hmm_states,
                            const BaseFloat *probs, int32_cuda prob_stride,
                            const BaseFloat *prev_alpha,
                            BaseFloat *this_alpha) {
  _cuda_chain_hmm_forward<<<Gr,Bl>>>(backward_transitions, transitions,
                                     num_sequences, num_hmm_states,
                                     probs, prob_stride,
                                     prev_alpha, this_alpha);
}

void cuda_chain_hmm_backward(dim3 Gr, dim3 Bl,
                             const Int32Pair *forward_transitions,
                             const DenominatorGraphTransition *transitions,
                             int32_cuda num_sequences,
                             int32_cuda num_hmm_states,
                             const BaseFloat *probs, int32_cuda prob_stride,
                             const BaseFloat *this_alpha, const BaseFloat *next_beta,
                             BaseFloat *this_beta,
                             BaseFloat *log_prob_deriv,
                             int32_cuda log_prob_deriv_stride) {
  _cuda_chain_hmm_backward<<<Gr,Bl>>>(forward_transitions, transitions,
                                      num_sequences, num_hmm_states,
                                      probs, prob_stride,
                                      this_alpha, next_beta,
                                      this_beta, log_prob_deriv,
                                      log_prob_deriv_stride);
<<<<<<< HEAD
}


// kernels for on-gpu numerator computation:
void cuda_chain_num_hmm_forward(dim3 Gr, dim3 Bl,
                            const Int32Pair *backward_transitions,
                            const DenominatorGraphTransition *transitions,
                            int32_cuda num_sequences,
                            const int32_cuda *num_states,
                            int32_cuda max_num_hmm_states,
                            const BaseFloat *probs, int32_cuda prob_stride,
                            const BaseFloat *prev_alpha,
                            BaseFloat *this_alpha) {
  _cuda_chain_num_hmm_forward<<<Gr,Bl>>>(backward_transitions, transitions,
                                     num_sequences, num_states,
                                     max_num_hmm_states,
                                     probs, prob_stride,
                                     prev_alpha, this_alpha);
}

void cuda_chain_num_hmm_backward(dim3 Gr, dim3 Bl,
                             const Int32Pair *forward_transitions,
                             const DenominatorGraphTransition *transitions,
                             int32_cuda num_sequences,
                             const int32_cuda *num_states,
                             int32_cuda max_num_hmm_states,
                             const BaseFloat *probs, int32_cuda prob_stride,
                             const BaseFloat *this_alpha, const BaseFloat *next_beta,
                             BaseFloat *this_beta,
                             BaseFloat *log_prob_deriv,
                             int32_cuda log_prob_deriv_stride) {
  _cuda_chain_num_hmm_backward<<<Gr,Bl>>>(forward_transitions, transitions,
                                      num_sequences, num_states,
                                      max_num_hmm_states,
                                      probs, prob_stride,
                                      this_alpha, next_beta,
                                      this_beta, log_prob_deriv,
                                      log_prob_deriv_stride);
}


=======
}
>>>>>>> f6b82ada
<|MERGE_RESOLUTION|>--- conflicted
+++ resolved
@@ -414,7 +414,6 @@
                                       this_alpha, next_beta,
                                       this_beta, log_prob_deriv,
                                       log_prob_deriv_stride);
-<<<<<<< HEAD
 }
 
 
@@ -456,6 +455,3 @@
 }
 
 
-=======
-}
->>>>>>> f6b82ada
