// chain/chain-generic-numerator.cc

// Copyright      2017   Hossein Hadian

// See ../../COPYING for clarification regarding multiple authors
//
// Licensed under the Apache License, Version 2.0 (the "License");
// you may not use this file except in compliance with the License.
// You may obtain a copy of the License at
//
//  http://www.apache.org/licenses/LICENSE-2.0
//
// THIS CODE IS PROVIDED *AS IS* BASIS, WITHOUT WARRANTIES OR CONDITIONS OF ANY
// KIND, EITHER EXPRESS OR IMPLIED, INCLUDING WITHOUT LIMITATION ANY IMPLIED
// WARRANTIES OR CONDITIONS OF TITLE, FITNESS FOR A PARTICULAR PURPOSE,
// MERCHANTABLITY OR NON-INFRINGEMENT.
// See the Apache 2 License for the specific language governing permissions and
// limitations under the License.


#include "chain/chain-generic-numerator.h"
#include "chain/chain-kernels-ansi.h"

#include <iterator>
#include <limits>
<<<<<<< HEAD
#include <algorithm>
#include <thread>
=======
>>>>>>> d9dc2ed6

namespace kaldi {
namespace chain {

// GenericNumeratorComputation is responsible for the forward-backward of the
// end-to-end 'supervision' (numerator) FST. It is used in chain-training.cc
// (similar to NumeratorComputation) to compute the numerator derivatives
// for end-to-end training 'supervision's.

GenericNumeratorComputation::GenericNumeratorComputation(
    const GenericNumeratorComputationOptions &opts,
    const Supervision &supervision,
    const CuMatrixBase<BaseFloat> &nnet_output):
    supervision_(supervision),
    nnet_output_(nnet_output),
    opts_(opts) {
  KALDI_ASSERT(supervision.num_sequences *
               supervision.frames_per_sequence == nnet_output.NumRows() &&
               supervision.label_dim == nnet_output.NumCols());
  NVTX_RANGE(__func__);

  using std::vector;
  int num_sequences = supervision_.num_sequences;
  KALDI_ASSERT(supervision_.e2e_fsts.size() == num_sequences);

  // Find the maximum number of HMM states and then
  // initialize final probs, alpha, and beta.
  int max_num_hmm_states = 0;
  for (int i = 0; i < num_sequences; i++) {
    KALDI_ASSERT(supervision_.e2e_fsts[i].Properties(fst::kIEpsilons, true)
                 == 0);
    if (supervision_.e2e_fsts[i].NumStates() > max_num_hmm_states)
      max_num_hmm_states = supervision_.e2e_fsts[i].NumStates();
  }
  final_probs_.Resize(num_sequences, max_num_hmm_states);

  // Initialize incoming transitions for easy access
  in_transitions_.resize(num_sequences);  // indexed by seq, state
  out_transitions_.resize(num_sequences);  // indexed by seq, state
  for (int seq = 0; seq < num_sequences; seq++) {
    in_transitions_[seq] = vector<vector<DenominatorGraphTransition> >(
        supervision_.e2e_fsts[seq].NumStates());
    out_transitions_[seq] = vector<vector<DenominatorGraphTransition> >(
        supervision_.e2e_fsts[seq].NumStates());
  }

  offsets_.Resize(num_sequences);
  std::unordered_map<int32, MatrixIndexT> pdf_to_index;
  int32 pdf_stride = nnet_output_.Stride();
  int32 view_stride = nnet_output_.Stride() * num_sequences;
  pdf_to_index.reserve(view_stride);
  nnet_output_stride_ = pdf_stride;
  for (int seq = 0; seq < num_sequences; seq++) {
    for (int32 s = 0; s < supervision_.e2e_fsts[seq].NumStates(); s++) {
      final_probs_(seq, s)= -supervision_.e2e_fsts[seq].Final(s).Value();
      BaseFloat offset = 0.0;
      if (s == 0) {
        for (fst::ArcIterator<fst::StdVectorFst> aiter(
                 supervision_.e2e_fsts[seq], s);
             !aiter.Done();
             aiter.Next())
          if (aiter.Value().weight.Value() > offset)
            offset = aiter.Value().weight.Value();
        offsets_(seq) = offset;
      }

      for (fst::ArcIterator<fst::StdVectorFst> aiter(
             supervision_.e2e_fsts[seq], s);
           !aiter.Done();
           aiter.Next()) {
        const fst::StdArc &arc = aiter.Value();
        DenominatorGraphTransition transition;
        transition.transition_prob = -(arc.weight.Value() - offset);

        int32 pdf_id = arc.ilabel - 1;  // note: the FST labels were pdf-id plus one.

        // remap  to a unique index in the remapped space
        pdf_id = pdf_id + seq * pdf_stride;
        KALDI_ASSERT(pdf_id < view_stride);

        if (pdf_to_index.find(pdf_id) == pdf_to_index.end()) {
          index_to_pdf_.push_back(pdf_id);
          pdf_to_index[pdf_id] = index_to_pdf_.size() - 1;
        }

        transition.pdf_id = pdf_to_index[pdf_id];
        transition.hmm_state = s;
        in_transitions_[seq][arc.nextstate].push_back(transition);
        transition.hmm_state = arc.nextstate;
        out_transitions_[seq][s].push_back(transition);
      }
    }
  }
}


void GenericNumeratorComputation::AlphaFirstFrame(int seq,
                                                  Matrix<BaseFloat> *alpha) {
  NVTX_RANGE(__func__);
  const int32 num_frames = supervision_.frames_per_sequence,
              num_states = supervision_.e2e_fsts[seq].NumStates();
  alpha->Resize(num_frames + 1,  num_states + 1, kSetZero);
  alpha->Set(-std::numeric_limits<BaseFloat>::infinity());
  (*alpha)(0, 0) = 0.0;
  (*alpha)(0, num_states) = 0.0;
}


void GenericNumeratorComputation::CopySpecificPdfsIndirect(
                                    const CuMatrixBase<BaseFloat> &nnet_output,
                                    const std::vector<MatrixIndexT> &indices,
                                    Matrix<BaseFloat> *out) {
  KALDI_ASSERT(nnet_output_stride_ == nnet_output_.Stride());
  NVTX_RANGE(__func__);
  const int32 num_sequences = supervision_.num_sequences,
              frames_per_sequence = supervision_.frames_per_sequence;

  const BaseFloat *starting_ptr = nnet_output.RowData(0);
  const int view_stride = num_sequences * nnet_output.Stride();

  const CuSubMatrix<BaseFloat> sequence_view(starting_ptr,
                                             frames_per_sequence,
                                             view_stride,
                                             view_stride);

  CuArray<MatrixIndexT> indices_gpu(indices);
  CuMatrix<BaseFloat> required_pdfs(frames_per_sequence,
                                        indices.size());

  required_pdfs.CopyCols(sequence_view, indices_gpu);
  out->Swap(&required_pdfs);
}

// The alpha computation for some 0 < t <= num_time_steps_.
BaseFloat GenericNumeratorComputation::AlphaRemainingFrames(int seq,
                                              const Matrix<BaseFloat> &probs,
                                              Matrix<BaseFloat> *alpha) {
  NVTX_RANGE(__func__);
  // Define some variables to make things nicer
  const int32 num_sequences = supervision_.num_sequences,
              num_frames = supervision_.frames_per_sequence;

  KALDI_ASSERT(seq >= 0 && seq < num_sequences);

  // variables for log_likelihood computation
  double log_scale_product = 0,
         log_prob_product = 0;

  for (int t = 1; t <= num_frames; ++t) {
    const BaseFloat *probs_tm1 = probs.RowData(t - 1);
    BaseFloat *alpha_t = alpha->RowData(t);
    const BaseFloat *alpha_tm1 = alpha->RowData(t - 1);

    for (int32 h = 0; h < supervision_.e2e_fsts[seq].NumStates(); h++) {
      for (auto tr = in_transitions_[seq][h].begin();
          tr != in_transitions_[seq][h].end(); ++tr) {
        BaseFloat transition_prob = tr->transition_prob;
        int32 pdf_id = tr->pdf_id,
              prev_hmm_state = tr->hmm_state;
        BaseFloat prob = probs_tm1[pdf_id];
        alpha_t[h] = LogAdd(alpha_t[h],
            alpha_tm1[prev_hmm_state] + transition_prob + prob);
      }
    }
    double sum = alpha_tm1[alpha->NumCols() - 1];
    SubMatrix<BaseFloat> alpha_t_mat(*alpha, t, 1, 0,
                                      alpha->NumCols() - 1);
    alpha_t_mat.Add(-sum);
    sum = alpha_t_mat.LogSumExp();

    alpha_t[alpha->NumCols() - 1] = sum;
    log_scale_product += sum;
  }
  SubMatrix<BaseFloat> last_alpha(*alpha, alpha->NumRows() - 1, 1,
                                  0, alpha->NumCols() - 1);
  SubVector<BaseFloat> final_probs(final_probs_.RowData(seq),
                                   alpha->NumCols() - 1);

  // adjust last_alpha
  double sum = (*alpha)(alpha->NumRows() - 1, alpha->NumCols() - 1);
  log_scale_product -= sum;
  last_alpha.AddVecToRows(1.0, final_probs);
  sum = last_alpha.LogSumExp();
  (*alpha)(alpha->NumRows() - 1, alpha->NumCols() - 1) = sum;

  // second part of criterion
  log_prob_product = sum - offsets_(seq);

  return log_prob_product + log_scale_product;
}

bool GenericNumeratorComputation::ForwardBackward(
                                 BaseFloat *total_loglike,
                                 CuMatrixBase<BaseFloat> *nnet_output_deriv) {
  NVTX_RANGE(__func__);
  KALDI_ASSERT(total_loglike != NULL);
  KALDI_ASSERT(nnet_output_deriv != NULL);
  KALDI_ASSERT(nnet_output_deriv->NumCols() == nnet_output_.NumCols());
  KALDI_ASSERT(nnet_output_deriv->NumRows() == nnet_output_.NumRows());

  BaseFloat partial_loglike = 0;
  const int32 num_sequences = supervision_.num_sequences;

  bool ok = true;
  Matrix<BaseFloat> probs;
  Matrix<BaseFloat> derivs; // Don't need nthreads copies to avoid data
                            // races since each sequence operates on a
                            // distinct set of columns

  // We selectively copy only those pdfs we need
  CopySpecificPdfsIndirect(nnet_output_, index_to_pdf_, &probs);

  derivs.Resize(probs.NumRows(), probs.NumCols());
  derivs.Set(-std::numeric_limits<BaseFloat>::infinity());

  // Set total number of workers to the available hardware concurrency
  unsigned int nthreads = opts_.num_threads > 0 ? opts_.num_threads :
                              std::thread::hardware_concurrency();
  // Naive load balancing, each thread gets a chunk of the sequences to process
  unsigned int num_sequences_per_thread = 
    (num_sequences + nthreads - 1) / nthreads;

  // Allocate one alpha and beta matrix per thread to avoid contention
  std::vector<Matrix<BaseFloat>> alpha(nthreads);
  std::vector<Matrix<BaseFloat>> beta(nthreads);
  
  // Per thread partial values and boolean
  std::vector<BaseFloat> partial_loglike_mt(nthreads, static_cast<BaseFloat>(0));
  std::vector<bool> ok_mt(nthreads, true);

  // Lambda function for each thread's portion of the computation
  auto thread_lambda = [&] (int thread, int num_sequences, int num_sequences_per_thread) {
    int seq_st = thread * num_sequences_per_thread;
    int seq_en = seq_st + num_sequences_per_thread;
    seq_en = (seq_en <= num_sequences) ? seq_en : num_sequences;
    for (int seq = seq_st; seq < seq_en; ++seq) {
      // Forward part
      AlphaFirstFrame(seq, &alpha[thread]);
      partial_loglike_mt[thread] += AlphaRemainingFrames(seq, probs, &alpha[thread]);

      // Backward part
      BetaLastFrame(seq, alpha[thread], &beta[thread]);
      BetaRemainingFrames(seq, probs, alpha[thread], &beta[thread], &derivs);
      if (GetVerboseLevel() >= 1)
        ok_mt[thread] = ok_mt[thread] && CheckValues(seq, probs, alpha[thread], beta[thread], derivs);
    }
    return;
  };

  std::vector<std::thread> workers(nthreads);
  for (int thread = 0; thread < nthreads; ++thread)
    // Launch all threads
    workers[thread] = std::thread(thread_lambda, thread, num_sequences, num_sequences_per_thread);
  for (int thread = 0; thread < nthreads; ++thread) {
    // Join threads back in
    workers[thread].join();
    // Reduce thread values to a single value
    partial_loglike += partial_loglike_mt[thread];
    ok = ok && ok_mt[thread];
  }

  // Transfer and add the derivatives to the values in the matrix
  AddSpecificPdfsIndirect(&derivs, index_to_pdf_, nnet_output_deriv);
  *total_loglike = partial_loglike;
  return ok;
}

BaseFloat GenericNumeratorComputation::ComputeObjf() {
  NVTX_RANGE(__func__);
  BaseFloat partial_loglike = 0;
  const int32 num_sequences = supervision_.num_sequences;

  Matrix<BaseFloat> alpha;
  Matrix<BaseFloat> probs;

  // We selectively copy only those pdfs we need
  CopySpecificPdfsIndirect(nnet_output_, index_to_pdf_, &probs);

  for (int seq = 0; seq < num_sequences; ++seq) {
    // Forward part
    AlphaFirstFrame(seq, &alpha);
    partial_loglike += AlphaRemainingFrames(seq, probs, &alpha);
  }
  return partial_loglike;
}

BaseFloat GenericNumeratorComputation::GetTotalProb(
                                          const Matrix<BaseFloat> &alpha) {
  return alpha(alpha.NumRows() - 1, alpha.NumCols() - 1);
}

void GenericNumeratorComputation::BetaLastFrame(int seq,
                                                const Matrix<BaseFloat> &alpha,
                                                Matrix<BaseFloat> *beta) {
  NVTX_RANGE(__func__);
  // Sets up the beta quantity on the last frame (frame ==
  // frames_per_sequence_).  Note that the betas we use here contain a
  // 1/(tot-prob) factor in order to simplify the backprop.
  const int32 num_frames = supervision_.frames_per_sequence,
              num_states = supervision_.e2e_fsts[seq].NumStates();
  float tot_prob = GetTotalProb(alpha);

  beta->Resize(2, num_states);
  beta->Set(-std::numeric_limits<BaseFloat>::infinity());

  SubVector<BaseFloat> beta_mat(beta->RowData(num_frames % 2), num_states);
  SubVector<BaseFloat> final_probs(final_probs_.RowData(seq), num_states);

  BaseFloat inv_tot_prob = -tot_prob;
  beta_mat.Set(inv_tot_prob);
  beta_mat.AddVec(1.0, final_probs);
}

void GenericNumeratorComputation::BetaRemainingFrames(int seq,
                                                const Matrix<BaseFloat> &probs,
                                                const Matrix<BaseFloat> &alpha,
                                                Matrix<BaseFloat> *beta,
                                                Matrix<BaseFloat> *derivs) {
  NVTX_RANGE(__func__);
  const int32
      num_sequences = supervision_.num_sequences,
      num_frames = supervision_.frames_per_sequence,
      num_states = supervision_.e2e_fsts[seq].NumStates();
  KALDI_ASSERT(seq >= 0 && seq < num_sequences);

  for (int t = num_frames - 1; t >= 0; --t) {
    const BaseFloat *alpha_t = alpha.RowData(t),
        *beta_tp1 = beta->RowData((t + 1) % 2),
        *probs_t = probs.RowData(t);
    BaseFloat *log_prob_deriv_t = derivs->RowData(t),
        *beta_t = beta->RowData(t % 2);

    BaseFloat inv_arbitrary_scale = alpha_t[num_states];
    for (int32 h = 0; h < supervision_.e2e_fsts[seq].NumStates(); h++) {
      BaseFloat tot_variable_factor;
      tot_variable_factor = -std::numeric_limits<BaseFloat>::infinity();
      for (auto tr = out_transitions_[seq][h].begin();
               tr != out_transitions_[seq][h].end(); ++tr) {
        BaseFloat transition_prob = tr->transition_prob;
        int32 pdf_id = tr->pdf_id,
            next_hmm_state = tr->hmm_state;
        BaseFloat variable_factor = transition_prob +
            beta_tp1[next_hmm_state] +
            probs_t[pdf_id] - inv_arbitrary_scale;
        tot_variable_factor = LogAdd(tot_variable_factor,
                                     variable_factor);

        BaseFloat occupation_prob = variable_factor + alpha_t[h];
        log_prob_deriv_t[pdf_id] = LogAdd(log_prob_deriv_t[pdf_id],
                                           occupation_prob);
      }
      beta_t[h] = tot_variable_factor;
    }
  }
}


void GenericNumeratorComputation::AddSpecificPdfsIndirect(
                                 Matrix<BaseFloat> *logprobs,
                                 const std::vector<MatrixIndexT> &indices,
                                 CuMatrixBase<BaseFloat> *output) {
  NVTX_RANGE(__func__);
  const int32 num_sequences = supervision_.num_sequences,
              frames_per_sequence = supervision_.frames_per_sequence;

  const int view_stride = output->Stride() * num_sequences;

  KALDI_ASSERT(frames_per_sequence * num_sequences == output->NumRows());

  CuMatrix<BaseFloat> specific_pdfs;
  specific_pdfs.Swap(logprobs);
  specific_pdfs.ApplyExp();
  specific_pdfs.Scale(supervision_.weight);

  std::vector<MatrixIndexT> indices_expanded(view_stride, -1);
  for (int i = 0; i < indices.size(); ++i) {
    int pdf_index = indices[i];
    int sequence_local_pdf_index = pdf_index % nnet_output_stride_;
    int sequence_index = pdf_index / nnet_output_stride_;
    pdf_index = sequence_local_pdf_index
                + sequence_index * output->Stride();
    KALDI_ASSERT(pdf_index < view_stride);
    KALDI_ASSERT(i < specific_pdfs.NumCols());
    indices_expanded[pdf_index] = i;
  }

  CuArray<MatrixIndexT> cu_indices(indices_expanded);
  CuSubMatrix<BaseFloat> out(output->Data(), frames_per_sequence,
                             view_stride, view_stride);

  out.AddCols(specific_pdfs, cu_indices);
}

bool GenericNumeratorComputation::CheckValues(int seq,
                                            const Matrix<BaseFloat> &probs,
                                            const Matrix<BaseFloat> &alpha,
                                            const Matrix<BaseFloat> &beta,
                                            const Matrix<BaseFloat> &derivs) const {
  const int32 num_frames = supervision_.frames_per_sequence;
  // only check the derivs for the first and last frames
  const std::vector<int32> times = {0, num_frames - 1};
  for (const int32 t: times) {
    BaseFloat deriv_sum = 0.0;
    for (int32 n = 0; n < probs.NumCols(); n++) {
      int32 pdf_stride = nnet_output_.Stride();
      int32 pdf2seq = index_to_pdf_[n] / pdf_stride;
      if (pdf2seq != seq)  // this pdf is not in the space of this sequence
        continue;
      deriv_sum += Exp(derivs(t, n));
    }

    if (!ApproxEqual(deriv_sum, 1.0)) {
      KALDI_WARN << "On time " << t
                 << " for seq " << seq << ", deriv sum "
                 << deriv_sum << " != 1.0";
      if (fabs(deriv_sum - 1.0) > 0.05 || deriv_sum - deriv_sum != 0) {
        KALDI_WARN << "Excessive error detected, will abandon this minibatch";
        return false;
      }
    }
  }
  return true;
}

}  // namespace chain
}  // namespace kaldi<|MERGE_RESOLUTION|>--- conflicted
+++ resolved
@@ -23,11 +23,6 @@
 
 #include <iterator>
 #include <limits>
-<<<<<<< HEAD
-#include <algorithm>
-#include <thread>
-=======
->>>>>>> d9dc2ed6
 
 namespace kaldi {
 namespace chain {
