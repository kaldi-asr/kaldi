--- conflicted
+++ resolved
@@ -20,10 +20,7 @@
 #include "chain/chain-supervision.h"
 #include "lat/lattice-functions.h"
 #include "lat/push-lattice.h"
-<<<<<<< HEAD
-=======
 #include "lat/sausages.h"
->>>>>>> 82efedb0
 #include "util/text-utils.h"
 #include "hmm/hmm-utils.h"
 #include <numeric>
@@ -79,13 +76,6 @@
 void SupervisionOptions::Check() const {
   KALDI_ASSERT(left_tolerance >= 0 && right_tolerance >= 0 &&
                frame_subsampling_factor > 0 &&
-<<<<<<< HEAD
-               left_tolerance + right_tolerance >= frame_subsampling_factor);
-
-  if (!silence_phones_str.empty()) {
-    KALDI_ASSERT(left_tolerance_silence >= 0 && right_tolerance_silence >= 0 &&
-                 left_tolerance_silence + right_tolerance_silence >= frame_subsampling_factor);
-=======
                left_tolerance + right_tolerance + 1 >= frame_subsampling_factor);
 
   KALDI_ASSERT(lm_scale >= 0.0 && lm_scale < 1.0);
@@ -93,7 +83,6 @@
   if (!silence_phones_str.empty()) {
     KALDI_ASSERT(left_tolerance_silence >= 0 && right_tolerance_silence >= 0 &&
                  left_tolerance_silence + right_tolerance_silence + 1 >= frame_subsampling_factor);
->>>>>>> 82efedb0
   }
 }
 
@@ -162,11 +151,6 @@
           fst::Equal(fst, other.fst));
 }
 
-<<<<<<< HEAD
-bool PhoneLatticeToProtoSupervisionInternal(const SupervisionOptions &opts,
-                                            const CompactLattice &lat,
-                                            ProtoSupervision *proto_supervision) {
-=======
 ///void PushInLog(fst::VectorFst<StdArc> *fst) {
 ///  fst::VectorFst<fst::LogArc> *fst_log = new VectorFst<fst::LogArc>;
 ///  fst::Cast(*fst, fst_log);
@@ -178,7 +162,6 @@
     const SupervisionOptions &opts,
     const CompactLattice &lat,
     ProtoSupervision *proto_supervision) {
->>>>>>> 82efedb0
   opts.Check();
 
   ConstIntegerSet<int32> silence_set;
@@ -236,8 +219,6 @@
       }
 
       int32 t_begin = std::max<int32>(0, (state_time - left_tolerance)),
-<<<<<<< HEAD
-=======
               t_end = std::min<int32>(num_frames,
                                       (next_state_time + right_tolerance)),
  t_begin_subsampled = (t_begin + factor - 1)/ factor,
@@ -324,7 +305,6 @@
       }
 
       int32 t_begin = std::max<int32>(0, (state_time - left_tolerance)),
->>>>>>> 82efedb0
               t_end = std::min<int32>(num_frames,
                                       (next_state_time + right_tolerance)),
  t_begin_subsampled = (t_begin + factor - 1)/ factor,
@@ -334,11 +314,6 @@
       proto_supervision->allowed_phones[t_subsampled].push_back(phone);
     }
     if (lat.Final(state) != CompactLatticeWeight::Zero()) {
-<<<<<<< HEAD
-      proto_supervision->fst.SetFinal(state, fst::TropicalWeight(
-            lat.Final(state).Weight().Value1() * opts.lm_scale));
-=======
->>>>>>> 82efedb0
       if (state_times[state] != num_frames) {
         KALDI_WARN << "Time of final state " << state << " in lattice is "
                    << "not equal to number of frames " << num_frames
@@ -406,13 +381,6 @@
 bool PhoneLatticeToProtoSupervision(const SupervisionOptions &opts,
                                     const CompactLattice &lat,
                                     ProtoSupervision *proto_supervision) {
-<<<<<<< HEAD
-  if (!PhoneLatticeToProtoSupervisionInternal(opts, lat, proto_supervision))
-    return false;
-  if (opts.lm_scale != 0.0)
-    fst::Push(&(proto_supervision->fst),
-              fst::REWEIGHT_TO_INITIAL, fst::kDelta, true);
-=======
 
   if (!opts.use_mbr_decode) {
     if (!PhoneLatticeToProtoSupervisionInternalSimple(opts, lat, proto_supervision))
@@ -427,7 +395,6 @@
               fst::REWEIGHT_TO_INITIAL, fst::kDelta, true);
   }
     
->>>>>>> 82efedb0
   return true;
 }
 
