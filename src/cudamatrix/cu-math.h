// cudamatrix/cu-math.h

// Copyright 2009-2012  Karel Vesely
//                2013  Johns Hopkins University (Author: David Snyder)

// See ../../COPYING for clarification regarding multiple authors
//
// Licensed under the Apache License, Version 2.0 (the "License");
// you may not use this file except in compliance with the License.
// You may obtain a copy of the License at
//
//  http://www.apache.org/licenses/LICENSE-2.0
//
// THIS CODE IS PROVIDED *AS IS* BASIS, WITHOUT WARRANTIES OR CONDITIONS OF ANY
// KIND, EITHER EXPRESS OR IMPLIED, INCLUDING WITHOUT LIMITATION ANY IMPLIED
// WARRANTIES OR CONDITIONS OF TITLE, FITNESS FOR A PARTICULAR PURPOSE,
// MERCHANTABLITY OR NON-INFRINGEMENT.
// See the Apache 2 License for the specific language governing permissions and
// limitations under the License.



#ifndef KALDI_CUDAMATRIX_CU_MATH_H_
#define KALDI_CUDAMATRIX_CU_MATH_H_
#include "cudamatrix/cu-common.h"
#include "cudamatrix/cu-array.h"
#include "cudamatrix/cu-device.h"
#include "base/timer.h"

namespace kaldi {

namespace cu {

/// RegularizeL1 is a gradient step with l1 regularization added to the
/// gradient.  We don't let the value cross over zero from positive to negative
/// or vice versa, in a single step.  If an element tries to cross zero and is
/// stopped, we zero the gradient.  (Dan: not sure why).
template<typename Real>
void RegularizeL1(CuMatrixBase<Real> *weight, CuMatrixBase<Real> *gradient,
                  Real l1_penalty, Real learning_rate);

/// Copies a permutation of src into tgt. The row permutation is specified in
/// copy_from_idx such that src.Row(copy_from_idx[r]) == tgt.Row(r). The
/// dimensions of copy_from_idx must be equivalent to the number of rows in
/// tgt and src and all elements in the vector must be in [0, src.numRows()-1].
template<typename Real>
void Randomize(const CuMatrixBase<Real> &src,
               const CuArray<int32> &copy_from_idx,
               CuMatrixBase<Real> *tgt);

/// Splice concatenates frames of src as specified in frame_offsets into tgt.
/// The dimensions of tgt must be equivalent to the number of rows in src
/// and it must be that tgt.NumColumns == src.NumColumns * frame_offsets.Dim().
/// As a result, tgt(i, k*n_cols + j) == src(i + frame_offsets[k], j) for the
/// general case where i in [0..src.NumRows()-1],
/// k in [0..frame_offsets.Dim()-1], j in [0..src.NumRows()-1]
/// and n_cols = src.NumColumns(). If i + frame_offsets[k] is greater than the
/// number of rows in src or less than 0 than the right side of the equation
/// is replaced by src(src.NumRows()-1, j) or src(0, j) respectively, to avoid
/// an index out of bounds.
template<typename Real>
void Splice(const CuMatrixBase<Real> &src,
            const CuArray<int32> &frame_offsets,
            CuMatrixBase<Real> *tgt);

/// Copies elements from src into tgt as given by copy_from_indices.
/// The matrices src and tgt must have the same dimensions and
/// the dimension of copy_from_indices must equal the number of columns
/// in the src matrix. As a result, tgt(i, j) == src(i, copy_from_indices[j]).
/// Also see CuMatrix::CopyCols(), which is more general.
template<typename Real>
void Copy(const CuMatrixBase<Real> &src,
          const CuArray<int32> &copy_from_indices,
          CuMatrixBase<Real> *tgt);

template <typename Real>
void Group2norm(const CuMatrixBase<Real> &src,
                CuMatrixBase<Real> *dest,
                int32 group_stride);

/**
 this is a special-purpose function used by class LstmNonlinearityComponent,
 to do its forward propagation.  It computes the core part of the LSTM nonlinearity.
 Refer to class LstmNonlinearityComponent in ../nnet3/nnet-simple-component.h
 for more context.

 @param [in]  input  A matrix, of dimension N by 5C (i.e. its num-cols must be
                     a multiple of 5).  The column-space is interpreted as 5
                     consecutive blocks, each of dimension C, which we name:
                     (i_part, f_part, c_part, o_part, c_{t-1}).
                     This function will also accept input of dimension N by 5C + 3,
                     and the three final elements will be used as scaling factors
                     on i_t, f_t and o_t (useful as per-frame dropout masks).
 @param [in] params  A matrix, of dimension 3 by C, with rows containing the three
                     diagonal parameter matrices used in LSTMs, namely
                     w_{ic}, w_{fc} and w_{oc}.
 @param [out] output A matrix, of dimension N by 2C.  The quantities c_t and m_t
                     respectively are put there (in two blocks of column-dimension C),
                     according to the following equations:

                     i_t = Sigmoid(i_part + w_{ic}*c_{t-1})
                     f_t = Sigmoid(f_part + w_{fc}*c_{t-1})
                     c_t = f_t*c_{t-1} + i_t * Tanh(c_part)
                     o_t = Sigmoid(o_part + w_{oc}*c_t)
                     m_t = o_t * Tanh(c_t)

 */
template<typename Real>
void ComputeLstmNonlinearity(const CuMatrixBase<Real> &input,
                             const CuMatrixBase<Real> &params,
                             CuMatrixBase<Real> *output);
// This is a version of ComputeLstmNonlinearity that only uses the CPU
// even if a GPU is available. It's made available for testing purposes.
template<typename Real>
void CpuComputeLstmNonlinearity(const MatrixBase<Real> &input,
                                const MatrixBase<Real> &params,
                                MatrixBase<Real> *output);


/**
   This function does the 'backward' pass corresponding to the function
   ComputeLstmNonlinearity.  It's a little more complicated than you might
   expect because of the 'self-repair' mechanism that we use to prevent the
   sigmoid and tanh nonlinearities oversaturating,  and because of the
   average-activation and average-derivative stats that we store for these
   nonlinearites (these stats are used both to control the self-repair
   mechanism, and for diagnostic purposes).

   Because the forward pass computes various intermediate values that are not
   output, this function actually has to do the same computations as the
   forward pass before it actually does the backprop.


 @param [in]  input  The same as in ComputeLstmNonlinearity().
                     A matrix, of dimension N by 5C (i.e. its num-cols must be
                     a multiple of 5).  The column-space is interpreted as 5
                     consecutive blocks, each of dimension C, which we name:
                     (i_part, f_part, c_part, o_part, c_{t-1}).
                     This function will also accept input of dimension N by 5C + 3,
                     and the three final elements will be interpreted as scaling factors
                     on i_t, f_t and o_t (useful as per-frame dropout masks).
 @param [in] params  The same as in ComputeLstmNonlinearity().
                     A matrix, of dimension 3 by C, with rows containing the three
                     diagonal parameter matrices used in LSTMs, namely
                     w_{ic}, w_{fc} and w_{oc}.
 @param [in] output_deriv
                     A matrix, of dimension N by 2C, containing the derivative of the
                     objective function we're backpropagating, w.r.t. the quantities
                     c_t and m_t (in two blocks of column-dimension C).
 @param [in] deriv_sum_in
                     This is used in the self-repair code to identify oversaturated
                     nonlinearities.  It is a matrix, of dimension 5 by C, corresponding
                     to the totals of the derivatives of the 5 sigmoid and tanh
                     nonlinearities, in they order they appear in the equations
                     in the documentation of ComputeLstmNonlinearity() Rspectively,
                     they appear in the equations for (i_t, f_t, c_t, o_t, m_t).
                     This will be divided by 'count_in' to get the average derivative
                     value so far, for each of the nonlinearities.
 @param [in] self_repair_config
                     A vector of dimension 10, containing the configuration of the self-repair
                     to be used for the 5 nonlinearities.  The first 5 elements are the
                     self_repair_lower_threshold values (typically 0.05 for sigmoid and 0.2
                     for tanh), and the next 5 elements are the corresponding
                     self-repair-scales (typically 10^-5).
 @param [in] count_in  The data-count that corresponds to the stats in 'deriv_sum_in'
                     at entry to the function.  This function should tolerate the count
                     being zero (in that case, it is free to do the self-repair or not,
                     as this should only happen on the 1st minibatch of each training job).
 @param [out] input_deriv
                     May be NULL; if not, this function writes, to this
                     location, the backpropagated derivative of the objective
                     function w.r.t. the 'input' matrix.  This matrix should
                     have the same dimension as 'input'.  In addition to the
                     regular backpropagated derivative, the output will include
                     small values relating to 'self-repair'.  If the input
                     is of column-dimension  5C + 3 (i.e. we are using dropout
                     masks), the derivatives w.r.t. the dropout masks will not
                     be set; they will retain their value prior to this
                     function call.
 @param [out] params_deriv
                     May be NULL; if not, this is where this function *writes*
                     [not adds] the backpropagated derivative of the objective
                     function w.r.t. 'params'; it should have the same dimension
                     as 'params' (3 by C).  (This matrix will then be processed
                     by the natural gradient code and added to the appropriate
                     copy of the parameter matrix, outside this function).
 @param [out] value_sum_out
                     Must be NULL if params_deriv is NULL; if not, a matrix of
                     dimension 5 by C.  This function *adds* to this location
                     the total value of each of the sigmoid/tanh nonlinearities
                     that it computes (this is for diagnostic purposes).
 @param [out] deriv_sum_out
                     Must be NULL if params_deriv is NULL; if not, a matrix of
                     dimension 5 by C; this function *adds* to this location the
                     total of the derivative of each of the sigmoid/tanh
                     nonlinearities that it computes (this is for diagnostic
                     purposes and to control the self-repair).  This function
                     should tolerate the case when 'deriv_sum_out' points to the
                     same data as 'deriv_sum_in'.
 @param [out] self_repair_sum_out
                     Must be NULL if params_deriv is NULL; if not, a matrix of
                     dimension 5 by C; this function *writes* to this location
                     the sum of the number of times the self-repair code was
                     activated (integer values 0 <= k <= N).  This will be
                     processed outside this function into self-repair stats for
                     diagnostics.
*/
<<<<<<< HEAD
=======

>>>>>>> eb94ffde
template<typename Real>
void BackpropLstmNonlinearity(const CuMatrixBase<Real> &input,
                              const CuMatrixBase<Real> &params,
                              const CuMatrixBase<Real> &output_deriv,
                              const CuMatrixBase<double> &deriv_sum_in,
                              const CuVectorBase<Real> &self_repair_config,
                              double count_in,
                              CuMatrixBase<Real> *input_deriv,
                              CuMatrixBase<Real> *params_deriv,
                              CuMatrixBase<double> *value_sum_out,
                              CuMatrixBase<double> *deriv_sum_out,
                              CuMatrixBase<Real> *self_repair_sum_out);
// This is a version of BackpropLstmNonlinearity that only uses the CPU
// even if a GPU is available. It's made available for testing purposes.
template<typename Real>
void CpuBackpropLstmNonlinearity(const MatrixBase<Real> &input,
                                 const MatrixBase<Real> &params,
                                 const MatrixBase<Real> &output_deriv,
                                 const MatrixBase<double> &deriv_sum_in,
                                 const VectorBase<Real> &self_repair_config,
                                 double count_in,
                                 MatrixBase<Real> *input_deriv,
                                 MatrixBase<Real> *params_deriv,
                                 MatrixBase<double> *value_sum_out,
                                 MatrixBase<double> *deriv_sum_out,
                                 MatrixBase<Real> *self_repair_sum_out);

<<<<<<< HEAD
=======

>>>>>>> eb94ffde
/// Normalize nonlinearity modifies the vector of activations
/// by scaling it so that the root-mean-square equals 1.0.
///
/// The output y_i = scale * x_i,
/// and we want to RMS value of the y_i to equal target_rms,
/// so y^t y = D * target_rms^2 (if y is one row of the input).
/// we need to have scale = 1.0 / sqrt(x^t x / (D * target_rms^2)).
/// there is also flooring involved, to avoid division-by-zero
/// problems.  It's important for the backprop, that the floor's
/// square root is exactly representable as float.
/// If add_log_stddev_ is true, log(max(epsi, sqrt(x^t x / D)))
/// is an extra dimension of the output.
template<typename Real>
void NormalizePerRow(const CuMatrixBase<Real>& in, const Real target_rms,
                     const bool add_log_stddev, CuMatrixBase<Real>* out);

<<<<<<< HEAD
// A note on the derivative of NormalizeComponent...
// let both row_in and row_out be vectors of dimension D.
// Let p = row_in^T row_in / (D * target_rms^2), and let
// f = 1.0 / sqrt(max(kSquaredNormFloor, p)), and we compute row_out as:
// row_out = f row_in.
// Suppose we have a quantity deriv_out which is the derivative
// of the objective function w.r.t. row_out.  We want to compute
// deriv_in which is the derivative of the objective function w.r.t.
// row_in.  Let the objective function be F.  One term is obvious: we have
// deriv_in = f deriv_out + ....
// next we have to take into account the derivative that gets back-propagated
// through f.  Obviously, dF/df = deriv_out^T row_in.
// And df/dp = (p <= kSquaredNormFloor ? 0.0 : -0.5 p^{-1.5}) = (f == 1.0 / sqrt(kSquaredNormFloor) ? 0.0 : -0.5 f^3),
// and dp/d(row_in) = 2/(D * target_rms^2) row_in. [it's vector_valued].
// So this term in dF/d(row_in) equals:
// dF/df df/dp dp/d(row_in)   =    2/(D * target_rms^2) (f == 1.0 / sqrt(kSquaredNormFloor)  ? 0.0 : -0.5 f^3) (deriv_out^T row_in) row_in
// So
// deriv_in = f deriv_out + (f == 1.0 ? 0.0 : -f^3  / (D * target_rms^2) ) (deriv_out^T row_in) row_in
//  if add_log_stddev_ true, the deriv_in has another term as
// dF/dx_i = dF/df . df/dx_i => df/dx_i = x_i/(x^T x)
template<typename Real>
void DiffNormalizePerRow(const CuMatrixBase<Real> &in_value,
                         const CuMatrixBase<Real> &out_deriv,
                         const Real target_rms, const bool add_log_stddev,
                         CuMatrixBase<Real>* in_deriv);
=======
>>>>>>> eb94ffde


} // namespace cu
} // namespace kaldi


#endif<|MERGE_RESOLUTION|>--- conflicted
+++ resolved
@@ -205,10 +205,7 @@
                      processed outside this function into self-repair stats for
                      diagnostics.
 */
-<<<<<<< HEAD
-=======
-
->>>>>>> eb94ffde
+
 template<typename Real>
 void BackpropLstmNonlinearity(const CuMatrixBase<Real> &input,
                               const CuMatrixBase<Real> &params,
@@ -236,10 +233,6 @@
                                  MatrixBase<double> *deriv_sum_out,
                                  MatrixBase<Real> *self_repair_sum_out);
 
-<<<<<<< HEAD
-=======
-
->>>>>>> eb94ffde
 /// Normalize nonlinearity modifies the vector of activations
 /// by scaling it so that the root-mean-square equals 1.0.
 ///
@@ -256,7 +249,6 @@
 void NormalizePerRow(const CuMatrixBase<Real>& in, const Real target_rms,
                      const bool add_log_stddev, CuMatrixBase<Real>* out);
 
-<<<<<<< HEAD
 // A note on the derivative of NormalizeComponent...
 // let both row_in and row_out be vectors of dimension D.
 // Let p = row_in^T row_in / (D * target_rms^2), and let
@@ -282,8 +274,6 @@
                          const CuMatrixBase<Real> &out_deriv,
                          const Real target_rms, const bool add_log_stddev,
                          CuMatrixBase<Real>* in_deriv);
-=======
->>>>>>> eb94ffde
 
 
 } // namespace cu
