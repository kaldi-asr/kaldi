--- conflicted
+++ resolved
@@ -722,7 +722,6 @@
 __global__
 static void _cublas_copy_kaldi(int n, const Real* x, int incx, OtherReal* y, int incy) {
   int32_cuda i = blockIdx.x * blockDim.x + threadIdx.x;
-   // if (blockIdx.y > 0) return;
 
   if (i < n) {
     y[i * incy] = static_cast<OtherReal> (x[i * incx]);
@@ -744,7 +743,6 @@
 
 template<typename Real>
 __global__
-<<<<<<< HEAD
 static void _vec_min(const Real* v, Real* value, int dim) {
   int32_cuda i = blockIdx.x * blockDim.x + threadIdx.x;
 
@@ -753,14 +751,47 @@
   __shared__ Real row_data[CU1DBLOCK];
 
   int block_size = (dim + CU1DBLOCK - 1) / CU1DBLOCK;
-=======
-static void _copy_from_vec_fd(float* v_out, const Real* v_in, int dim) {
-  int32_cuda i = blockIdx.x * blockDim.x + threadIdx.x;
-  //  if (blockIdx.y > 0) return;
-
-  if (i < dim) {
-    v_out[i] = (float) v_in[i];
-  }
+
+  Real min = 1.0 / 0.0; // infinity. 
+
+  for (int j = i * block_size; j < (i+1) * block_size && j < dim; j++){
+    Real v_j = v[j];
+    if (v_j < min) min = v_j;
+  }
+
+  row_data[i] = min; 
+
+  __syncthreads();
+      
+  //get the sum
+  *value = _min_reduce(row_data);
+}
+
+template<typename Real>
+__global__
+static void _vec_max(const Real* v, Real* value, int dim) {
+  int32_cuda i = blockIdx.x * blockDim.x + threadIdx.x;
+  if(blockIdx.y > 0) return;
+            
+  __shared__ Real row_data[CU1DBLOCK];
+               
+  if(i >= CU1DBLOCK) return;
+                  
+  int block_size = (dim + CU1DBLOCK - 1) / CU1DBLOCK;
+                     
+  Real max = -1.0 / 0.0; // -infinity.
+                        
+  for (int j = i * block_size; j < (i+1) * block_size && j < dim; j++) {
+    Real v_j = v[j];
+    if (v_j > max) max = v_j;
+  }
+                           
+  row_data[i] = max;
+                              
+  __syncthreads();
+                                 
+  //get the sum
+  *value = _max_reduce(row_data);
 }
 
 
@@ -797,7 +828,6 @@
       }
     }
     __syncthreads();
->>>>>>> 654ee7ed
 
     // Load from A, sum up the product.
     if (ja < dA.cols) {
