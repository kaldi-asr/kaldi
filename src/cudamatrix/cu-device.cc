// cudamatrix/cu-device.cc

// Copyright 2009-2012  Karel Vesely
//                2013  Lucas Ondel
//           2013-2015  Johns Hopkins University (author: Daniel Povey)
//                2015  Guoguo Chen

// See ../../COPYING for clarification regarding multiple authors
//
// Licensed under the Apache License, Version 2.0 (the "License");
// you may not use this file except in compliance with the License.
// You may obtain a copy of the License at
//
//  http://www.apache.org/licenses/LICENSE-2.0
//
// THIS CODE IS PROVIDED *AS IS* BASIS, WITHOUT WARRANTIES OR CONDITIONS OF ANY
// KIND, EITHER EXPRESS OR IMPLIED, INCLUDING WITHOUT LIMITATION ANY IMPLIED
// WARRANTIES OR CONDITIONS OF TITLE, FITNESS FOR A PARTICULAR PURPOSE,
// MERCHANTABLITY OR NON-INFRINGEMENT.
// See the Apache 2 License for the specific language governing permissions and
// limitations under the License.



#if HAVE_CUDA == 1

#include <cublas_v2.h>
#include <cuda.h>
#include <cuda_runtime_api.h>

#include <string>
#include <vector>
#include <algorithm>
#ifndef _MSC_VER
#include <dlfcn.h>
#endif

#include "cudamatrix/cu-common.h"
#include "cudamatrix/cu-device.h"
#include "cudamatrix/cu-matrix.h"
#include "base/kaldi-error.h"
#include "base/kaldi-utils.h"
#include "util/common-utils.h"
#include "util/kaldi-io.h"

namespace kaldi {

/**
   This function was added by Dan in July 2015 after upgrading on the CLSP
   cluster to the CUDA 7.0 toolkit; the old mechanism of just calling
   cudaThreadSynchronize() [==cudaDeviceSynchronize()] and having it
   automagically select a GPU (when exclusive mode is on) doesn't seem to work
   any more, in situations where GPU 0 is already being used.  This works.  It's
   not 100% clear if the fact that the old code wasn't working was a bug, or a
   changed feature (the NVidia docs were never super-clear regarding device
   initialization).  But regardless, changing to this new mechanism should be
   harmless even if the problem was specific to the CLSP grid.
*/

static bool GetCudaContext(int32 num_gpus, std::string *debug_str) {
  std::ostringstream debug_stream;
  debug_stream << "num-gpus=" << num_gpus << ". ";
  for (int32 device = 0; device < num_gpus; device++) {
    cudaSetDevice(device);
    cudaError_t e = cudaDeviceSynchronize(); // << CUDA context gets created here.
    if (e == cudaSuccess) {
      *debug_str = debug_stream.str();
      return true;
    }
    debug_stream << "Device " << device << ": " << cudaGetErrorString(e) << ".  ";
    cudaGetLastError();  // Make sure the error state doesn't get returned in
                         // the next cudaGetLastError().
  }
  *debug_str = debug_stream.str();
  return false;
}

/**
 * SelectGpuId(use_gpu)
 *
 * There are 3 'use_gpu' modes for GPU selection:
 * "yes"      -- Select GPU automatically (or get one by exclusive mode)
 *               and die if this fails.
 * "optional" -- Do as above, but if it fails, back off to CPU.
 * "no"       -- Run on CPU.
 *
 * In case of Compute exclusive mode, the GPU is selected by OS.
 *
 * Otherwise GPU selection is based on largest proportion of free memory.
 * This can eventually lead to multiple processes computing on single GPU,
 * which is slow. More practical is to use "compute exclusive mode".
 *
 * This method is to be called at the very beginning of the program
 * (before first allocation in cudamatrix), or not at all (default to CPU).
 *
 */
void CuDevice::SelectGpuId(std::string use_gpu) {
  // Possible modes
  if (use_gpu != "yes" && use_gpu != "no" && use_gpu != "optional" && use_gpu != "wait") {
    KALDI_ERR << "Please choose : --use-gpu=yes|no|optional|wait, passed '" << use_gpu << "'";
  }

  // Make sure this function is not called twice!
  if (Enabled()) {
    KALDI_ERR << "There is already an active GPU " << active_gpu_id_
              << ", cannot change it on the fly!";
  }
  // Allow the GPU to stay disabled
  if (!Enabled() && use_gpu == "no") {
    KALDI_LOG << "Manually selected to compute on CPU.";
    return;
  }

  // Check that we have a gpu available
  int32 num_gpus = 0;

  cudaError_t e = cudaGetDeviceCount(&num_gpus);

  if (num_gpus == 0) {
    if (use_gpu == "yes" || use_gpu == "wait") {
      KALDI_CUDA_ERR(e, "No CUDA GPU detected!");
    }
    if (use_gpu == "optional") {
      KALDI_WARN << "Running on CPU!!! No CUDA GPU detected...";
      return;
    }
  }

  // Create a CUDA context.
  std::string debug_str;
  bool got_context = GetCudaContext(num_gpus, &debug_str);

  if (use_gpu != "wait") {
    if (!got_context) {
      // So far no we don't have context, sleep a bit and retry.
      int32 sec_sleep = (use_gpu == "yes" ? 20 : 2);
      KALDI_WARN << "Will try again to get a GPU after " << sec_sleep
                 << " seconds.";
      Sleep(sec_sleep);
      if (!GetCudaContext(num_gpus, &debug_str)) {
        if (use_gpu == "yes") {
          {
            Input input;
            input.Open("nvidia-smi 1>&2 |");
          }
          KALDI_LOG << debug_str;
          KALDI_ERR << "Failed to create CUDA context, no more unused GPUs? ";
        }
        if (use_gpu == "optional") {
          KALDI_WARN << "Running on CPU!!! No more unused CUDA GPUs?";
          return;
        }
      }
    }
  } else {
    int32 num_times = 0;
    BaseFloat wait_time = 0.0;
    while (! got_context) {
      int32 sec_sleep = 5;
      if (num_times == 0)
        KALDI_WARN << "Will try again indefinitely every " << sec_sleep
                   << " seconds to get a GPU.";
      num_times++;
      wait_time += sec_sleep;
      Sleep(sec_sleep);
      got_context = GetCudaContext(num_gpus, &debug_str);
    }

    KALDI_WARN << "Waited " << wait_time
               << " seconds before creating CUDA context";
  }

  // Re-assure we have the context
  KALDI_ASSERT(cudaSuccess == cudaThreadSynchronize());

  // Check if the machine use compute exclusive mode
  if (IsComputeExclusive()) {
    KALDI_LOG << "CUDA setup operating under Compute Exclusive Mode.";
    FinalizeActiveGpu();
    return;
  } else {
    // Suggest to use compute exclusive mode
    KALDI_WARN << "Not in compute-exclusive mode.  Suggestion: use "
        "'nvidia-smi -c 3' to set compute exclusive mode";
    // We want to choose the device more carefully, so release the CUDA context.
    e = cudaThreadExit(); // deprecated, but for legacy reason not cudaDeviceReset
    if (e != cudaSuccess) {
      KALDI_CUDA_ERR(e, "Failed to release CUDA context on a GPU");
    }

    // And select the GPU according to proportion of free memory
    if (SelectGpuIdAuto()) {
      FinalizeActiveGpu();
      return;
    } else {
      // Could not get GPU, after prevously having the CUDA context?
      // Strange but not impossible...
      if (use_gpu == "yes") {
        KALDI_ERR << "Error acquiring GPU.";
      }
      if (use_gpu == "optional") {
        KALDI_WARN << "Running on CPU!!! Error acquiring GPU.";
        return;
      }
    }
  }
}


void CuDevice::FinalizeActiveGpu() {
  // The device at this point should have active GPU, so we can query its name
  // and memory stats and notify user which GPU is finally used.

  // Get the device-id of active device:
  {
    int32 act_gpu_id;
    cudaError_t e = cudaGetDevice(&act_gpu_id);
    if (e != cudaSuccess) {
      KALDI_CUDA_ERR(e, "Failed to get device-id of active device.");
    }
    // Remember the id of active GPU
    active_gpu_id_ = act_gpu_id; // CuDevice::Enabled() is true from now on
    // Initialize the CUBLAS
<<<<<<< HEAD
    CU_SAFE_CALL(cublasCreate(&handle_));
    // Initialize the cuSPARSE
    CU_SAFE_CALL(cusparseCreate(&cusparse_handle_));
=======
    CUBLAS_SAFE_CALL(cublasCreate(&handle_));
>>>>>>> 13e3a0be

    // Notify user which GPU is finally used
    char name[128];
    DeviceGetName(name,128,act_gpu_id);

    CU_SAFE_CALL(cudaGetDeviceProperties(&properties_, act_gpu_id));

    KALDI_LOG << "The active GPU is [" << act_gpu_id << "]: " << name << "\t"
              << GetFreeMemory(&free_memory_at_startup_, NULL) << " version "
              << properties_.major << "." << properties_.minor;
  }
  return;
}


bool CuDevice::DoublePrecisionSupported() {
  if (!Enabled()) return true;
  return properties_.major > 1 || (properties_.major == 1 && properties_.minor >= 3);
  // Double precision is supported from version 1.3
}


bool CuDevice::IsComputeExclusive() {
  // assume we already have an CUDA context created
  KALDI_ASSERT(cudaSuccess == cudaThreadSynchronize());

  // get the device-id and its device-properties
  int32 gpu_id = -1;
  cudaError_t e = cudaGetDevice(&gpu_id);
  if (e != cudaSuccess) {
    KALDI_CUDA_ERR(e, "Failed to get current device");
  }
  struct cudaDeviceProp gpu_prop;
  e = cudaGetDeviceProperties(&gpu_prop, gpu_id);
  if (e != cudaSuccess) {
    KALDI_CUDA_ERR(e,  "Failed to get device properties");
  }
  // find out whether compute exclusive mode is used
  switch (gpu_prop.computeMode) {
    case cudaComputeModeExclusive :
      return true;
      break;
#if (CUDA_VERSION >= 4000)
    case cudaComputeModeExclusiveProcess :
      return true;
      break;
#endif
    default :
      // in this case we release the GPU context...
      return false;
  }
}

template<typename TA, typename TB>
bool greater_pair(const std::pair<TA, TB> &left, const std::pair<TA, TB>& right) {
  return left.second > right.second;
}

bool CuDevice::SelectGpuIdAuto() {
  // Check that we have at least one gpu
  int32 num_gpus = 0;
  cudaError_t e = cudaGetDeviceCount(&num_gpus);
  if (num_gpus == 0) {
    KALDI_WARN << "No CUDA devices found";
    if (e != cudaSuccess) {
      KALDI_WARN << "cudaGetDeviceCount() returned " << e
                 <<", meaning: \"" << cudaGetErrorString(e)  << "\"";
    }
    return false;
  }

  // The GPU is selected according to maximal free memory ratio
  std::vector< std::pair<int, float> > free_mem_ratio(num_gpus);

  // Get ratios of memory use, if possible
  KALDI_LOG << "Selecting from " << num_gpus << " GPUs";
  for(int32 n = 0; n < num_gpus; n++) {
    int32 ret = cudaSetDevice(n);
    switch(ret) {
      case cudaSuccess : {
        // create the CUDA context for the thread
        cudaThreadSynchronize(); // deprecated, but for legacy not cudaDeviceSynchronize
        // get GPU name
        char name[128];
        DeviceGetName(name,128,n);
        // get GPU memory stats
        int64 free, total;
        std::string mem_stats;
        mem_stats = GetFreeMemory(&free, &total);
        // log
        KALDI_LOG << "cudaSetDevice(" << n << "): "
                  << name << "\t" << mem_stats;

        // We have seen that in some cases GetFreeMemory returns zero
        // That will produce nan after division, which might confuse
        // the sorting routine. Or maybe not, but let's keep it clean
        if (total <= 0) {
          KALDI_LOG << "Total memory reported for device " << n << " is zero (or less).";
        }
        float mem_ratio = total > 0 ? free/(float)total : 0;
        free_mem_ratio[n] = std::make_pair(n, mem_ratio);

        // destroy the CUDA context for the thread
        cudaThreadExit(); // deprecated, but for legacy reason not cudaDeviceReset
      } break;

#if (CUDA_VERSION > 3020)
      case cudaErrorDeviceAlreadyInUse :
        KALDI_LOG << "cudaSetDevice(" << n << "): "
                  << "Device cannot be accessed, used EXCLUSIVE-THREAD mode...";
        break;
#endif
      case cudaErrorInvalidDevice :
        KALDI_LOG << "cudaSetDevice(" << n << "): "
                  << "Device cannot be accessed, not a VALID CUDA device!";
        break;
      default :
        KALDI_LOG << "cudaSetDevice(" << n << "): "
                  << "returned " << ret << ", "
                  << cudaGetErrorString((cudaError_t)ret);
    }
  }
  // find GPU with max free memory
  int32 max_id=0;
  std::sort(free_mem_ratio.begin(), free_mem_ratio.end(),
            greater_pair<int, float>);
  // the free_mem_ratio should be bigger than zero
  KALDI_ASSERT(free_mem_ratio[max_id].second > 0.0);

  float dev_id;
  float mem_ratio;
  do {
    // try to select the GPU in the best to worst order
    // Note we have to check the return codes manually, as the CU_SAFE_CALL
    // contains call to KALDI_ERR (which will cause the program to abort)

    dev_id = free_mem_ratio[max_id].first;
    mem_ratio = free_mem_ratio[max_id].second;

    KALDI_LOG << "Trying to select device: " << dev_id << " (automatically), mem_ratio: " << mem_ratio;
    e = cudaSetDevice(dev_id);
    if (e != cudaSuccess) {
      KALDI_WARN << "Cannot select this device: return code " << e
                 << ", Error message: \"" << cudaGetErrorString(e) << "\"";
    } else {
      e = cudaThreadSynchronize(); // deprecated, but for legacy not cudaDeviceSynchronize
      if (e != cudaSuccess) {
        KALDI_WARN << "Cannot select this device: return code " << e
                   << ", Error message: \"" << cudaGetErrorString(e) << "\"";
      }
    }
    max_id++;
  } while ((e != cudaSuccess) && (max_id < free_mem_ratio.size()));

  if (e != cudaSuccess) {
    KALDI_WARN << "Failed to (automatically) select any device";
    return false;
  }
  KALDI_LOG << "Success selecting device " << dev_id << " free mem ratio: " << mem_ratio;
  return true;
}


void CuDevice::AccuProfile(const char *function_name,
                           const CuTimer &timer) {
  if (GetVerboseLevel() >= 1) {
    std::string key(function_name);
    cudaDeviceSynchronize();
    double elapsed = timer.Elapsed();

    if (profile_map_.find(key) == profile_map_.end())
      profile_map_[key] = elapsed;
    else
      profile_map_[key] += elapsed;
  }
}

void CuDevice::PrintMemoryUsage() const {
  if (Enabled()) {
    allocator_.PrintMemoryUsage();
    int64 free_memory_now;
    GetFreeMemory(&free_memory_now, NULL);
    KALDI_LOG << "Memory used (according to the device): "
              << (free_memory_at_startup_ - free_memory_now) << " bytes.";
  }
}

void CuDevice::PrintProfile() {
  if (GetVerboseLevel() >= 1) {
    std::ostringstream os;
    os << "-----\n[cudevice profile]\n";
    unordered_map<std::string, double, StringHasher>::iterator it;
    std::vector<std::pair<double, std::string> > pairs;
    double total_time = 0.0;
    for(it = profile_map_.begin(); it != profile_map_.end(); ++it) {
      std::string function_name = it->first;
      double elapsed_time = it->second;
      total_time += elapsed_time;
      pairs.push_back(std::make_pair(elapsed_time, function_name));
    }
    // display from shortest to longest time, so tail will show the longest
    // times at the end.
    std::sort(pairs.begin(), pairs.end());
    size_t max_print = 15, start_pos = (pairs.size() <= max_print ?
                                        0 : pairs.size() - max_print);
    for (size_t i = start_pos; i < pairs.size(); i++)
      os << pairs[i].second << "\t" << pairs[i].first << "s\n";
    os << "Total GPU time:\t" << total_time << "s (may involve some double-counting)\n";
    os << "-----";
    KALDI_LOG << os.str();
    PrintMemoryUsage();
  }
}


std::string CuDevice::GetFreeMemory(int64* free, int64* total) const {
  // WARNING! the CUDA API is inconsistent accross versions!
#ifdef _MSC_VER
  size_t mem_free, mem_total;
  cuMemGetInfo_v2(&mem_free, &mem_total);
#else
#if (CUDA_VERSION >= 3020)
  // define the function signature type
  size_t mem_free, mem_total;
#else
  unsigned int mem_free, mem_total;
#endif
  {
    // we will load cuMemGetInfo_v2 dynamically from libcuda.so
    // pre-fill ``safe'' values that will not cause problems
    mem_free = 1; mem_total = 1;
    // open libcuda.so
    void* libcuda = dlopen("libcuda.so",RTLD_LAZY);
    if (NULL == libcuda) {
      KALDI_WARN << "cannot open libcuda.so";
    } else {
      // define the function signature type
      // and get the symbol
#if (CUDA_VERSION >= 3020)
      typedef CUresult (*cu_fun_ptr)(size_t*, size_t*);
      cu_fun_ptr dl_cuMemGetInfo = (cu_fun_ptr)dlsym(libcuda,"cuMemGetInfo_v2");
#else
      typedef CUresult (*cu_fun_ptr)(int*, int*);
      cu_fun_ptr dl_cuMemGetInfo = (cu_fun_ptr)dlsym(libcuda,"cuMemGetInfo");
#endif
      if (NULL == dl_cuMemGetInfo) {
        KALDI_WARN << "cannot load cuMemGetInfo from libcuda.so";
      } else {
        // call the function
        dl_cuMemGetInfo(&mem_free, &mem_total);
      }
      // close the library
      dlclose(libcuda);
    }
  }
#endif
  // copy the output values outside
  if (NULL != free) *free = mem_free;
  if (NULL != total) *total = mem_total;
  // prepare the text output
  std::ostringstream os;
  os << "free:" << mem_free/(1024*1024) << "M, "
     << "used:" << (mem_total-mem_free)/(1024*1024) << "M, "
     << "total:" << mem_total/(1024*1024) << "M, "
     << "free/total:" << mem_free/(float)mem_total;
  return os.str();
}


void CuDevice::DeviceGetName(char* name, int32 len, int32 dev) {
  // prefill with something reasonable
  strncpy(name,"Unknown GPU",len);
#ifdef _MSC_VER
  cuDeviceGetName(name, len, dev);
#else
  // open libcuda.so
  void* libcuda = dlopen("libcuda.so",RTLD_LAZY);
  if (NULL == libcuda) {
    KALDI_WARN << "cannot open libcuda.so";
  } else {
    // define the function signature type
    typedef CUresult (*cu_fun_ptr)(char*,int,CUdevice);
    // get the symbol
    cu_fun_ptr cuDeviceGetName_ptr = (cu_fun_ptr)dlsym(libcuda,"cuDeviceGetName");
    if (NULL == cuDeviceGetName_ptr) {
      KALDI_WARN << "cannot load cuDeviceGetName from libcuda.so";
    } else {
      // call the function
      cuDeviceGetName_ptr(name, len, dev);
    }
    // close the library
    dlclose(libcuda);
  }
#endif
}


void CuDevice::CheckGpuHealth() {
  if (!Enabled()) return;
  CuTimer t;
  // prepare small matrices for a quick test
  Matrix<BaseFloat> a(50, 100);
  Matrix<BaseFloat> b(100 ,50);
  a.SetRandn();
  b.SetRandUniform();
  // multiply 2 small matrices in CPU:
  Matrix<BaseFloat> c(50, 50);
  c.AddMatMat(1.0, a, kNoTrans, b, kNoTrans, 0.0);
  // multiply same matrices in GPU:
  CuMatrix<BaseFloat> c1(50, 50);
  c1.AddMatMat(1.0, CuMatrix<BaseFloat>(a), kNoTrans, CuMatrix<BaseFloat>(b), kNoTrans, 0.0);
  // check that relative differnence is <1%
  AssertEqual(c, Matrix<BaseFloat>(c1), 0.01);
  // measure time spent in this check
  AccuProfile(__func__, t);
}

CuDevice::CuDevice() :
    active_gpu_id_(-1), debug_stride_mode_(false),
    num_debug_stride_allocations_(0), allocator_(CuAllocatorOptions()),
    multi_threaded_(false) { }


CuDevice::~CuDevice() {
  if (Enabled()) {
    cublasDestroy(handle_);
    cusparseDestroy(cusparse_handle_);
    cudaDeviceReset();
  }
}

// The instance of the static singleton
CuDevice CuDevice::global_device_;
}


#endif // HAVE_CUDA<|MERGE_RESOLUTION|>--- conflicted
+++ resolved
@@ -221,13 +221,9 @@
     // Remember the id of active GPU
     active_gpu_id_ = act_gpu_id; // CuDevice::Enabled() is true from now on
     // Initialize the CUBLAS
-<<<<<<< HEAD
-    CU_SAFE_CALL(cublasCreate(&handle_));
+    CUBLAS_SAFE_CALL(cublasCreate(&handle_));
     // Initialize the cuSPARSE
     CU_SAFE_CALL(cusparseCreate(&cusparse_handle_));
-=======
-    CUBLAS_SAFE_CALL(cublasCreate(&handle_));
->>>>>>> 13e3a0be
 
     // Notify user which GPU is finally used
     char name[128];
