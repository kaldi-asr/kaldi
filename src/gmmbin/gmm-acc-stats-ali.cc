--- conflicted
+++ resolved
@@ -1,10 +1,6 @@
 // gmmbin/gmm-acc-stats-ali.cc
 
-<<<<<<< HEAD
-// Copyright 2009-2012  Microsoft Corporation  Daniel Povey
-=======
 // Copyright 2009-2012  Microsoft Corporation  Johns Hopkins University (Author: Daniel Povey)
->>>>>>> 5103ad3c
 
 // Licensed under the Apache License, Version 2.0 (the "License");
 // you may not use this file except in compliance with the License.
