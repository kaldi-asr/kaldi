--- conflicted
+++ resolved
@@ -136,10 +136,7 @@
   ScaleDeterministicOnDemandFst(float scale,
                                 DeterministicOnDemandFst<StdArc> *det_fst):
       scale_(scale), det_fst_(*det_fst) { }
-<<<<<<< HEAD
-=======
-
->>>>>>> e7fe053f
+
   StateId Start() { return det_fst_.Start(); }
 
   Weight Final(StateId s) {
