--- conflicted
+++ resolved
@@ -16,32 +16,16 @@
 ! command -v gawk > /dev/null && \
    echo "GNU awk is not installed so SRILM will probably not work correctly: refusing to install" && exit 1;
 
-<<<<<<< HEAD
-if [ $# -ne 4 ]; then
-    echo "SRILM download requires some information about you"
-    echo
-    echo "Usage: $0 <name> <organization> <email> <address>"
-    exit 1
-fi
-
-srilm_url="http://www.speech.sri.com/projects/srilm/srilm_download2.php"
-post_data="file=1.7.3&name=$1&org=$2&email=$3&address=$4&license=on"
-
-if ! wget --post-data "$post_data" -O ./srilm.tar.gz "$srilm_url"; then
-    echo 'There was a problem downloading the file.'
-    echo 'Check you internet connection and try again.'
-    exit 1
-=======
 if [ ! -f srilm.tgz ] && [ ! -f srilm.tar.gz ] && [ ! -d srilm ]; then
-  if [ $# -ne 3 ]; then
+  if [ $# -ne 4 ]; then
       echo "SRILM download requires some information about you"
       echo
-      echo "Usage: $0 <name> <organization> <email>"
+      echo "Usage: $0 <name> <organization> <email> <address>"
       exit 1
   fi
 
-  srilm_url="http://www.speech.sri.com/projects/srilm/srilm_download.php"
-  post_data="WWW_file=srilm-1.7.3.tar.gz&WWW_name=$1&WWW_org=$2&WWW_email=$3"
+  srilm_url="http://www.speech.sri.com/projects/srilm/srilm_download2.php"
+  post_data="file=1.7.3&name=$1&org=$2&email=$3&address=$4&license=on"
 
   if ! wget --post-data "$post_data" -O ./srilm.tar.gz "$srilm_url"; then
       echo 'There was a problem downloading the file.'
@@ -53,7 +37,6 @@
       echo 'The file is empty. There was a problem downloading the file.'
       exit 1
   fi
->>>>>>> 21ae411f
 fi
 
 mkdir -p srilm
